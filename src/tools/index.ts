import { parseArgs } from "../args.js";
import { MCPService } from "../mcp.js";
import { modeService } from "../services/ModeService.js";
import telemetryService from "../telemetry/telemetryService.js";
import logger from "../util/logger.js";
import { exitTool } from "./exit.js";
import { fetchTool } from "./fetch.js";
import { formatToolArgument } from "./formatters.js";
import { listFilesTool } from "./listFiles.js";
import { readFileTool } from "./readFile.js";
import { runTerminalCommandTool } from "./runTerminalCommand.js";
import { searchAndReplaceInFileTool } from "./searchAndReplace/index.js";
import { searchCodeTool } from "./searchCode.js";
import {
  type Tool,
  type ToolParameters,
  type ToolCall,
  PreprocessedToolCall,
} from "./types.js";
import { writeFileTool } from "./writeFile.js";

export type { Tool, ToolParameters, ToolCall };

const ALL_BUILTIN_TOOLS: Tool[] = [
  readFileTool,
  writeFileTool,
  searchAndReplaceInFileTool,
  listFilesTool,
  searchCodeTool,
  runTerminalCommandTool,
  fetchTool,
  // When in headless mode, there is a tool that the LLM can call to make the GitHub Action fail
  ...(parseArgs().isHeadless ? [exitTool] : []),
];

export const BUILTIN_TOOLS: Tool[] = (() => {
  // Note: Tool filtering is now handled by the permission system
  // This just returns all available tools, and the filtering happens
  // at tool call time based on the current mode
  return ALL_BUILTIN_TOOLS;
})();

export function getToolDisplayName(toolName: string): string {
  const tool = BUILTIN_TOOLS.find((t) => t.name === toolName);
  return tool?.displayName || toolName;
}

export function extractToolCalls(
  response: string
): Array<{ name: string; arguments: Record<string, any> }> {
  const toolCallRegex = /<tool>([\s\S]*?)<\/tool>/g;
  const matches = [...response.matchAll(toolCallRegex)];

  const toolCalls = [];

  for (const match of matches) {
    try {
      const toolCallJson = JSON.parse(match[1]);
      if (toolCallJson.name && toolCallJson.arguments) {
        toolCalls.push({
          name: toolCallJson.name,
          arguments: toolCallJson.arguments,
        });
      }
    } catch (e) {
      logger.error("Failed to parse tool call:", { toolCall: match[1] });
    }
  }

  return toolCalls;
}

function convertInputSchemaToParameters(inputSchema: any): ToolParameters {
  const parameters: Record<
    string,
    { type: string; description: string; required: boolean }
  > = {};
  for (const [key, value] of Object.entries(inputSchema.properties)) {
    const val = value as any;
    parameters[key] = {
      type: val.type,
      description: val.description || "",
      required: inputSchema.required?.includes(key) || false,
    };
  }
  return parameters;
}

export async function getAvailableTools() {
  const args = parseArgs();

<<<<<<< HEAD
  // Load MCP tools
  const mcpTools: Tool[] =
    MCPService.getInstance()
      ?.getTools()
      .map((t) => ({
        name: t.name,
        displayName: t.name.replace("mcp__", "").replace("ide__", ""),
        description: t.description ?? "",
        parameters: convertInputSchemaToParameters(t.inputSchema),
        readonly: undefined, // MCP tools don't have readonly property
        run: async (args: any) => {
          const result = await MCPService.getInstance()?.runTool(
            t.name,
            args
          );
          return JSON.stringify(result?.content) ?? "";
        },
      })) || [];
=======
  let mcpTools: Tool[] = [];

  // Don't load MCP tools if no-tools mode is enabled
  if (!args.noTools) {
    mcpTools =
      MCPService.getInstance()
        ?.getTools()
        .map((t) => ({
          name: t.name,
          displayName: t.name.replace("mcp__", "").replace("ide__", ""),
          description: t.description ?? "",
          parameters: convertInputSchemaToParameters(t.inputSchema),
          readonly: undefined, // MCP tools don't have readonly property, so we include them in readonly mode
          isBuiltIn: false,
          run: async (args: any) => {
            const result = await MCPService.getInstance()?.runTool(
              t.name,
              args
            );
            return JSON.stringify(result?.content) ?? "";
          },
        })) || [];

    // Filter MCP tools in readonly mode - include them since they don't have readonly property
    if (args.readonly) {
      // MCP tools are included in readonly mode since they don't have an explicit readonly property
      // This is a design decision - you may want to exclude them entirely or handle them differently
    }
  }
>>>>>>> eee25bd8

  const allTools: Tool[] = [...BUILTIN_TOOLS, ...mcpTools];
  return allTools;
}

export async function executeToolCall(
  toolCall: PreprocessedToolCall
): Promise<string> {
  const startTime = Date.now();

  try {
    logger.debug("Executing tool", {
      toolName: toolCall.name,
      arguments: toolCall.arguments,
    });

    // IMPORTANT: if preprocessed args are present, uses preprocessed args instead of original args
    // Preprocessed arg names may be different
    const result = await toolCall.tool.run(
      toolCall.preprocessResult?.args ?? toolCall.arguments
    );
    const duration = Date.now() - startTime;

    telemetryService.logToolResult(
      toolCall.name,
      true,
      duration,
      undefined, // no error
      undefined, // no decision
      undefined, // no source
      JSON.stringify(toolCall.arguments)
    );

    logger.debug("Tool execution completed", {
      toolName: toolCall.name,
      resultLength: result?.length || 0,
    });

    return result;
  } catch (error) {
    const duration = Date.now() - startTime;
    const errorMessage = error instanceof Error ? error.message : String(error);

    telemetryService.logToolResult(
      toolCall.name,
      false,
      duration,
      errorMessage,
      undefined, // no decision
      undefined, // no source
      JSON.stringify(toolCall.arguments)
    );

    return `Error executing tool "${toolCall.name}": ${errorMessage}`;
  }
}

export function validateToolCallArgsPresent(toolCall: ToolCall, tool: Tool) {
  for (const [paramName, paramDef] of Object.entries(tool.parameters)) {
    if (
      paramDef.required &&
      (toolCall.arguments[paramName] === undefined ||
        toolCall.arguments[paramName] === null)
    ) {
      throw new Error(
        `Required parameter "${paramName}" missing for tool "${toolCall.name}"`
      );
    }
  }
}

/**
 * Formats a tool call with its arguments for display
 * @param toolName The name of the tool
 * @param args The tool arguments
 * @returns A formatted string like "ToolName(arg)" or just "ToolName" if no args
 */
export function formatToolCall(toolName: string, args?: any): string {
  const displayName = getToolDisplayName(toolName);

  if (!args || Object.keys(args).length === 0) {
    return displayName;
  }

  // Get the first argument value
  const firstValue = Object.values(args)[0];
  const formattedValue = formatToolArgument(firstValue);

  return `${displayName}(${formattedValue})`;
}<|MERGE_RESOLUTION|>--- conflicted
+++ resolved
@@ -1,6 +1,5 @@
 import { parseArgs } from "../args.js";
 import { MCPService } from "../mcp.js";
-import { modeService } from "../services/ModeService.js";
 import telemetryService from "../telemetry/telemetryService.js";
 import logger from "../util/logger.js";
 import { exitTool } from "./exit.js";
@@ -13,13 +12,13 @@
 import { searchCodeTool } from "./searchCode.js";
 import {
   type Tool,
+  type ToolCall,
   type ToolParameters,
-  type ToolCall,
   PreprocessedToolCall,
 } from "./types.js";
 import { writeFileTool } from "./writeFile.js";
 
-export type { Tool, ToolParameters, ToolCall };
+export type { Tool, ToolCall, ToolParameters };
 
 const ALL_BUILTIN_TOOLS: Tool[] = [
   readFileTool,
@@ -89,7 +88,6 @@
 export async function getAvailableTools() {
   const args = parseArgs();
 
-<<<<<<< HEAD
   // Load MCP tools
   const mcpTools: Tool[] =
     MCPService.getInstance()
@@ -100,45 +98,12 @@
         description: t.description ?? "",
         parameters: convertInputSchemaToParameters(t.inputSchema),
         readonly: undefined, // MCP tools don't have readonly property
+        isBuiltIn: false,
         run: async (args: any) => {
-          const result = await MCPService.getInstance()?.runTool(
-            t.name,
-            args
-          );
+          const result = await MCPService.getInstance()?.runTool(t.name, args);
           return JSON.stringify(result?.content) ?? "";
         },
       })) || [];
-=======
-  let mcpTools: Tool[] = [];
-
-  // Don't load MCP tools if no-tools mode is enabled
-  if (!args.noTools) {
-    mcpTools =
-      MCPService.getInstance()
-        ?.getTools()
-        .map((t) => ({
-          name: t.name,
-          displayName: t.name.replace("mcp__", "").replace("ide__", ""),
-          description: t.description ?? "",
-          parameters: convertInputSchemaToParameters(t.inputSchema),
-          readonly: undefined, // MCP tools don't have readonly property, so we include them in readonly mode
-          isBuiltIn: false,
-          run: async (args: any) => {
-            const result = await MCPService.getInstance()?.runTool(
-              t.name,
-              args
-            );
-            return JSON.stringify(result?.content) ?? "";
-          },
-        })) || [];
-
-    // Filter MCP tools in readonly mode - include them since they don't have readonly property
-    if (args.readonly) {
-      // MCP tools are included in readonly mode since they don't have an explicit readonly property
-      // This is a design decision - you may want to exclude them entirely or handle them differently
-    }
-  }
->>>>>>> eee25bd8
 
   const allTools: Tool[] = [...BUILTIN_TOOLS, ...mcpTools];
   return allTools;
