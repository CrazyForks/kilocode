--- conflicted
+++ resolved
@@ -1,4 +1,4 @@
-import { modelIdKeysByProvider, ProviderSettingsEntry } from "@roo-code/types"
+import { modelIdKeysByProvider } from "@roo-code/types"
 import { ApiHandler, buildApiHandler } from "../../api"
 import { ProviderSettingsManager } from "../../core/config/ProviderSettingsManager"
 import { OpenRouterHandler } from "../../api/providers"
@@ -28,89 +28,37 @@
 		const profiles = await providerSettingsManager.listConfig()
 
 		this.cleanup()
+		// Check providers in order, but skip unusable ones (e.g., kilocode with zero balance)
+		for (const isAutocompleteType of [true, false]) // check specifically targetted profiles first
+			for (const [provider, model] of AUTOCOMPLETE_PROVIDER_MODELS) {
+				const selectedProfile = profiles.find(
+					(x) => x?.apiProvider === provider && isAutocompleteType === (x.profileType === "autocomplete"),
+				)
+				if (!selectedProfile) continue
+				const profile = await providerSettingsManager.getProfile({ id: selectedProfile.id })
 
-<<<<<<< HEAD
-		// First, try to find a profile specifically marked as autocomplete
-		const autocompleteProfile = profiles.find((x) => x.profileType === "autocomplete")
-		if (autocompleteProfile && autocompleteProfile.apiProvider) {
-			const provider = autocompleteProfile.apiProvider as keyof typeof AUTOCOMPLETE_PROVIDER_MODELS
-			if (supportedProviders.includes(provider)) {
-				await this.loadProfile(providerSettingsManager, autocompleteProfile, provider)
+				if (provider === "kilocode") {
+					// For all other providers, assume they are usable
+					if (!profile.kilocodeToken) continue
+					if (!(await checkKilocodeBalance(profile.kilocodeToken, profile.kilocodeOrganizationId))) continue
+				}
+
+				this.profileName = selectedProfile.name || null
+				this.profileType = selectedProfile.profileType || null
+				const modelIdSpec = isAutocompleteType ? {} : { [modelIdKeysByProvider[provider]]: model }
+				this.apiHandler = buildApiHandler({ ...profile, ...modelIdSpec })
+				if (this.apiHandler instanceof OpenRouterHandler) {
+					await this.apiHandler.fetchModel()
+				}
+
 				this.loaded = true
 				return true
 			}
-		}
-
-		// Fallback: Check providers in order, but skip unusable ones (e.g., kilocode with zero balance)
-		for (const provider of supportedProviders) {
-			const selectedProfile = profiles.find(
-				(x): x is typeof x & { apiProvider: string } => x?.apiProvider === provider,
-			)
-			if (selectedProfile) {
-				const isUsable = await defaultProviderUsabilityChecker(provider, providerSettingsManager)
-				if (!isUsable) continue
-
-				await this.loadProfile(providerSettingsManager, selectedProfile, provider)
-				this.loaded = true
-				return true
-=======
-		// Check providers in order, but skip unusable ones (e.g., kilocode with zero balance)
-		for (const [provider, model] of AUTOCOMPLETE_PROVIDER_MODELS) {
-			const selectedProfile = profiles.find((x) => x?.apiProvider === provider)
-			if (!selectedProfile) continue
-			const profile = await providerSettingsManager.getProfile({ id: selectedProfile.id })
-
-			if (provider === "kilocode") {
-				// For all other providers, assume they are usable
-				if (!profile.kilocodeToken) continue
-				if (!(await checkKilocodeBalance(profile.kilocodeToken, profile.kilocodeOrganizationId))) continue
->>>>>>> 7aeda0f9
-			}
-
-			this.apiHandler = buildApiHandler({ ...profile, [modelIdKeysByProvider[provider]]: model })
-
-			if (this.apiHandler instanceof OpenRouterHandler) {
-				await this.apiHandler.fetchModel()
-			}
-			this.loaded = true
-			return true
-		}
 
 		this.loaded = true // we loaded, and found nothing, but we do not wish to reload
 		return false
 	}
 
-<<<<<<< HEAD
-	public async loadProfile(
-		providerSettingsManager: ProviderSettingsManager,
-		selectedProfile: ProviderSettingsEntry,
-		provider: keyof typeof AUTOCOMPLETE_PROVIDER_MODELS,
-	): Promise<void> {
-		const profile = await providerSettingsManager.getProfile({
-			id: selectedProfile.id,
-		})
-
-		this.profileName = selectedProfile.name || null
-		this.profileType = selectedProfile.profileType || null
-
-		const isExplicitAutocompleteProfile = selectedProfile.profileType === "autocomplete"
-
-		this.apiHandler = buildApiHandler(
-			isExplicitAutocompleteProfile
-				? profile
-				: {
-						...profile,
-						[modelIdKeysByProvider[provider]]: AUTOCOMPLETE_PROVIDER_MODELS[provider],
-					},
-		)
-
-		if (this.apiHandler instanceof OpenRouterHandler) {
-			await this.apiHandler.fetchModel()
-		}
-	}
-
-=======
->>>>>>> 7aeda0f9
 	/**
 	 * Generate response with streaming callback support
 	 */
