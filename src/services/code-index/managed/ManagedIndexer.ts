// kilocode_change new file

import * as vscode from "vscode"
import * as path from "path"
import { promises as fs } from "fs"
import pMap from "p-map"
import pLimit from "p-limit"
import { ContextProxy } from "../../../core/config/ContextProxy"
import { KiloOrganization } from "../../../shared/kilocode/organization"
import { OrganizationService } from "../../kilocode/OrganizationService"
import { GitWatcher, GitWatcherEvent } from "../../../shared/GitWatcher"
import { getCurrentBranch, isGitRepository, getCurrentCommitSha, getBaseBranch } from "./git-utils"
import { getKilocodeConfig } from "../../../utils/kilo-config-file"
import { getGitRepositoryInfo } from "../../../utils/git"
import { getServerManifest, searchCode, upsertFile } from "./api-client"
import { MANAGED_MAX_CONCURRENT_FILES } from "../constants"
import { ServerManifest } from "./types"
import { scannerExtensions } from "../shared/supported-extensions"
import { VectorStoreSearchResult } from "../interfaces/vector-store"
<<<<<<< HEAD
import { ClineProvider } from "../../../core/webview/ClineProvider"
=======
import { RooIgnoreController } from "../../../core/ignore/RooIgnoreController"
>>>>>>> da46d6bc

interface ManagedIndexerConfig {
	kilocodeToken: string | null
	kilocodeOrganizationId: string | null
	kilocodeTesterWarningsDisabledUntil: number | null
}

/**
 * Serializable error information for managed indexing operations
 */
interface ManagedIndexerError {
	/** Error type for categorization */
	type: "setup" | "scan" | "file-upsert" | "git" | "manifest" | "config"
	/** Human-readable error message */
	message: string
	/** ISO timestamp when error occurred */
	timestamp: string
	/** Optional context about what was being attempted */
	context?: {
		filePath?: string
		branch?: string
		operation?: string
	}
	/** Original error details if available */
	details?: string
}

interface ManagedIndexerWorkspaceFolderState {
	workspaceFolder: vscode.WorkspaceFolder
	gitBranch: string | null
	projectId: string | null
	manifest: ServerManifest | null
	isIndexing: boolean
	watcher: GitWatcher | null
	repositoryUrl?: string
	error?: ManagedIndexerError
	/** In-flight manifest fetch promise - reused if already fetching */
	manifestFetchPromise: Promise<ServerManifest> | null
	/** AbortController for the current indexing operation */
	currentAbortController?: AbortController
	ignoreController: RooIgnoreController | null
}

export class ManagedIndexer implements vscode.Disposable {
	static prevInstance: ManagedIndexer | null = null
	static getInstance(): ManagedIndexer {
		if (!ManagedIndexer.prevInstance) {
			throw new Error("[ManagedIndexer.getInstance()] no available instance")
		}

		return ManagedIndexer.prevInstance
	}

	// Handle changes to vscode workspace folder changes
	workspaceFoldersListener: vscode.Disposable | null = null
	// kilocode_change: Listen to configuration changes from ContextProxy
	configChangeListener: vscode.Disposable | null = null
	config: ManagedIndexerConfig | null = null
	organization: KiloOrganization | null = null
	isActive = false

	/**
	 * Tracks state that depends on workspace folders
	 */
	workspaceFolderState: ManagedIndexerWorkspaceFolderState[] = []

	// Concurrency limiter for file upserts
	private readonly fileUpsertLimit = pLimit(MANAGED_MAX_CONCURRENT_FILES)

	constructor(public contextProxy: ContextProxy) {
		ManagedIndexer.prevInstance = this
	}

	private async onConfigurationChange(config: ManagedIndexerConfig): Promise<void> {
		console.info("[ManagedIndexer] Configuration changed, restarting...", {
			hasToken: !!config.kilocodeToken,
			hasOrgId: !!config.kilocodeOrganizationId,
			testerWarningsDisabled: config.kilocodeTesterWarningsDisabledUntil,
		})
		this.config = config
		this.dispose()
		await this.start()
	}

	// TODO: The fetchConfig, fetchOrganization, and isEnabled functions are sort of spaghetti
	// code right now. We need to clean this up to be more stateless or better rely
	// on proper memoization/invalidation techniques

	async fetchConfig(): Promise<ManagedIndexerConfig> {
		// kilocode_change: Read directly from ContextProxy instead of ClineProvider
		const kilocodeToken = this.contextProxy.getSecret("kilocodeToken")
		const kilocodeOrganizationId = this.contextProxy.getValue("kilocodeOrganizationId")
		const kilocodeTesterWarningsDisabledUntil = this.contextProxy.getValue("kilocodeTesterWarningsDisabledUntil")

		this.config = {
			kilocodeToken: kilocodeToken ?? null,
			kilocodeOrganizationId: kilocodeOrganizationId ?? null,
			kilocodeTesterWarningsDisabledUntil: kilocodeTesterWarningsDisabledUntil ?? null,
		}

		return this.config
	}

	async fetchOrganization(): Promise<KiloOrganization | null> {
		const config = await this.fetchConfig()

		if (config.kilocodeToken && config.kilocodeOrganizationId) {
			this.organization = await OrganizationService.fetchOrganization(
				config.kilocodeToken,
				config.kilocodeOrganizationId,
				config.kilocodeTesterWarningsDisabledUntil ?? undefined,
			)

			return this.organization
		}

		this.organization = null

		return this.organization
	}

	isEnabled(): boolean {
		const organization = this.organization

		if (!organization) {
			return false
		}

		const isEnabled = OrganizationService.isCodeIndexingEnabled(organization)

		if (!isEnabled) {
			return false
		}

		return true
	}

	sendEnabledStateToWebview() {
		const isEnabled = this.isEnabled()
		ClineProvider.getInstance().then((provider) => {
			if (provider) {
				provider.postMessageToWebview({
					type: "managedIndexerEnabled",
					managedIndexerEnabled: isEnabled,
				})
			}
		})
	}

	async start() {
		console.log("[ManagedIndexer] Starting ManagedIndexer")

		this.configChangeListener = this.contextProxy.onManagedIndexerConfigChange(
			this.onConfigurationChange.bind(this),
		)

		vscode.workspace.onDidChangeWorkspaceFolders(this.onDidChangeWorkspaceFolders.bind(this))

		const workspaceFolderCount = vscode.workspace.workspaceFolders?.length ?? 0

		if (!workspaceFolderCount) {
			return
		}

		this.organization = await this.fetchOrganization()

		const isEnabled = this.isEnabled()
		this.sendEnabledStateToWebview()
		if (!isEnabled) {
			return
		}

		// TODO: Plumb kilocodeTesterWarningsDisabledUntil through
		const { kilocodeOrganizationId, kilocodeToken } = this.config ?? {}

		if (!kilocodeOrganizationId || !kilocodeToken) {
			return
		}

		this.isActive = true

		if (!vscode.workspace.workspaceFolders) {
			return
		}

		// Build workspaceFolderState for each workspace folder
		const states = await Promise.all(
			vscode.workspace.workspaceFolders.map(async (workspaceFolder) => {
				const cwd = workspaceFolder.uri.fsPath

				// Initialize state with workspace folder
				const state: ManagedIndexerWorkspaceFolderState = {
					workspaceFolder,
					gitBranch: null,
					projectId: null,
					manifest: null,
					isIndexing: false,
					watcher: null,
					repositoryUrl: undefined,
					manifestFetchPromise: null,
					ignoreController: null,
				}

				// Check if it's a git repository
				if (!(await isGitRepository(cwd))) {
					return null
				}

				// Step 1: Get git information
				try {
					const [{ repositoryUrl }, gitBranch] = await Promise.all([
						getGitRepositoryInfo(cwd),
						getCurrentBranch(cwd),
					])
					state.gitBranch = gitBranch
					state.repositoryUrl = repositoryUrl

					// Step 2: Get project configuration
					const config = await getKilocodeConfig(cwd, repositoryUrl)
					const projectId = config?.project?.id

					if (!projectId) {
						console.log("[ManagedIndexer] No project ID found for workspace folder", cwd)
						return null
					}
					state.projectId = projectId

					// Step 3: Fetch server manifest
					try {
						state.manifest = await getServerManifest(
							kilocodeOrganizationId,
							projectId,
							gitBranch,
							kilocodeToken,
							state.currentAbortController?.signal,
						)
					} catch (error) {
						const errorMessage = error instanceof Error ? error.message : String(error)
						console.error(`[ManagedIndexer] Failed to fetch manifest for ${cwd}: ${errorMessage}`)
						state.error = {
							type: "manifest",
							message: `Failed to fetch server manifest: ${errorMessage}`,
							timestamp: new Date().toISOString(),
							context: {
								operation: "fetch-manifest",
								branch: gitBranch,
							},
							details: error instanceof Error ? error.stack : undefined,
						}
						return state
					}

					// Step 4: Create git watcher
					try {
						const watcher = new GitWatcher({ cwd })
						state.watcher = watcher
						const ignoreController = new RooIgnoreController(cwd)
						await ignoreController.initialize()
						state.ignoreController = ignoreController

						// Register event handler
						watcher.onEvent(this.onEvent.bind(this))
					} catch (error) {
						const errorMessage = error instanceof Error ? error.message : String(error)
						console.error(`[ManagedIndexer] Failed to start watcher for ${cwd}: ${errorMessage}`)
						state.error = {
							type: "scan",
							message: `Failed to start file watcher: ${errorMessage}`,
							timestamp: new Date().toISOString(),
							context: {
								operation: "start-watcher",
								branch: gitBranch,
							},
							details: error instanceof Error ? error.stack : undefined,
						}
						return state
					}

					return state
				} catch (error) {
					const errorMessage = error instanceof Error ? error.message : String(error)
					console.error(`[ManagedIndexer] Failed to get git info for ${cwd}: ${errorMessage}`)
					state.error = {
						type: "git",
						message: `Failed to get git information: ${errorMessage}`,
						timestamp: new Date().toISOString(),
						context: {
							operation: "get-git-info",
						},
						details: error instanceof Error ? error.stack : undefined,
					}
					return state
				}
			}),
		)

		this.workspaceFolderState = states.filter((s) => s !== null)

		// Start watchers
		await Promise.all(
			this.workspaceFolderState.map(async (state) => {
				await state.watcher?.start()
			}),
		)
	}

	dispose() {
		// kilocode_change: Dispose configuration change listener
		this.configChangeListener?.dispose()
		this.configChangeListener = null

		this.workspaceFoldersListener?.dispose()
		this.workspaceFoldersListener = null

		// Dispose all watchers from workspaceFolderState
		this.workspaceFolderState.forEach((state) => {
			state.watcher?.dispose()
			state.ignoreController?.dispose()
		})
		this.workspaceFolderState = []

		this.isActive = false
		this.organization = null
	}

	/**
	 * Get or fetch the manifest for a workspace state.
	 * If a fetch is already in progress, returns the same promise.
	 * This prevents duplicate fetches and ensures all callers wait for the same result.
	 */
	private async getManifest(
		state: ManagedIndexerWorkspaceFolderState,
		branch: string,
		force = false,
	): Promise<ServerManifest> {
		// If we're already fetching for this branch, return the existing promise
		if (state.manifestFetchPromise && state.gitBranch === branch && !force) {
			console.info(`[ManagedIndexer] Reusing in-flight manifest fetch for branch ${branch}`)
			return state.manifestFetchPromise
		}

		// If manifest is already cached for this branch, return it
		if (state.manifest && state.gitBranch === branch && !force) {
			return state.manifest
		}

		// Update branch BEFORE starting fetch so concurrent calls know we're fetching for this branch
		state.gitBranch = branch

		// Start a new fetch and cache the promise
		state.manifestFetchPromise = (async () => {
			try {
				// Recalculate projectId as it might have changed with the branch
				const config = await getKilocodeConfig(state.workspaceFolder.uri.fsPath, state.repositoryUrl)
				const projectId = config?.project?.id

				if (!projectId) {
					throw new Error(`No project ID found for workspace folder ${state.workspaceFolder.uri.fsPath}`)
				}
				state.projectId = projectId

				// Ensure we have the necessary configuration
				if (!this.config?.kilocodeToken || !this.config?.kilocodeOrganizationId) {
					throw new Error("Missing required configuration for manifest fetch")
				}

				const manifest = await getServerManifest(
					this.config.kilocodeOrganizationId,
					state.projectId,
					branch,
					this.config.kilocodeToken,
				)

				state.manifest = manifest
				console.info(
					`[ManagedIndexer] Successfully fetched manifest for branch ${branch} (${Object.keys(manifest.files).length} files)`,
				)

				// Clear any previous manifest errors
				if (state.error?.type === "manifest") {
					state.error = undefined
				}

				return manifest
			} catch (error) {
				const errorMessage = error instanceof Error ? error.message : String(error)
				console.error(`[ManagedIndexer] Failed to fetch manifest for branch ${branch}: ${errorMessage}`)

				state.error = {
					type: "manifest",
					message: `Failed to fetch manifest: ${errorMessage}`,
					timestamp: new Date().toISOString(),
					context: {
						operation: "fetch-manifest",
						branch,
					},
					details: error instanceof Error ? error.stack : undefined,
				}

				throw error
			} finally {
				// Clear the promise cache after completion (success or failure)
				state.manifestFetchPromise = null
			}
		})()

		return state.manifestFetchPromise
	}

	async onEvent(event: GitWatcherEvent): Promise<void> {
		if (!this.isActive) {
			return
		}

		const state = this.workspaceFolderState.find((s) => s.watcher === event.watcher)

		if (!state || !state.watcher) {
			console.warn("[ManagedIndexer] Received event for unknown watcher")
			return
		}

		// Skip processing if state is not fully initialized
		if (!state.projectId || !state.gitBranch) {
			console.warn("[ManagedIndexer] Received event for incompletely initialized workspace folder")
			return
		}

		// Cancel any previous indexing operation
		if (state.currentAbortController) {
			console.info("[ManagedIndexer] Aborting previous indexing operation")
			state.currentAbortController.abort()
		}

		// Create new AbortController for this operation
		const controller = new AbortController()
		state.currentAbortController = controller

		try {
			// Handle different event types
			switch (event.type) {
				case "branch-changed": {
					console.info(`[ManagedIndexer] Branch changed from ${event.previousBranch} to ${event.newBranch}`)

					try {
						// Fetch manifest for the new branch (will reuse if already fetching)
						await this.getManifest(state, event.newBranch)
					} catch (error) {
						// Error already logged and stored in getManifest
						console.warn(`[ManagedIndexer] Continuing despite manifest fetch error`)
					}

					// Process files from the async iterable
					await this.processFiles(state, event, controller.signal)
					break
				}

				case "commit": {
					console.info(`[ManagedIndexer] Commit detected from ${event.previousCommit} to ${event.newCommit}`)

					// Process files from the async iterable
					await this.processFiles(state, event, controller.signal)
					break
				}

				case "start": {
					console.info(
						`[ManagedIndexer] Watcher started on branch ${event.branch} ${event.isBaseBranch ? `(base)` : `(feature)`} - doing initial indexing`,
					)

					// Process files from the async iterable
					await this.processFiles(state, event, controller.signal)
					break
				}
			}
		} catch (error) {
			// Check if this was an abort
			if (error instanceof Error && (error.name === "AbortError" || error.message === "AbortError")) {
				console.info("[ManagedIndexer] Indexing operation was aborted")
				return
			}
			// Re-throw other errors
			throw error
		}
	}

	/**
	 * Process files from an event's async iterable
	 */
	private async processFiles(
		state: ManagedIndexerWorkspaceFolderState,
		event: GitWatcherEvent,
		signal: AbortSignal,
	): Promise<void> {
		// Set indexing state
		state.isIndexing = true
		state.error = undefined

		try {
			// Ensure we have the manifest (wait if it's being fetched)
			let manifest: ServerManifest
			try {
				manifest = await this.getManifest(state, event.branch)
			} catch (error) {
				console.warn(`[ManagedIndexer] Cannot process files without manifest, skipping`)
				state.isIndexing = false
				return
			}

			if (!this.config?.kilocodeToken || !this.config?.kilocodeOrganizationId || !state.projectId) {
				console.warn("[ManagedIndexer] Missing token, organization ID, or project ID, skipping file upsert")
				return
			}

			await pMap(
				event.files,
				async (file) => {
					// Check if operation was aborted
					if (signal.aborted) {
						throw new Error("AbortError")
					}

					if (file.type === "file-deleted") {
						// TODO: Implement file deletion handling if needed
						return
					}

					const { filePath, fileHash } = file

					// Check if file extension is supported
					const ext = path.extname(filePath).toLowerCase()
					if (!scannerExtensions.includes(ext)) {
						return
					}

					// Already indexed - check if fileHash exists in the map and matches the filePath
					if (manifest.files[fileHash] === filePath) {
						return
					}

					{
						// Check if operation was aborted before processing
						if (signal.aborted) {
							throw new Error("AbortError")
						}

						try {
							// Ensure we have the necessary configuration
							// check again inside loop as this can change mid-flight
							if (
								!this.config?.kilocodeToken ||
								!this.config?.kilocodeOrganizationId ||
								!state.projectId
							) {
								return
							}
							const projectId = state.projectId

							const absoluteFilePath = path.isAbsolute(filePath)
								? filePath
								: path.join(event.watcher.config.cwd, filePath)
							
							// if file is larger than 1 megabyte, skip it
							const stats = await fs.stat(absoluteFilePath)
							if (stats.size > 1 * 1024 * 1024) {
								return
							}

							const fileBuffer = await fs.readFile(absoluteFilePath)
							const relativeFilePath = path.relative(event.watcher.config.cwd, absoluteFilePath)

							const ignore = state.ignoreController
							if (ignore && !ignore.validateAccess(relativeFilePath)) {
								return
							}

							// Call the upsertFile API with abort signal
							await upsertFile(
								{
									fileBuffer,
									fileHash,
									filePath: relativeFilePath,
									gitBranch: event.branch,
									isBaseBranch: event.isBaseBranch,
									organizationId: this.config.kilocodeOrganizationId,
									projectId,
									kilocodeToken: this.config.kilocodeToken,
								},
								signal,
							)

							// Clear any previous file-upsert errors on success
							if (state.error?.type === "file-upsert") {
								state.error = undefined
							}
						} catch (error) {
							// Don't log abort errors as failures
							if (error instanceof Error && error.message === "AbortError") {
								throw error
							}

							const errorMessage = error instanceof Error ? error.message : String(error)
							console.error(`[ManagedIndexer] Failed to upsert file ${filePath}: ${errorMessage}`)

							// Store the error in state
							state.error = {
								type: "file-upsert",
								message: `Failed to upsert file: ${errorMessage}`,
								timestamp: new Date().toISOString(),
								context: {
									filePath,
									branch: event.branch,
									operation: "file-upsert",
								},
								details: error instanceof Error ? error.stack : undefined,
							}
						}
					}
				},
				{ concurrency: 20 },
			)

			// Force a re-fetch of the manifest
			await this.getManifest(state, event.branch, true)
		} finally {
			// Always clear indexing state when done
			state.isIndexing = false
			console.log("[ManagedIndexer] Indexing complete")
		}
	}

	async onDidChangeWorkspaceFolders(e: vscode.WorkspaceFoldersChangeEvent) {
		// TODO we could more intelligently handle this instead of going scorched earth
		this.dispose()
		await this.start()
	}

	/**
	 * Get a serializable representation of the current workspace folder state
	 * for debugging and introspection purposes
	 */
	getWorkspaceFolderStateSnapshot() {
		return this.workspaceFolderState.map((state) => ({
			workspaceFolderPath: state.workspaceFolder.uri.fsPath,
			workspaceFolderName: state.workspaceFolder.name,
			gitBranch: state.gitBranch,
			projectId: state.projectId,
			isIndexing: state.isIndexing,
			hasManifest: !!state.manifest,
			manifestFileCount: state.manifest ? Object.keys(state.manifest.files).length : 0,
			hasWatcher: !!state.watcher,
			error: state.error
				? {
						type: state.error.type,
						message: state.error.message,
						timestamp: state.error.timestamp,
						context: state.error.context,
					}
				: undefined,
		}))
	}

	public async search(query: string, directoryPrefix?: string): Promise<VectorStoreSearchResult[]> {
		const { kilocodeOrganizationId, kilocodeToken } = this.config ?? {}

		if (!kilocodeOrganizationId || !kilocodeToken) {
			throw new Error("Kilocode organization ID and token are required for managed index search")
		}

		const results = await Promise.all(
			this.workspaceFolderState.map(async (state) => {
				if (!state.projectId || !state.gitBranch) {
					return []
				}

				return await searchCode(
					{
						query,
						organizationId: kilocodeOrganizationId,
						projectId: state.projectId,
						preferBranch: state.gitBranch,
						fallbackBranch: "main",
						// TODO: Exclude deleted files for the branch
						excludeFiles: [],
						path: directoryPrefix,
					},
					kilocodeToken,
				)
			}),
		)

		return results
			.flat()
			.map((result) => ({
				id: result.id,
				score: result.score,
				payload: {
					filePath: result.filePath,
					codeChunk: "", // Managed indexing doesn't return code chunks
					startLine: result.startLine,
					endLine: result.endLine,
				},
			}))
			.sort((a, b) => b.score - a.score)
	}

	/**
	 * Manually trigger a scan for a specific workspace folder
	 * This is useful for forcing a rescan from the UI
	 *
	 * @param workspaceFolderPath The path of the workspace folder to scan
	 * @throws Error if the workspace folder is not found or not properly initialized
	 */
	async startScanForWorkspaceFolder(workspaceFolderPath: string): Promise<void> {
		console.log("[ManagedIndexer] Manual scan requested for workspace folder", { workspaceFolderPath })

		if (!this.isActive) {
			throw new Error("ManagedIndexer is not active")
		}

		// Find the workspace folder state
		const state = this.workspaceFolderState.find((s) => s.workspaceFolder.uri.fsPath === workspaceFolderPath)

		if (!state) {
			throw new Error(`Workspace folder not found: ${workspaceFolderPath}`)
		}

		if (!state.watcher) {
			throw new Error(`Watcher not initialized for workspace folder: ${workspaceFolderPath}`)
		}

		if (!state.projectId || !state.gitBranch) {
			throw new Error(`Workspace folder not fully initialized: ${workspaceFolderPath}`)
		}

		// Cancel any previous indexing operation
		if (state.currentAbortController) {
			console.info("[ManagedIndexer] Aborting previous indexing operation for manual scan")
			state.currentAbortController.abort()
		}

		// Create new AbortController for this operation
		const controller = new AbortController()
		state.currentAbortController = controller

		try {
			console.info(
				`[ManagedIndexer] Starting manual scan for ${workspaceFolderPath} on branch ${state.gitBranch}`,
			)

			// Determine if this is the base branch
			const defaultBranch = await getBaseBranch(state.workspaceFolder.uri.fsPath)
			const isBaseBranch = state.gitBranch.toLowerCase() === defaultBranch.toLowerCase()

			// Create a synthetic event to trigger file processing using GitWatcher's getFiles method
			const syntheticEvent: GitWatcherEvent = {
				type: "commit",
				previousCommit: "",
				newCommit: await getCurrentCommitSha(state.workspaceFolder.uri.fsPath),
				branch: state.gitBranch,
				isBaseBranch,
				watcher: state.watcher,
				files: state.watcher.getFiles(state.gitBranch, isBaseBranch),
			}

			// Refresh the manifest before scanning
			try {
				await this.getManifest(state, state.gitBranch)
			} catch (error) {
				console.warn(`[ManagedIndexer] Failed to refresh manifest, continuing with cached version`)
			}

			// Process files using the existing logic
			await this.processFiles(state, syntheticEvent, controller.signal)

			console.info(`[ManagedIndexer] Manual scan completed for ${workspaceFolderPath}`)
		} catch (error) {
			// Check if this was an abort
			if (error instanceof Error && (error.name === "AbortError" || error.message === "AbortError")) {
				console.info("[ManagedIndexer] Manual scan was aborted")
				return
			}

			const errorMessage = error instanceof Error ? error.message : String(error)
			console.error(`[ManagedIndexer] Manual scan failed for ${workspaceFolderPath}: ${errorMessage}`)

			state.error = {
				type: "scan",
				message: `Manual scan failed: ${errorMessage}`,
				timestamp: new Date().toISOString(),
				context: {
					operation: "manual-scan",
					branch: state.gitBranch,
				},
				details: error instanceof Error ? error.stack : undefined,
			}

			throw error
		}
	}
}<|MERGE_RESOLUTION|>--- conflicted
+++ resolved
@@ -17,11 +17,8 @@
 import { ServerManifest } from "./types"
 import { scannerExtensions } from "../shared/supported-extensions"
 import { VectorStoreSearchResult } from "../interfaces/vector-store"
-<<<<<<< HEAD
 import { ClineProvider } from "../../../core/webview/ClineProvider"
-=======
 import { RooIgnoreController } from "../../../core/ignore/RooIgnoreController"
->>>>>>> da46d6bc
 
 interface ManagedIndexerConfig {
 	kilocodeToken: string | null
@@ -582,7 +579,7 @@
 							const absoluteFilePath = path.isAbsolute(filePath)
 								? filePath
 								: path.join(event.watcher.config.cwd, filePath)
-							
+
 							// if file is larger than 1 megabyte, skip it
 							const stats = await fs.stat(absoluteFilePath)
 							if (stats.size > 1 * 1024 * 1024) {
