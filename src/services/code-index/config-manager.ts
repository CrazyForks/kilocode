import { ApiHandlerOptions } from "../../shared/api"
import { ContextProxy } from "../../core/config/ContextProxy"
import { EmbedderProvider } from "./interfaces/manager"
import { CodeIndexConfig, PreviousConfigSnapshot } from "./interfaces/config"
import { DEFAULT_SEARCH_MIN_SCORE, DEFAULT_MAX_SEARCH_RESULTS } from "./constants"
import { getDefaultModelId, getModelDimension, getModelScoreThreshold } from "../../shared/embeddingModels"

/**
 * Manages configuration state and validation for the code indexing feature.
 * Handles loading, validating, and providing access to configuration values.
 */
export class CodeIndexConfigManager {
	private codebaseIndexEnabled: boolean = false
	private embedderProvider: EmbedderProvider = "openai"
	// kilocode_change - start
	private vectorStoreProvider: "lancedb" | "qdrant" = "qdrant"
	private lancedbVectorStoreDirectory?: string
	// kilocode_change - end
	private modelId?: string
	private modelDimension?: number
	private openAiOptions?: ApiHandlerOptions
	private ollamaOptions?: ApiHandlerOptions
	private openAiCompatibleOptions?: { baseUrl: string; apiKey: string }
	private geminiOptions?: { apiKey: string }
	private mistralOptions?: { apiKey: string }
	private vercelAiGatewayOptions?: { apiKey: string }
	private bedrockOptions?: { region: string; profile?: string }
	private openRouterOptions?: { apiKey: string }
	private qdrantUrl?: string = "http://localhost:6333"
	private qdrantApiKey?: string
	private searchMinScore?: number
	private searchMaxResults?: number
	private embeddingBatchSize?: number
	private scannerMaxBatchRetries?: number

	// kilocode_change start: Kilo org indexing props
	private _kiloOrgProps: {
		organizationId: string
		kilocodeToken: string
		projectId: string
	} | null = null
	// kilocode_change end

	constructor(private readonly contextProxy: ContextProxy) {
		// Initialize with current configuration to avoid false restart triggers
		this._loadAndSetConfiguration()
	}

	// kilocode_change start: Kilo org indexing methods
	/**
	 * Sets Kilo organization properties for cloud-based indexing
	 */
	public setKiloOrgProps(props: { organizationId: string; kilocodeToken: string; projectId: string }) {
		this._kiloOrgProps = props
	}

	/**
	 * Gets Kilo organization properties
	 */
	public getKiloOrgProps() {
		return this._kiloOrgProps
	}

	/**
	 * Checks if Kilo org mode is available (has valid credentials)
	 */
	public get isKiloOrgMode(): boolean {
		return !!(
			this._kiloOrgProps?.organizationId &&
			this._kiloOrgProps?.kilocodeToken &&
			this._kiloOrgProps?.projectId
		)
	}
	// kilocode_change end

	/**
	 * Gets the context proxy instance
	 */
	public getContextProxy(): ContextProxy {
		return this.contextProxy
	}

	/**
	 * Private method that handles loading configuration from storage and updating instance variables.
	 * This eliminates code duplication between initializeWithCurrentConfig() and loadConfiguration().
	 */
	private _loadAndSetConfiguration(): void {
		// Load configuration from storage
		const codebaseIndexConfig = this.contextProxy?.getGlobalState("codebaseIndexConfig") ?? {
			codebaseIndexEnabled: false,
			codebaseIndexQdrantUrl: "http://localhost:6333",
			codebaseIndexEmbedderProvider: "openai",
			// kilocode_change - start
			codebaseIndexVectorStoreProvider: "qdrant",
			codebaseIndexLancedbVectorStoreDirectory: undefined,
			// kilocode_change - end
			codebaseIndexEmbedderBaseUrl: "",
			codebaseIndexEmbedderModelId: "",
			codebaseIndexSearchMinScore: undefined,
			codebaseIndexSearchMaxResults: undefined,
<<<<<<< HEAD
			codebaseIndexEmbeddingBatchSize: undefined,
			codebaseIndexScannerMaxBatchRetries: undefined,
=======
			codebaseIndexBedrockRegion: "us-east-1",
			codebaseIndexBedrockProfile: "",
>>>>>>> 7aa29221
		}

		const {
			codebaseIndexEnabled,
			codebaseIndexQdrantUrl,
			codebaseIndexEmbedderProvider,
			codebaseIndexEmbedderBaseUrl,
			codebaseIndexEmbedderModelId,
			codebaseIndexLancedbVectorStoreDirectory, // kilocode_change
			codebaseIndexSearchMinScore,
			codebaseIndexSearchMaxResults,
			codebaseIndexEmbeddingBatchSize,
			codebaseIndexScannerMaxBatchRetries,
		} = codebaseIndexConfig
		// kilocode_change
		const codebaseIndexVectorStoreProvider = codebaseIndexConfig.codebaseIndexVectorStoreProvider ?? "qdrant"

		const openAiKey = this.contextProxy?.getSecret("codeIndexOpenAiKey") ?? ""
		const qdrantApiKey = this.contextProxy?.getSecret("codeIndexQdrantApiKey") ?? ""
		// Fix: Read OpenAI Compatible settings from the correct location within codebaseIndexConfig
		const openAiCompatibleBaseUrl = codebaseIndexConfig.codebaseIndexOpenAiCompatibleBaseUrl ?? ""
		const openAiCompatibleApiKey = this.contextProxy?.getSecret("codebaseIndexOpenAiCompatibleApiKey") ?? ""
		const geminiApiKey = this.contextProxy?.getSecret("codebaseIndexGeminiApiKey") ?? ""
		const mistralApiKey = this.contextProxy?.getSecret("codebaseIndexMistralApiKey") ?? ""
		const vercelAiGatewayApiKey = this.contextProxy?.getSecret("codebaseIndexVercelAiGatewayApiKey") ?? ""
		const bedrockRegion = codebaseIndexConfig.codebaseIndexBedrockRegion ?? "us-east-1"
		const bedrockProfile = codebaseIndexConfig.codebaseIndexBedrockProfile ?? ""
		const openRouterApiKey = this.contextProxy?.getSecret("codebaseIndexOpenRouterApiKey") ?? ""

		// Update instance variables with configuration
		this.codebaseIndexEnabled = codebaseIndexEnabled ?? false
		// kilocode_change - start
		this.vectorStoreProvider = codebaseIndexVectorStoreProvider ?? "qdrant"
		this.lancedbVectorStoreDirectory = codebaseIndexLancedbVectorStoreDirectory
		// kilocode_change - end
		this.qdrantUrl = codebaseIndexQdrantUrl
		this.qdrantApiKey = qdrantApiKey ?? ""
		this.searchMinScore = codebaseIndexSearchMinScore
		this.searchMaxResults = codebaseIndexSearchMaxResults
		this.embeddingBatchSize = codebaseIndexEmbeddingBatchSize
		this.scannerMaxBatchRetries = codebaseIndexScannerMaxBatchRetries

		// Validate and set model dimension
		const rawDimension = codebaseIndexConfig.codebaseIndexEmbedderModelDimension
		if (rawDimension !== undefined && rawDimension !== null) {
			const dimension = Number(rawDimension)
			if (!isNaN(dimension) && dimension > 0) {
				this.modelDimension = dimension
			} else {
				console.warn(
					`Invalid codebaseIndexEmbedderModelDimension value: ${rawDimension}. Must be a positive number.`,
				)
				this.modelDimension = undefined
			}
		} else {
			this.modelDimension = undefined
		}

		this.openAiOptions = { openAiNativeApiKey: openAiKey }

		// Set embedder provider with support for openai-compatible
		if (codebaseIndexEmbedderProvider === "ollama") {
			this.embedderProvider = "ollama"
		} else if (codebaseIndexEmbedderProvider === "openai-compatible") {
			this.embedderProvider = "openai-compatible"
		} else if (codebaseIndexEmbedderProvider === "gemini") {
			this.embedderProvider = "gemini"
		} else if (codebaseIndexEmbedderProvider === "mistral") {
			this.embedderProvider = "mistral"
		} else if (codebaseIndexEmbedderProvider === "vercel-ai-gateway") {
			this.embedderProvider = "vercel-ai-gateway"
		} else if ((codebaseIndexEmbedderProvider as string) === "bedrock") {
			this.embedderProvider = "bedrock"
		} else if (codebaseIndexEmbedderProvider === "openrouter") {
			this.embedderProvider = "openrouter"
		} else {
			this.embedderProvider = "openai"
		}

		this.modelId = codebaseIndexEmbedderModelId || undefined

		this.ollamaOptions = {
			ollamaBaseUrl: codebaseIndexEmbedderBaseUrl,
		}

		this.openAiCompatibleOptions =
			openAiCompatibleBaseUrl && openAiCompatibleApiKey
				? {
						baseUrl: openAiCompatibleBaseUrl,
						apiKey: openAiCompatibleApiKey,
					}
				: undefined

		this.geminiOptions = geminiApiKey ? { apiKey: geminiApiKey } : undefined
		this.mistralOptions = mistralApiKey ? { apiKey: mistralApiKey } : undefined
		this.vercelAiGatewayOptions = vercelAiGatewayApiKey ? { apiKey: vercelAiGatewayApiKey } : undefined
		this.openRouterOptions = openRouterApiKey ? { apiKey: openRouterApiKey } : undefined
		// Set bedrockOptions if region is provided (profile is optional)
		this.bedrockOptions = bedrockRegion
			? { region: bedrockRegion, profile: bedrockProfile || undefined }
			: undefined
	}

	/**
	 * Loads persisted configuration from globalState.
	 */
	public async loadConfiguration(): Promise<{
		configSnapshot: PreviousConfigSnapshot
		currentConfig: {
			isConfigured: boolean
			embedderProvider: EmbedderProvider
			modelId?: string
			modelDimension?: number
			openAiOptions?: ApiHandlerOptions
			ollamaOptions?: ApiHandlerOptions
			openAiCompatibleOptions?: { baseUrl: string; apiKey: string }
			geminiOptions?: { apiKey: string }
			mistralOptions?: { apiKey: string }
			vercelAiGatewayOptions?: { apiKey: string }
			bedrockOptions?: { region: string; profile?: string }
			openRouterOptions?: { apiKey: string }
			qdrantUrl?: string
			qdrantApiKey?: string
			searchMinScore?: number
		}
		requiresRestart: boolean
	}> {
		// Capture the ACTUAL previous state before loading new configuration
		const previousConfigSnapshot: PreviousConfigSnapshot = {
			enabled: this.codebaseIndexEnabled,
			configured: this.isConfigured(),
			embedderProvider: this.embedderProvider,
			// kilocode_change - start
			vectorStoreProvider: this.vectorStoreProvider,
			lancedbVectorStoreDirectory: this.lancedbVectorStoreDirectory,
			// kilocode_change - end
			modelId: this.modelId,
			modelDimension: this.modelDimension,
			openAiKey: this.openAiOptions?.openAiNativeApiKey ?? "",
			ollamaBaseUrl: this.ollamaOptions?.ollamaBaseUrl ?? "",
			openAiCompatibleBaseUrl: this.openAiCompatibleOptions?.baseUrl ?? "",
			openAiCompatibleApiKey: this.openAiCompatibleOptions?.apiKey ?? "",
			geminiApiKey: this.geminiOptions?.apiKey ?? "",
			mistralApiKey: this.mistralOptions?.apiKey ?? "",
			vercelAiGatewayApiKey: this.vercelAiGatewayOptions?.apiKey ?? "",
			bedrockRegion: this.bedrockOptions?.region ?? "",
			bedrockProfile: this.bedrockOptions?.profile ?? "",
			openRouterApiKey: this.openRouterOptions?.apiKey ?? "",
			qdrantUrl: this.qdrantUrl ?? "",
			qdrantApiKey: this.qdrantApiKey ?? "",
		}

		// Refresh secrets from VSCode storage to ensure we have the latest values
		await this.contextProxy.refreshSecrets()

		// Load new configuration from storage and update instance variables
		this._loadAndSetConfiguration()

		const requiresRestart = this.doesConfigChangeRequireRestart(previousConfigSnapshot)

		return {
			configSnapshot: previousConfigSnapshot,
			currentConfig: {
				isConfigured: this.isConfigured(),
				embedderProvider: this.embedderProvider,
				modelId: this.modelId,
				modelDimension: this.modelDimension,
				openAiOptions: this.openAiOptions,
				ollamaOptions: this.ollamaOptions,
				openAiCompatibleOptions: this.openAiCompatibleOptions,
				geminiOptions: this.geminiOptions,
				mistralOptions: this.mistralOptions,
				vercelAiGatewayOptions: this.vercelAiGatewayOptions,
				bedrockOptions: this.bedrockOptions,
				openRouterOptions: this.openRouterOptions,
				qdrantUrl: this.qdrantUrl,
				qdrantApiKey: this.qdrantApiKey,
				searchMinScore: this.currentSearchMinScore,
			},
			requiresRestart,
		}
	}

	/**
	 * Checks if the service is properly configured based on the embedder type.
	 * kilocode_change: Also returns true if Kilo org mode is available
	 */
	public isConfigured(): boolean {
		// kilocode_change start: Allow Kilo org mode as configured
		if (this.isKiloOrgMode) {
			return true
		}
		// kilocode_change end

		if (this.embedderProvider === "openai") {
			const openAiKey = this.openAiOptions?.openAiNativeApiKey
			const qdrantUrl = this.qdrantUrl
			return !!(openAiKey && qdrantUrl)
		} else if (this.embedderProvider === "ollama") {
			// Ollama model ID has a default, so only base URL is strictly required for config
			const ollamaBaseUrl = this.ollamaOptions?.ollamaBaseUrl
			const qdrantUrl = this.qdrantUrl
			return !!(ollamaBaseUrl && qdrantUrl)
		} else if (this.embedderProvider === "openai-compatible") {
			const baseUrl = this.openAiCompatibleOptions?.baseUrl
			const apiKey = this.openAiCompatibleOptions?.apiKey
			const qdrantUrl = this.qdrantUrl
			const isConfigured = !!(baseUrl && apiKey && qdrantUrl)
			return isConfigured
		} else if (this.embedderProvider === "gemini") {
			const apiKey = this.geminiOptions?.apiKey
			const qdrantUrl = this.qdrantUrl
			const isConfigured = !!(apiKey && qdrantUrl)
			return isConfigured
		} else if (this.embedderProvider === "mistral") {
			const apiKey = this.mistralOptions?.apiKey
			const qdrantUrl = this.qdrantUrl
			const isConfigured = !!(apiKey && qdrantUrl)
			return isConfigured
		} else if (this.embedderProvider === "vercel-ai-gateway") {
			const apiKey = this.vercelAiGatewayOptions?.apiKey
			const qdrantUrl = this.qdrantUrl
			const isConfigured = !!(apiKey && qdrantUrl)
			return isConfigured
		} else if (this.embedderProvider === "bedrock") {
			// Only region is required for Bedrock (profile is optional)
			const region = this.bedrockOptions?.region
			const qdrantUrl = this.qdrantUrl
			const isConfigured = !!(region && qdrantUrl)
			return isConfigured
		} else if (this.embedderProvider === "openrouter") {
			const apiKey = this.openRouterOptions?.apiKey
			const qdrantUrl = this.qdrantUrl
			const isConfigured = !!(apiKey && qdrantUrl)
			return isConfigured
		}
		return false // Should not happen if embedderProvider is always set correctly
	}

	/**
	 * Determines if a configuration change requires restarting the indexing process.
	 * Simplified logic: only restart for critical changes that affect service functionality.
	 *
	 * CRITICAL CHANGES (require restart):
	 * - Provider changes (openai -> ollama, etc.)
	 * - Authentication changes (API keys, base URLs)
	 * - Vector dimension changes (model changes that affect embedding size)
	 * - Qdrant connection changes (URL, API key)
	 * - Feature enable/disable transitions
	 *
	 * MINOR CHANGES (no restart needed):
	 * - Search minimum score adjustments
	 * - UI-only settings
	 * - Non-functional configuration tweaks
	 */
	doesConfigChangeRequireRestart(prev: PreviousConfigSnapshot): boolean {
		const nowConfigured = this.isConfigured()

		// Handle null/undefined values safely
		const prevEnabled = prev?.enabled ?? false
		const prevConfigured = prev?.configured ?? false
		const prevProvider = prev?.embedderProvider ?? "openai"
		const prevOpenAiKey = prev?.openAiKey ?? ""
		const prevOllamaBaseUrl = prev?.ollamaBaseUrl ?? ""
		const prevOpenAiCompatibleBaseUrl = prev?.openAiCompatibleBaseUrl ?? ""
		const prevOpenAiCompatibleApiKey = prev?.openAiCompatibleApiKey ?? ""
		const prevModelDimension = prev?.modelDimension
		const prevGeminiApiKey = prev?.geminiApiKey ?? ""
		const prevMistralApiKey = prev?.mistralApiKey ?? ""
		const prevVercelAiGatewayApiKey = prev?.vercelAiGatewayApiKey ?? ""
		const prevBedrockRegion = prev?.bedrockRegion ?? ""
		const prevBedrockProfile = prev?.bedrockProfile ?? ""
		const prevOpenRouterApiKey = prev?.openRouterApiKey ?? ""
		const prevQdrantUrl = prev?.qdrantUrl ?? ""
		const prevQdrantApiKey = prev?.qdrantApiKey ?? ""
		// kilocode_change - start
		const prevVectorStoreProvider = prev?.vectorStoreProvider ?? "qdrant"
		const prevLocalDbPath = prev?.lancedbVectorStoreDirectory ?? ""
		// kilocode_change - end

		// 1. Transition from disabled/unconfigured to enabled/configured
		if ((!prevEnabled || !prevConfigured) && this.codebaseIndexEnabled && nowConfigured) {
			return true
		}

		// 2. Transition from enabled to disabled
		if (prevEnabled && !this.codebaseIndexEnabled) {
			return true
		}

		// 3. If wasn't ready before and isn't ready now, no restart needed
		if ((!prevEnabled || !prevConfigured) && (!this.codebaseIndexEnabled || !nowConfigured)) {
			return false
		}

		// 4. CRITICAL CHANGES - Always restart for these
		// Only check for critical changes if feature is enabled
		if (!this.codebaseIndexEnabled) {
			return false
		}

		// Provider change
		if (prevProvider !== this.embedderProvider) {
			return true
		}

		// kilocode_change - start
		// Vector store provider change
		if (prevVectorStoreProvider !== this.vectorStoreProvider) {
			return true
		}

		// Local DB path change (only affects lancedb vector store)
		if (this.vectorStoreProvider === "lancedb" && prevLocalDbPath !== (this.lancedbVectorStoreDirectory ?? "")) {
			return true
		}
		// kilocode_change - end

		// Authentication changes (API keys)
		const currentOpenAiKey = this.openAiOptions?.openAiNativeApiKey ?? ""
		const currentOllamaBaseUrl = this.ollamaOptions?.ollamaBaseUrl ?? ""
		const currentOpenAiCompatibleBaseUrl = this.openAiCompatibleOptions?.baseUrl ?? ""
		const currentOpenAiCompatibleApiKey = this.openAiCompatibleOptions?.apiKey ?? ""
		const currentModelDimension = this.modelDimension
		const currentGeminiApiKey = this.geminiOptions?.apiKey ?? ""
		const currentMistralApiKey = this.mistralOptions?.apiKey ?? ""
		const currentVercelAiGatewayApiKey = this.vercelAiGatewayOptions?.apiKey ?? ""
		const currentBedrockRegion = this.bedrockOptions?.region ?? ""
		const currentBedrockProfile = this.bedrockOptions?.profile ?? ""
		const currentOpenRouterApiKey = this.openRouterOptions?.apiKey ?? ""
		const currentQdrantUrl = this.qdrantUrl ?? ""
		const currentQdrantApiKey = this.qdrantApiKey ?? ""

		if (prevOpenAiKey !== currentOpenAiKey) {
			return true
		}

		if (prevOllamaBaseUrl !== currentOllamaBaseUrl) {
			return true
		}

		if (
			prevOpenAiCompatibleBaseUrl !== currentOpenAiCompatibleBaseUrl ||
			prevOpenAiCompatibleApiKey !== currentOpenAiCompatibleApiKey
		) {
			return true
		}

		if (prevGeminiApiKey !== currentGeminiApiKey) {
			return true
		}

		if (prevMistralApiKey !== currentMistralApiKey) {
			return true
		}

		if (prevVercelAiGatewayApiKey !== currentVercelAiGatewayApiKey) {
			return true
		}

		if (prevBedrockRegion !== currentBedrockRegion || prevBedrockProfile !== currentBedrockProfile) {
			return true
		}

		if (prevOpenRouterApiKey !== currentOpenRouterApiKey) {
			return true
		}

		// Check for model dimension changes (generic for all providers)
		if (prevModelDimension !== currentModelDimension) {
			return true
		}

		if (prevQdrantUrl !== currentQdrantUrl || prevQdrantApiKey !== currentQdrantApiKey) {
			return true
		}

		// Vector dimension changes (still important for compatibility)
		if (this._hasVectorDimensionChanged(prevProvider, prev?.modelId)) {
			return true
		}

		return false
	}

	/**
	 * Checks if model changes result in vector dimension changes that require restart.
	 */
	private _hasVectorDimensionChanged(prevProvider: EmbedderProvider, prevModelId?: string): boolean {
		const currentProvider = this.embedderProvider
		const currentModelId = this.modelId ?? getDefaultModelId(currentProvider)
		const resolvedPrevModelId = prevModelId ?? getDefaultModelId(prevProvider)

		// If model IDs are the same and provider is the same, no dimension change
		if (prevProvider === currentProvider && resolvedPrevModelId === currentModelId) {
			return false
		}

		// Get vector dimensions for both models
		const prevDimension = getModelDimension(prevProvider, resolvedPrevModelId)
		const currentDimension = getModelDimension(currentProvider, currentModelId)

		// If we can't determine dimensions, be safe and restart
		if (prevDimension === undefined || currentDimension === undefined) {
			return true
		}

		// Only restart if dimensions actually changed
		return prevDimension !== currentDimension
	}

	/**
	 * Gets the current configuration state.
	 */
	public getConfig(): CodeIndexConfig {
		return {
			isConfigured: this.isConfigured(),
			embedderProvider: this.embedderProvider,
			// kilocode_change - start
			vectorStoreProvider: this.vectorStoreProvider ?? "qdrant",
			lancedbVectorStoreDirectoryPlaceholder: this.lancedbVectorStoreDirectory,
			// kilocode_change - end
			modelId: this.modelId,
			modelDimension: this.modelDimension,
			openAiOptions: this.openAiOptions,
			ollamaOptions: this.ollamaOptions,
			openAiCompatibleOptions: this.openAiCompatibleOptions,
			geminiOptions: this.geminiOptions,
			mistralOptions: this.mistralOptions,
			vercelAiGatewayOptions: this.vercelAiGatewayOptions,
			bedrockOptions: this.bedrockOptions,
			openRouterOptions: this.openRouterOptions,
			qdrantUrl: this.qdrantUrl,
			qdrantApiKey: this.qdrantApiKey,
			searchMinScore: this.currentSearchMinScore,
			searchMaxResults: this.currentSearchMaxResults,
			embeddingBatchSize: this.currentEmbeddingBatchSize,
			scannerMaxBatchRetries: this.currentScannerMaxBatchRetries,
		}
	}

	/**
	 * Gets whether the code indexing feature is enabled
	 */
	public get isFeatureEnabled(): boolean {
		return this.codebaseIndexEnabled
	}

	/**
	 * Gets whether the code indexing feature is properly configured
	 */
	public get isFeatureConfigured(): boolean {
		return this.isConfigured()
	}

	/**
	 * Gets the current embedder type (openai or ollama)
	 */
	public get currentEmbedderProvider(): EmbedderProvider {
		return this.embedderProvider
	}

	/**
	 * Gets the current Qdrant configuration
	 */
	public get qdrantConfig(): { url?: string; apiKey?: string } {
		return {
			url: this.qdrantUrl,
			apiKey: this.qdrantApiKey,
		}
	}

	/**
	 * Gets the current model ID being used for embeddings.
	 */
	public get currentModelId(): string | undefined {
		return this.modelId
	}

	/**
	 * Gets the current model dimension being used for embeddings.
	 * Returns the model's built-in dimension if available, otherwise falls back to custom dimension.
	 */
	public get currentModelDimension(): number | undefined {
		// First try to get the model-specific dimension
		const modelId = this.modelId ?? getDefaultModelId(this.embedderProvider)
		const modelDimension = getModelDimension(this.embedderProvider, modelId)

		// Only use custom dimension if model doesn't have a built-in dimension
		if (!modelDimension && this.modelDimension && this.modelDimension > 0) {
			return this.modelDimension
		}

		return modelDimension
	}

	/**
	 * Gets the configured minimum search score based on user setting, model-specific threshold, or fallback.
	 * Priority: 1) User setting, 2) Model-specific threshold, 3) Default DEFAULT_SEARCH_MIN_SCORE constant.
	 */
	public get currentSearchMinScore(): number {
		// First check if user has configured a custom score threshold
		if (this.searchMinScore !== undefined) {
			return this.searchMinScore
		}

		// Fall back to model-specific threshold
		const currentModelId = this.modelId ?? getDefaultModelId(this.embedderProvider)
		const modelSpecificThreshold = getModelScoreThreshold(this.embedderProvider, currentModelId)
		return modelSpecificThreshold ?? DEFAULT_SEARCH_MIN_SCORE
	}

	/**
	 * Gets the configured maximum search results.
	 * Returns user setting if configured, otherwise returns default.
	 */
	public get currentSearchMaxResults(): number {
		return this.searchMaxResults ?? DEFAULT_MAX_SEARCH_RESULTS
	}

	/**
	 * Gets the configured embedding batch size.
	 * Returns user setting if configured, otherwise returns undefined (will use default from constants).
	 */
	public get currentEmbeddingBatchSize(): number | undefined {
		return this.embeddingBatchSize
	}

	/**
	 * Gets the configured scanner max batch retries.
	 * Returns user setting if configured, otherwise returns undefined (will use default from constants).
	 */
	public get currentScannerMaxBatchRetries(): number | undefined {
		return this.scannerMaxBatchRetries
	}
}<|MERGE_RESOLUTION|>--- conflicted
+++ resolved
@@ -98,13 +98,10 @@
 			codebaseIndexEmbedderModelId: "",
 			codebaseIndexSearchMinScore: undefined,
 			codebaseIndexSearchMaxResults: undefined,
-<<<<<<< HEAD
 			codebaseIndexEmbeddingBatchSize: undefined,
 			codebaseIndexScannerMaxBatchRetries: undefined,
-=======
 			codebaseIndexBedrockRegion: "us-east-1",
 			codebaseIndexBedrockProfile: "",
->>>>>>> 7aa29221
 		}
 
 		const {
