--- conflicted
+++ resolved
@@ -949,7 +949,6 @@
 		)
 	}
 
-<<<<<<< HEAD
 	// kilocode_change start: method added
 	/**
 	 * Helper method to set the supported server capabilities
@@ -973,7 +972,6 @@
 		}
 	}
 	// kilocode_change end
-=======
 	/**
 	 * Find a connection by sanitized server name.
 	 * This is used when parsing MCP tool responses where the server name has been
@@ -989,7 +987,6 @@
 
 		return this.sanitizedNameRegistry.get(sanitizedServerName) ?? null
 	}
->>>>>>> 0b112ce8
 
 	private async fetchToolsList(serverName: string, source?: "global" | "project"): Promise<McpTool[]> {
 		try {
