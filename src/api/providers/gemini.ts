--- conflicted
+++ resolved
@@ -5,12 +5,9 @@
 	type GenerateContentParameters,
 	type GenerateContentConfig,
 	type GroundingMetadata,
-<<<<<<< HEAD
 	FinishReason, // kilocode_change
-=======
 	FunctionCallingConfigMode,
 	Content,
->>>>>>> 2c3b2953
 } from "@google/genai"
 import type { JWTInput } from "google-auth-library"
 
@@ -387,7 +384,6 @@
 	}
 
 	override getModel() {
-<<<<<<< HEAD
 		// kilocode_change start: dynamic loading
 		const requestedId = this.options.apiModelId
 		const availableModels = this.models
@@ -400,12 +396,6 @@
 			staticModels[id] ??
 			availableModels[geminiDefaultModelId] ??
 			staticModels[geminiDefaultModelId]
-
-		const params = getModelParams({ format: "gemini", modelId: id, model: info, settings: this.options })
-=======
-		const modelId = this.options.apiModelId
-		let id = modelId && modelId in geminiModels ? (modelId as GeminiModelId) : geminiDefaultModelId
-		let info: ModelInfo = geminiModels[id]
 
 		const params = getModelParams({
 			format: "gemini",
@@ -414,7 +404,6 @@
 			settings: this.options,
 			defaultTemperature: info.defaultTemperature ?? 1,
 		})
->>>>>>> 2c3b2953
 
 		const apiModelId = id.endsWith(":thinking") ? id.replace(":thinking", "") : id
 
@@ -458,12 +447,8 @@
 
 	async completePrompt(prompt: string): Promise<string> {
 		try {
-<<<<<<< HEAD
 			await this.ensureModelsLoaded() // kilocode_change
-			const { id: model } = this.getModel()
-=======
 			const { id: model, info } = this.getModel()
->>>>>>> 2c3b2953
 
 			const tools: GenerateContentConfig["tools"] = []
 			if (this.options.enableUrlContext) {
