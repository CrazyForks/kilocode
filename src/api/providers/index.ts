export { AnthropicVertexHandler } from "./anthropic-vertex"
export { AnthropicHandler } from "./anthropic"
export { AwsBedrockHandler } from "./bedrock"
<<<<<<< HEAD
export { CerebrasHandler } from "./cerebras" // kilocode_change
=======
export { CerebrasHandler } from "./cerebras"
>>>>>>> c45896ab
export { ChutesHandler } from "./chutes"
export { ClaudeCodeHandler } from "./claude-code"
export { DeepSeekHandler } from "./deepseek"
export { DoubaoHandler } from "./doubao"
export { MoonshotHandler } from "./moonshot"
export { FakeAIHandler } from "./fake-ai"
export { GeminiHandler } from "./gemini"
export { GeminiCliHandler } from "./gemini-cli"
export { GlamaHandler } from "./glama"
export { GroqHandler } from "./groq"
export { HuggingFaceHandler } from "./huggingface"
export { HumanRelayHandler } from "./human-relay"
export { LiteLLMHandler } from "./lite-llm"
export { LmStudioHandler } from "./lm-studio"
export { MistralHandler } from "./mistral"
export { OllamaHandler } from "./ollama"
export { OpenAiNativeHandler } from "./openai-native"
export { OpenAiHandler } from "./openai"
export { OpenRouterHandler } from "./openrouter"
export { RequestyHandler } from "./requesty"
export { SambaNovaHandler } from "./sambanova"
export { UnboundHandler } from "./unbound"
export { VertexHandler } from "./vertex"
// kilocode_change start
export { VirtualQuotaFallbackHandler } from "./virtual-quota-fallback"
export { ZAIHandler } from "./zai"
export { BigModelHandler } from "./bigmodel"
// kilocode_change end
export { VsCodeLmHandler } from "./vscode-lm"
export { XAIHandler } from "./xai"
<<<<<<< HEAD
=======
export { ZAiHandler } from "./zai"
>>>>>>> c45896ab
export { FireworksHandler } from "./fireworks"<|MERGE_RESOLUTION|>--- conflicted
+++ resolved
@@ -1,11 +1,7 @@
 export { AnthropicVertexHandler } from "./anthropic-vertex"
 export { AnthropicHandler } from "./anthropic"
 export { AwsBedrockHandler } from "./bedrock"
-<<<<<<< HEAD
-export { CerebrasHandler } from "./cerebras" // kilocode_change
-=======
 export { CerebrasHandler } from "./cerebras"
->>>>>>> c45896ab
 export { ChutesHandler } from "./chutes"
 export { ClaudeCodeHandler } from "./claude-code"
 export { DeepSeekHandler } from "./deepseek"
@@ -31,13 +27,9 @@
 export { VertexHandler } from "./vertex"
 // kilocode_change start
 export { VirtualQuotaFallbackHandler } from "./virtual-quota-fallback"
-export { ZAIHandler } from "./zai"
 export { BigModelHandler } from "./bigmodel"
 // kilocode_change end
 export { VsCodeLmHandler } from "./vscode-lm"
 export { XAIHandler } from "./xai"
-<<<<<<< HEAD
-=======
 export { ZAiHandler } from "./zai"
->>>>>>> c45896ab
 export { FireworksHandler } from "./fireworks"