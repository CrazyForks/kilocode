--- conflicted
+++ resolved
@@ -25,18 +25,14 @@
 	type TelemetrySetting,
 	type UserSettingsConfig,
 	TelemetryEventName,
-<<<<<<< HEAD
 	// kilocode_change start
 	ghostServiceSettingsSchema,
 	fastApplyModelSchema,
 	// kilocode_change end
-	UserSettingsConfig,
 	DEFAULT_CHECKPOINT_TIMEOUT_SECONDS,
-=======
 	RooCodeSettings,
 	Experiments,
 	ExperimentId,
->>>>>>> 06b775a8
 } from "@roo-code/types"
 import { CloudService } from "@roo-code/cloud"
 import { TelemetryService } from "@roo-code/telemetry"
@@ -89,16 +85,12 @@
 const ALLOWED_VSCODE_SETTINGS = new Set(["terminal.integrated.inheritEnv"])
 
 import { MarketplaceManager, MarketplaceItemType } from "../../services/marketplace"
-<<<<<<< HEAD
-import { setPendingTodoList } from "../tools/updateTodoListTool"
-import { UsageTracker } from "../../utils/usage-tracker"
+import { UsageTracker } from "../../utils/usage-tracker" // kilocode_change
 import { seeNewChanges } from "../checkpoints/kilocode/seeNewChanges" // kilocode_change
 import { getTaskHistory } from "../../shared/kilocode/getTaskHistory" // kilocode_change
 import { fetchAndRefreshOrganizationModesOnStartup, refreshOrganizationModes } from "./kiloWebviewMessgeHandlerHelpers"
 import { AutoPurgeScheduler } from "../../services/auto-purge" // kilocode_change
-=======
 import { setPendingTodoList } from "../tools/UpdateTodoListTool"
->>>>>>> 06b775a8
 
 export const webviewMessageHandler = async (
 	provider: ClineProvider,
@@ -1509,11 +1501,6 @@
 				})
 			}
 			break
-<<<<<<< HEAD
-		case "fuzzyMatchThreshold":
-			await updateGlobalState("fuzzyMatchThreshold", message.value)
-			await provider.postStateToWebview()
-			break
 		// kilocode_change start
 		case "morphApiKey":
 			await updateGlobalState("morphApiKey", message.text)
@@ -1526,9 +1513,6 @@
 			break
 		}
 		// kilocode_change end
-=======
-
->>>>>>> 06b775a8
 		case "updateVSCodeSetting": {
 			const { setting, value } = message
 
@@ -1633,11 +1617,6 @@
 			await updateGlobalState("hasOpenedModeSelector", message.bool ?? true)
 			await provider.postStateToWebview()
 			break
-<<<<<<< HEAD
-		case "maxReadFileLine":
-			await updateGlobalState("maxReadFileLine", message.value)
-			await provider.postStateToWebview()
-			break
 		// kilocode_change start
 		case "kiloCodeImageApiKey":
 			await provider.contextProxy.setValue("kiloCodeImageApiKey", message.text)
@@ -1670,48 +1649,11 @@
 			await provider.postStateToWebview()
 			break
 		// kilocode_change end
-		case "maxImageFileSize":
-			await updateGlobalState("maxImageFileSize", message.value)
-			await provider.postStateToWebview()
-			break
-		case "maxTotalImageSize":
-			await updateGlobalState("maxTotalImageSize", message.value)
-			await provider.postStateToWebview()
-			break
-		case "maxConcurrentFileReads":
-			const valueToSave = message.value // Capture the value intended for saving
-			await updateGlobalState("maxConcurrentFileReads", valueToSave)
-			await provider.postStateToWebview()
-			break
-		case "includeDiagnosticMessages":
-			// Only apply default if the value is truly undefined (not false)
-			const includeValue = message.bool !== undefined ? message.bool : true
-			await updateGlobalState("includeDiagnosticMessages", includeValue)
-			await provider.postStateToWebview()
-			break
-		case "includeCurrentTime":
-			await updateGlobalState("includeCurrentTime", message.bool ?? true)
-			await provider.postStateToWebview()
-			break
-		case "includeCurrentCost":
-			await updateGlobalState("includeCurrentCost", message.bool ?? true)
-			await provider.postStateToWebview()
-			break
-		case "maxDiagnosticMessages":
-			await updateGlobalState("maxDiagnosticMessages", message.value ?? 50)
-			await provider.postStateToWebview()
-			break
-		case "setHistoryPreviewCollapsed": // Add the new case handler
-			await updateGlobalState("historyPreviewCollapsed", message.bool ?? false)
-			// No need to call postStateToWebview here as the UI already updated optimistically
-			break
+
 		case "setReasoningBlockCollapsed":
 			await updateGlobalState("reasoningBlockCollapsed", message.bool ?? true)
 			// No need to call postStateToWebview here as the UI already updated optimistically
 			break
-=======
-
->>>>>>> 06b775a8
 		case "toggleApiConfigPin":
 			if (message.text) {
 				const currentPinned = getGlobalState("pinnedApiConfigs") ?? {}
@@ -1731,7 +1673,6 @@
 			await updateGlobalState("enhancementApiConfigId", message.text)
 			await provider.postStateToWebview()
 			break
-<<<<<<< HEAD
 		// kilocode_change start - commitMessageApiConfigId
 		case "commitMessageApiConfigId":
 			await updateGlobalState("commitMessageApiConfigId", message.text)
@@ -1756,23 +1697,12 @@
 			vscode.commands.executeCommand("kilo-code.ghost.reload")
 			break
 		// kilocode_change end
-		case "includeTaskHistoryInEnhance":
-			await updateGlobalState("includeTaskHistoryInEnhance", message.bool ?? true)
-			await provider.postStateToWebview()
-			break
-		case "condensingApiConfigId":
-			await updateGlobalState("condensingApiConfigId", message.text)
-			await provider.postStateToWebview()
-			break
 		// kilocode_change start: AI gatekeeper for YOLO mode
 		case "yoloGatekeeperApiConfigId":
 			await updateGlobalState("yoloGatekeeperApiConfigId", message.text)
 			await provider.postStateToWebview()
 			break
 		// kilocode_change end
-=======
-
->>>>>>> 06b775a8
 		case "updateCondensingPrompt":
 			// Store the condensing prompt in customSupportPrompts["CONDENSE"]
 			// instead of customCondensingPrompt.
@@ -2580,7 +2510,6 @@
 					payload: { success: false, error: errorMessage },
 				})
 			}
-<<<<<<< HEAD
 			break
 		case "fetchBalanceDataRequest": // New handler
 			try {
@@ -2718,14 +2647,6 @@
 					provider.context,
 				)
 				await provider.postRulesDataToWebview()
-=======
-
-			// Update the telemetry state
-			await updateGlobalState("telemetrySetting", telemetrySetting)
-
-			if (TelemetryService.hasInstance()) {
-				TelemetryService.instance.updateTelemetryState(isOptedIn)
->>>>>>> 06b775a8
 			}
 			break
 		}
@@ -2766,8 +2687,26 @@
 		// end kilocode_change
 		case "telemetrySetting": {
 			const telemetrySetting = message.text as TelemetrySetting
+			const previousSetting = getGlobalState("telemetrySetting") || "unset"
+			const isOptedIn = telemetrySetting !== "disabled"
+			const wasPreviouslyOptedIn = previousSetting !== "disabled"
+
+			// If turning telemetry OFF, fire event BEFORE disabling
+			if (wasPreviouslyOptedIn && !isOptedIn && TelemetryService.hasInstance()) {
+				TelemetryService.instance.captureTelemetrySettingsChanged(previousSetting, telemetrySetting)
+			}
+
+			// Update the telemetry state
 			await updateGlobalState("telemetrySetting", telemetrySetting)
-			const isOptedIn = telemetrySetting === "enabled"
+
+			if (TelemetryService.hasInstance()) {
+				TelemetryService.instance.updateTelemetryState(isOptedIn)
+			}
+
+			// If turning telemetry ON, fire event AFTER enabling
+			if (!wasPreviouslyOptedIn && isOptedIn && TelemetryService.hasInstance()) {
+				TelemetryService.instance.captureTelemetrySettingsChanged(previousSetting, telemetrySetting)
+			}
 
 			TelemetryService.instance.updateTelemetryState(isOptedIn)
 			await provider.postStateToWebview()
