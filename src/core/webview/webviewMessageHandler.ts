import { safeWriteJson } from "../../utils/safeWriteJson"
import * as path from "path"
import * as os from "os"
import * as fs from "fs/promises"
import pWaitFor from "p-wait-for"
import * as vscode from "vscode"
// kilocode_change start
import axios from "axios"
import { fastApplyApiProviderSchema, getKiloUrlFromToken, isGlobalStateKey } from "@roo-code/types"
import { getAppUrl } from "@roo-code/types"
import {
	MaybeTypedWebviewMessage,
	ProfileData,
	SeeNewChangesPayload,
	TaskHistoryRequestPayload,
	TasksByIdRequestPayload,
	UpdateGlobalStateMessage,
} from "../../shared/WebviewMessage"
// kilocode_change end

import {
	type Language,
	type GlobalState,
	type ClineMessage,
	type TelemetrySetting,
	type UserSettingsConfig,
	TelemetryEventName,
	// kilocode_change start
	ghostServiceSettingsSchema,
	fastApplyModelSchema,
	// kilocode_change end
	DEFAULT_CHECKPOINT_TIMEOUT_SECONDS,
	RooCodeSettings,
	Experiments,
	ExperimentId,
} from "@roo-code/types"
import { CloudService } from "@roo-code/cloud"
import { TelemetryService } from "@roo-code/telemetry"

import { type ApiMessage } from "../task-persistence/apiMessages"
import { saveTaskMessages } from "../task-persistence"

import { ClineProvider } from "./ClineProvider"
import { BrowserSessionPanelManager } from "./BrowserSessionPanelManager"
import { handleCheckpointRestoreOperation } from "./checkpointRestoreHandler"
import { changeLanguage, t } from "../../i18n"
import { Package } from "../../shared/package"
import { type RouterName, type ModelRecord, toRouterName } from "../../shared/api"
import { MessageEnhancer } from "./messageEnhancer"

import {
	type WebviewMessage,
	type EditQueuedMessagePayload,
	checkoutDiffPayloadSchema,
	checkoutRestorePayloadSchema,
	requestCheckpointRestoreApprovalPayloadSchema,
} from "../../shared/WebviewMessage"
import { checkExistKey } from "../../shared/checkExistApiConfig"
import { experimentDefault } from "../../shared/experiments"
import { Terminal } from "../../integrations/terminal/Terminal"
import { openFile } from "../../integrations/misc/open-file"
import { openImage, saveImage } from "../../integrations/misc/image-handler"
import { selectImages } from "../../integrations/misc/process-images"
import { getTheme } from "../../integrations/theme/getTheme"
import { discoverChromeHostUrl, tryChromeHostUrl } from "../../services/browser/browserDiscovery"
import { searchWorkspaceFiles } from "../../services/search/file-search"
import { fileExistsAtPath } from "../../utils/fs"
import { playTts, setTtsEnabled, setTtsSpeed, stopTts } from "../../utils/tts"
import { showSystemNotification } from "../../integrations/notifications" // kilocode_change
import { singleCompletionHandler } from "../../utils/single-completion-handler" // kilocode_change
import { searchCommits } from "../../utils/git"
import { exportSettings, importSettingsWithFeedback } from "../config/importExport"
import { getOpenAiModels } from "../../api/providers/openai"
import { getVsCodeLmModels } from "../../api/providers/vscode-lm"
import { openMention } from "../mentions"
import { getWorkspacePath } from "../../utils/path"
import { Mode, defaultModeSlug } from "../../shared/modes"
import { getModels, flushModels } from "../../api/providers/fetchers/modelCache"
import { GetModelsOptions } from "../../shared/api"
import { generateSystemPrompt } from "./generateSystemPrompt"
import { getCommand } from "../../utils/commands"
import { toggleWorkflow, toggleRule, createRuleFile, deleteRuleFile } from "./kilorules"
import { mermaidFixPrompt } from "../prompts/utilities/mermaid" // kilocode_change
// kilocode_change start
import {
	editMessageHandler,
	fetchKilocodeNotificationsHandler,
	deviceAuthMessageHandler,
} from "../kilocode/webview/webviewMessageHandlerUtils"
// kilocode_change end

const ALLOWED_VSCODE_SETTINGS = new Set(["terminal.integrated.inheritEnv"])

import { MarketplaceManager, MarketplaceItemType } from "../../services/marketplace"
import { UsageTracker } from "../../utils/usage-tracker" // kilocode_change
import { seeNewChanges } from "../checkpoints/kilocode/seeNewChanges" // kilocode_change
import { getTaskHistory } from "../../shared/kilocode/getTaskHistory" // kilocode_change
import { fetchAndRefreshOrganizationModesOnStartup, refreshOrganizationModes } from "./kiloWebviewMessgeHandlerHelpers"
import { getSapAiCoreDeployments } from "../../api/providers/fetchers/sap-ai-core" // kilocode_change
import { AutoPurgeScheduler } from "../../services/auto-purge" // kilocode_change
import { setPendingTodoList } from "../tools/UpdateTodoListTool"
import { ManagedIndexer } from "../../services/code-index/managed/ManagedIndexer"
import { SessionManager } from "../../shared/kilocode/cli-sessions/core/SessionManager" // kilocode_change

export const webviewMessageHandler = async (
	provider: ClineProvider,
	message: MaybeTypedWebviewMessage, // kilocode_change switch to MaybeTypedWebviewMessage for better type-safety
	marketplaceManager?: MarketplaceManager,
) => {
	// Utility functions provided for concise get/update of global state via contextProxy API.
	const getGlobalState = <K extends keyof GlobalState>(key: K) => provider.contextProxy.getValue(key)
	const updateGlobalState = async <K extends keyof GlobalState>(key: K, value: GlobalState[K]) =>
		await provider.contextProxy.setValue(key, value)

	const getCurrentCwd = () => {
		return provider.getCurrentTask()?.cwd || provider.cwd
	}
	/**
	 * Shared utility to find message indices based on timestamp.
	 * When multiple messages share the same timestamp (e.g., after condense),
	 * this function prefers non-summary messages to ensure user operations
	 * target the intended message rather than the summary.
	 */
	const findMessageIndices = (messageTs: number, currentCline: any) => {
		// Find the exact message by timestamp, not the first one after a cutoff
		const messageIndex = currentCline.clineMessages.findIndex((msg: ClineMessage) => msg.ts === messageTs)

		// Find all matching API messages by timestamp
		const allApiMatches = currentCline.apiConversationHistory
			.map((msg: ApiMessage, idx: number) => ({ msg, idx }))
			.filter(({ msg }: { msg: ApiMessage }) => msg.ts === messageTs)

		// Prefer non-summary message if multiple matches exist (handles timestamp collision after condense)
		const preferred = allApiMatches.find(({ msg }: { msg: ApiMessage }) => !msg.isSummary) || allApiMatches[0]
		const apiConversationHistoryIndex = preferred?.idx ?? -1

		return { messageIndex, apiConversationHistoryIndex }
	}

	/**
	 * Fallback: find first API history index at or after a timestamp.
	 * Used when the exact user message isn't present in apiConversationHistory (e.g., after condense).
	 */
	const findFirstApiIndexAtOrAfter = (ts: number, currentCline: any) => {
		if (typeof ts !== "number") return -1
		return currentCline.apiConversationHistory.findIndex(
			(msg: ApiMessage) => typeof msg?.ts === "number" && (msg.ts as number) >= ts,
		)
	}

	/**
	 * Handles message deletion operations with user confirmation
	 */
	const handleDeleteOperation = async (messageTs: number): Promise<void> => {
		// Check if there's a checkpoint before this message
		const currentCline = provider.getCurrentTask()
		let hasCheckpoint = false

		if (!currentCline) {
			await vscode.window.showErrorMessage(t("common:errors.message.no_active_task_to_delete"))
			return
		}

		const { messageIndex } = findMessageIndices(messageTs, currentCline)

		if (messageIndex !== -1) {
			// Find the last checkpoint before this message
			const checkpoints = currentCline.clineMessages.filter(
				(msg) => msg.say === "checkpoint_saved" && msg.ts > messageTs,
			)
			hasCheckpoint = checkpoints.length > 0
		}

		// Send message to webview to show delete confirmation dialog
		await provider.postMessageToWebview({
			type: "showDeleteMessageDialog",
			messageTs,
			hasCheckpoint,
		})
	}

	/**
	 * Handles confirmed message deletion from webview dialog
	 */
	const handleDeleteMessageConfirm = async (messageTs: number, restoreCheckpoint?: boolean): Promise<void> => {
		const currentCline = provider.getCurrentTask()
		if (!currentCline) {
			console.error("[handleDeleteMessageConfirm] No current cline available")
			return
		}

		const { messageIndex, apiConversationHistoryIndex } = findMessageIndices(messageTs, currentCline)
		// Determine API truncation index with timestamp fallback if exact match not found
		let apiIndexToUse = apiConversationHistoryIndex
		const tsThreshold = currentCline.clineMessages[messageIndex]?.ts
		if (apiIndexToUse === -1 && typeof tsThreshold === "number") {
			apiIndexToUse = findFirstApiIndexAtOrAfter(tsThreshold, currentCline)
		}

		if (messageIndex === -1) {
			await vscode.window.showErrorMessage(t("common:errors.message.message_not_found", { messageTs }))
			return
		}

		try {
			const targetMessage = currentCline.clineMessages[messageIndex]

			// If checkpoint restoration is requested, find and restore to the last checkpoint before this message
			if (restoreCheckpoint) {
				// Find the last checkpoint before this message
				const checkpoints = currentCline.clineMessages.filter(
					(msg) => msg.say === "checkpoint_saved" && msg.ts > messageTs,
				)

				const nextCheckpoint = checkpoints[0]

				if (nextCheckpoint && nextCheckpoint.text) {
					await handleCheckpointRestoreOperation({
						provider,
						currentCline,
						messageTs: targetMessage.ts!,
						messageIndex,
						checkpoint: { hash: nextCheckpoint.text },
						operation: "delete",
					})
				} else {
					// No checkpoint found before this message
					console.log("[handleDeleteMessageConfirm] No checkpoint found before message")
					vscode.window.showWarningMessage("No checkpoint found before this message")
				}
			} else {
				// For non-checkpoint deletes, preserve checkpoint associations for remaining messages
				// Store checkpoints from messages that will be preserved
				const preservedCheckpoints = new Map<number, any>()
				for (let i = 0; i < messageIndex; i++) {
					const msg = currentCline.clineMessages[i]
					if (msg?.checkpoint && msg.ts) {
						preservedCheckpoints.set(msg.ts, msg.checkpoint)
					}
				}

				// Delete this message and all subsequent messages using MessageManager
				await currentCline.messageManager.rewindToTimestamp(targetMessage.ts!, { includeTargetMessage: false })

				// Restore checkpoint associations for preserved messages
				for (const [ts, checkpoint] of preservedCheckpoints) {
					const msgIndex = currentCline.clineMessages.findIndex((msg) => msg.ts === ts)
					if (msgIndex !== -1) {
						currentCline.clineMessages[msgIndex].checkpoint = checkpoint
					}
				}

				// Save the updated messages with restored checkpoints
				await saveTaskMessages({
					messages: currentCline.clineMessages,
					taskId: currentCline.taskId,
					globalStoragePath: provider.contextProxy.globalStorageUri.fsPath,
				})

				// Update the UI to reflect the deletion
				await provider.postStateToWebview()
			}
		} catch (error) {
			console.error("Error in delete message:", error)
			vscode.window.showErrorMessage(
				t("common:errors.message.error_deleting_message", {
					error: error instanceof Error ? error.message : String(error),
				}),
			)
		}
	}

	/**
	 * Handles message editing operations with user confirmation
	 */
	const handleEditOperation = async (messageTs: number, editedContent: string, images?: string[]): Promise<void> => {
		// Check if there's a checkpoint before this message
		const currentCline = provider.getCurrentTask()
		let hasCheckpoint = false
		if (currentCline) {
			const { messageIndex } = findMessageIndices(messageTs, currentCline)
			if (messageIndex !== -1) {
				// Find the last checkpoint before this message
				const checkpoints = currentCline.clineMessages.filter(
					(msg) => msg.say === "checkpoint_saved" && msg.ts > messageTs,
				)

				hasCheckpoint = checkpoints.length > 0
			} else {
				console.log("[webviewMessageHandler] Edit - Message not found in clineMessages!")
			}
		} else {
			console.log("[webviewMessageHandler] Edit - No currentCline available!")
		}

		// Send message to webview to show edit confirmation dialog
		await provider.postMessageToWebview({
			type: "showEditMessageDialog",
			messageTs,
			text: editedContent,
			hasCheckpoint,
			images,
		})
	}

	/**
	 * Handles confirmed message editing from webview dialog
	 */
	const handleEditMessageConfirm = async (
		messageTs: number,
		editedContent: string,
		restoreCheckpoint?: boolean,
		images?: string[],
	): Promise<void> => {
		const currentCline = provider.getCurrentTask()
		if (!currentCline) {
			console.error("[handleEditMessageConfirm] No current cline available")
			return
		}

		// Use findMessageIndices to find messages based on timestamp
		const { messageIndex, apiConversationHistoryIndex } = findMessageIndices(messageTs, currentCline)

		if (messageIndex === -1) {
			const errorMessage = t("common:errors.message.message_not_found", { messageTs })
			console.error("[handleEditMessageConfirm]", errorMessage)
			await vscode.window.showErrorMessage(errorMessage)
			return
		}

		try {
			const targetMessage = currentCline.clineMessages[messageIndex]

			// If checkpoint restoration is requested, find and restore to the last checkpoint before this message
			if (restoreCheckpoint) {
				// Find the last checkpoint before this message
				const checkpoints = currentCline.clineMessages.filter(
					(msg) => msg.say === "checkpoint_saved" && msg.ts > messageTs,
				)

				const nextCheckpoint = checkpoints[0]

				if (nextCheckpoint && nextCheckpoint.text) {
					await handleCheckpointRestoreOperation({
						provider,
						currentCline,
						messageTs: targetMessage.ts!,
						messageIndex,
						checkpoint: { hash: nextCheckpoint.text },
						operation: "edit",
						editData: {
							editedContent,
							images,
							apiConversationHistoryIndex,
						},
					})
					// The task will be cancelled and reinitialized by checkpointRestore
					// The pending edit will be processed in the reinitialized task
					return
				} else {
					// No checkpoint found before this message
					console.log("[handleEditMessageConfirm] No checkpoint found before message")
					vscode.window.showWarningMessage("No checkpoint found before this message")
					// Continue with non-checkpoint edit
				}
			}

			// For non-checkpoint edits, remove the ORIGINAL user message being edited and all subsequent messages
			// Determine the correct starting index to delete from (prefer the last preceding user_feedback message)
			let deleteFromMessageIndex = messageIndex
			let deleteFromApiIndex = apiConversationHistoryIndex

			// Find the nearest preceding user message to ensure we replace the original, not just the assistant reply
			for (let i = messageIndex; i >= 0; i--) {
				const m = currentCline.clineMessages[i]
				if (m?.say === "user_feedback") {
					deleteFromMessageIndex = i
					// Align API history truncation to the same user message timestamp if present
					const userTs = m.ts
					if (typeof userTs === "number") {
						const apiIdx = currentCline.apiConversationHistory.findIndex(
							(am: ApiMessage) => am.ts === userTs,
						)
						if (apiIdx !== -1) {
							deleteFromApiIndex = apiIdx
						}
					}
					break
				}
			}

			// Timestamp fallback for API history when exact user message isn't present
			if (deleteFromApiIndex === -1) {
				const tsThresholdForEdit = currentCline.clineMessages[deleteFromMessageIndex]?.ts
				if (typeof tsThresholdForEdit === "number") {
					deleteFromApiIndex = findFirstApiIndexAtOrAfter(tsThresholdForEdit, currentCline)
				}
			}

			// Store checkpoints from messages that will be preserved
			const preservedCheckpoints = new Map<number, any>()
			for (let i = 0; i < deleteFromMessageIndex; i++) {
				const msg = currentCline.clineMessages[i]
				if (msg?.checkpoint && msg.ts) {
					preservedCheckpoints.set(msg.ts, msg.checkpoint)
				}
			}

			// Delete the original (user) message and all subsequent messages using MessageManager
			const rewindTs = currentCline.clineMessages[deleteFromMessageIndex]?.ts
			if (rewindTs) {
				await currentCline.messageManager.rewindToTimestamp(rewindTs, { includeTargetMessage: false })
			}

			// Restore checkpoint associations for preserved messages
			for (const [ts, checkpoint] of preservedCheckpoints) {
				const msgIndex = currentCline.clineMessages.findIndex((msg) => msg.ts === ts)
				if (msgIndex !== -1) {
					currentCline.clineMessages[msgIndex].checkpoint = checkpoint
				}
			}

			// Save the updated messages with restored checkpoints
			await saveTaskMessages({
				messages: currentCline.clineMessages,
				taskId: currentCline.taskId,
				globalStoragePath: provider.contextProxy.globalStorageUri.fsPath,
			})

			// Update the UI to reflect the deletion
			await provider.postStateToWebview()

			await currentCline.submitUserMessage(editedContent, images)
		} catch (error) {
			console.error("Error in edit message:", error)
			vscode.window.showErrorMessage(
				t("common:errors.message.error_editing_message", {
					error: error instanceof Error ? error.message : String(error),
				}),
			)
		}
	}

	/**
	 * Handles message modification operations (delete or edit) with confirmation dialog
	 * @param messageTs Timestamp of the message to operate on
	 * @param operation Type of operation ('delete' or 'edit')
	 * @param editedContent New content for edit operations
	 * @returns Promise<void>
	 */
	const handleMessageModificationsOperation = async (
		messageTs: number,
		operation: "delete" | "edit",
		editedContent?: string,
		images?: string[],
	): Promise<void> => {
		if (operation === "delete") {
			await handleDeleteOperation(messageTs)
		} else if (operation === "edit" && editedContent) {
			await handleEditOperation(messageTs, editedContent, images)
		}
	}

	switch (message.type) {
		case "webviewDidLaunch":
			// Load custom modes first
			const customModes = await provider.customModesManager.getCustomModes()
			await updateGlobalState("customModes", customModes)

			// kilocode_change start: Fetch organization modes on startup
			// Fetch organization modes on startup if an organization is selected
			await fetchAndRefreshOrganizationModesOnStartup(provider, updateGlobalState)
			// kilocode_change end

			// Refresh workflow toggles
			const { refreshWorkflowToggles } = await import("../context/instructions/workflows") // kilocode_change
			await refreshWorkflowToggles(provider.context, provider.cwd) // kilocode_change

			provider.postStateToWebview()
			provider.postRulesDataToWebview() // kilocode_change: send workflows and rules immediately
			provider.workspaceTracker?.initializeFilePaths() // Don't await.

			getTheme().then((theme) => provider.postMessageToWebview({ type: "theme", text: JSON.stringify(theme) }))

			// If MCP Hub is already initialized, update the webview with
			// current server list.
			const mcpHub = provider.getMcpHub()

			if (mcpHub) {
				provider.postMessageToWebview({ type: "mcpServers", mcpServers: mcpHub.getAllServers() })
			}

			provider.providerSettingsManager
				.listConfig()
				.then(async (listApiConfig) => {
					if (!listApiConfig) {
						return
					}

					if (listApiConfig.length === 1) {
						// Check if first time init then sync with exist config.
						if (!checkExistKey(listApiConfig[0])) {
							const { apiConfiguration } = await provider.getState()

							await provider.providerSettingsManager.saveConfig(
								listApiConfig[0].name ?? "default",
								apiConfiguration,
							)

							listApiConfig[0].apiProvider = apiConfiguration.apiProvider
						}
					}

					const currentConfigName = getGlobalState("currentApiConfigName")

					if (currentConfigName) {
						if (!(await provider.providerSettingsManager.hasConfig(currentConfigName))) {
							// Current config name not valid, get first config in list.
							const name = listApiConfig[0]?.name
							await updateGlobalState("currentApiConfigName", name)

							if (name) {
								await provider.activateProviderProfile({ name })
								return
							}
						}
					}

					await Promise.all([
						await updateGlobalState("listApiConfigMeta", listApiConfig),
						await provider.postMessageToWebview({ type: "listApiConfig", listApiConfig }),
					])
				})
				.catch((error) =>
					provider.log(
						`Error list api configuration: ${JSON.stringify(error, Object.getOwnPropertyNames(error), 2)}`,
					),
				)

			// If user already opted in to telemetry, enable telemetry service
			provider.getStateToPostToWebview().then(async (/*kilocode_change*/ state) => {
				const { telemetrySetting } = state
				const isOptedIn = telemetrySetting !== "disabled"
				TelemetryService.instance.updateTelemetryState(isOptedIn)
				await TelemetryService.instance.updateIdentity(state.apiConfiguration.kilocodeToken ?? "") // kilocode_change
			})

			provider.isViewLaunched = true
			break
		case "newTask":
			// Initializing new instance of Cline will make sure that any
			// agentically running promises in old instance don't affect our new
			// task. This essentially creates a fresh slate for the new task.
			try {
				await provider.createTask(message.text, message.images)
				// Task created successfully - notify the UI to reset
				await provider.postMessageToWebview({ type: "invoke", invoke: "newChat" })
			} catch (error) {
				// For all errors, reset the UI and show error
				await provider.postMessageToWebview({ type: "invoke", invoke: "newChat" })
				// Show error to user
				vscode.window.showErrorMessage(
					`Failed to create task: ${error instanceof Error ? error.message : String(error)}`,
				)
			}
			break
		// kilocode_change start
		case "condense":
			provider.getCurrentTask()?.handleWebviewAskResponse("yesButtonClicked")
			break
		// kilocode_change end
		case "customInstructions":
			await provider.updateCustomInstructions(message.text)
			break

		case "askResponse":
			provider.getCurrentTask()?.handleWebviewAskResponse(message.askResponse!, message.text, message.images)
			break

		case "updateSettings":
			if (message.updatedSettings) {
				for (const [key, value] of Object.entries(message.updatedSettings)) {
					let newValue = value

					if (key === "language") {
						newValue = value ?? "en"
						changeLanguage(newValue as Language)
					} else if (key === "allowedCommands") {
						const commands = value ?? []

						newValue = Array.isArray(commands)
							? commands.filter((cmd) => typeof cmd === "string" && cmd.trim().length > 0)
							: []

						await vscode.workspace
							.getConfiguration(Package.name)
							.update("allowedCommands", newValue, vscode.ConfigurationTarget.Global)
					} else if (key === "deniedCommands") {
						const commands = value ?? []

						newValue = Array.isArray(commands)
							? commands.filter((cmd) => typeof cmd === "string" && cmd.trim().length > 0)
							: []

						await vscode.workspace
							.getConfiguration(Package.name)
							.update("deniedCommands", newValue, vscode.ConfigurationTarget.Global)
					} else if (key === "ttsEnabled") {
						newValue = value ?? true
						setTtsEnabled(newValue as boolean)
					} else if (key === "ttsSpeed") {
						newValue = value ?? 1.0
						setTtsSpeed(newValue as number)
					} else if (key === "terminalShellIntegrationTimeout") {
						if (value !== undefined) {
							Terminal.setShellIntegrationTimeout(value as number)
						}
					} else if (key === "terminalShellIntegrationDisabled") {
						if (value !== undefined) {
							Terminal.setShellIntegrationDisabled(value as boolean)
						}
					} else if (key === "terminalCommandDelay") {
						if (value !== undefined) {
							Terminal.setCommandDelay(value as number)
						}
					} else if (key === "terminalPowershellCounter") {
						if (value !== undefined) {
							Terminal.setPowershellCounter(value as boolean)
						}
					} else if (key === "terminalZshClearEolMark") {
						if (value !== undefined) {
							Terminal.setTerminalZshClearEolMark(value as boolean)
						}
					} else if (key === "terminalZshOhMy") {
						if (value !== undefined) {
							Terminal.setTerminalZshOhMy(value as boolean)
						}
					} else if (key === "terminalZshP10k") {
						if (value !== undefined) {
							Terminal.setTerminalZshP10k(value as boolean)
						}
					} else if (key === "terminalZdotdir") {
						if (value !== undefined) {
							Terminal.setTerminalZdotdir(value as boolean)
						}
					} else if (key === "terminalCompressProgressBar") {
						if (value !== undefined) {
							Terminal.setCompressProgressBar(value as boolean)
						}
					} else if (key === "mcpEnabled") {
						newValue = value ?? true
						const mcpHub = provider.getMcpHub()

						if (mcpHub) {
							await mcpHub.handleMcpEnabledChange(newValue as boolean)
						}
					} else if (key === "experiments") {
						if (!value) {
							continue
						}

						newValue = {
							...(getGlobalState("experiments") ?? experimentDefault),
							...(value as Record<ExperimentId, boolean>),
						}
					} else if (key === "customSupportPrompts") {
						if (!value) {
							continue
						}
					}

					await provider.contextProxy.setValue(key as keyof RooCodeSettings, newValue)
				}

				await provider.postStateToWebview()
			}

			break

		case "terminalOperation":
			if (message.terminalOperation) {
				provider.getCurrentTask()?.handleTerminalOperation(message.terminalOperation)
			}
			break
		case "clearTask":
			// Clear task resets the current session. Delegation flows are
			// handled via metadata; parent resumption occurs through
			// reopenParentFromDelegation, not via finishSubTask.
			await provider.clearTask()
			await provider.postStateToWebview()
			break
		case "didShowAnnouncement":
			await updateGlobalState("lastShownAnnouncementId", provider.latestAnnouncementId)
			await provider.postStateToWebview()
			break
		case "selectImages":
			const images = await selectImages()
			await provider.postMessageToWebview({
				type: "selectedImages",
				images,
				context: message.context,
				messageTs: message.messageTs,
			})
			break
		case "exportCurrentTask":
			const currentTaskId = provider.getCurrentTask()?.taskId
			if (currentTaskId) {
				provider.exportTaskWithId(currentTaskId)
			}
			break
		case "shareCurrentTask":
			const shareTaskId = provider.getCurrentTask()?.taskId
			const clineMessages = provider.getCurrentTask()?.clineMessages

			if (!shareTaskId) {
				vscode.window.showErrorMessage(t("common:errors.share_no_active_task"))
				break
			}

			try {
				const visibility = message.visibility || "organization"
				const result = await CloudService.instance.shareTask(shareTaskId, visibility)

				if (result.success && result.shareUrl) {
					// Show success notification
					const messageKey =
						visibility === "public"
							? "common:info.public_share_link_copied"
							: "common:info.organization_share_link_copied"
					vscode.window.showInformationMessage(t(messageKey))

					// Send success feedback to webview for inline display
					await provider.postMessageToWebview({
						type: "shareTaskSuccess",
						visibility,
						text: result.shareUrl,
					})
				} else {
					// Handle error
					const errorMessage = result.error || "Failed to create share link"
					if (errorMessage.includes("Authentication")) {
						vscode.window.showErrorMessage(t("common:errors.share_auth_required"))
					} else if (errorMessage.includes("sharing is not enabled")) {
						vscode.window.showErrorMessage(t("common:errors.share_not_enabled"))
					} else if (errorMessage.includes("not found")) {
						vscode.window.showErrorMessage(t("common:errors.share_task_not_found"))
					} else {
						vscode.window.showErrorMessage(errorMessage)
					}
				}
			} catch (error) {
				provider.log(`[shareCurrentTask] Unexpected error: ${error}`)
				vscode.window.showErrorMessage(t("common:errors.share_task_failed"))
			}
			break
		case "showTaskWithId":
			provider.showTaskWithId(message.text!)
			break
		case "condenseTaskContextRequest":
			provider.condenseTaskContext(message.text!)
			break
		case "deleteTaskWithId":
			provider.deleteTaskWithId(message.text!)
			break
		case "deleteMultipleTasksWithIds": {
			const ids = message.ids

			if (Array.isArray(ids)) {
				// Process in batches of 20 (or another reasonable number)
				const batchSize = 20
				const results = []

				// Only log start and end of the operation
				console.log(`Batch deletion started: ${ids.length} tasks total`)

				for (let i = 0; i < ids.length; i += batchSize) {
					const batch = ids.slice(i, i + batchSize)

					const batchPromises = batch.map(async (id) => {
						try {
							await provider.deleteTaskWithId(id)
							return { id, success: true }
						} catch (error) {
							// Keep error logging for debugging purposes
							console.log(
								`Failed to delete task ${id}: ${error instanceof Error ? error.message : String(error)}`,
							)
							return { id, success: false }
						}
					})

					// Process each batch in parallel but wait for completion before starting the next batch
					const batchResults = await Promise.all(batchPromises)
					results.push(...batchResults)

					// Update the UI after each batch to show progress
					await provider.postStateToWebview()
				}

				// Log final results
				const successCount = results.filter((r) => r.success).length
				const failCount = results.length - successCount
				console.log(
					`Batch deletion completed: ${successCount}/${ids.length} tasks successful, ${failCount} tasks failed`,
				)
			}
			break
		}
		case "exportTaskWithId":
			provider.exportTaskWithId(message.text!)
			break
		case "importSettings": {
			await importSettingsWithFeedback({
				providerSettingsManager: provider.providerSettingsManager,
				contextProxy: provider.contextProxy,
				customModesManager: provider.customModesManager,
				provider: provider,
			})

			break
		}
		case "exportSettings":
			await exportSettings({
				providerSettingsManager: provider.providerSettingsManager,
				contextProxy: provider.contextProxy,
			})

			break
		case "resetState":
			await provider.resetState()
			break
		case "flushRouterModels":
			const routerNameFlush: RouterName = toRouterName(message.text)
			await flushModels(routerNameFlush, true)
			break
		case "requestRouterModels":
			const { apiConfiguration } = await provider.getState()

			// Optional single provider filter from webview
			const requestedProvider = message?.values?.provider
			const providerFilter = requestedProvider ? toRouterName(requestedProvider) : undefined

			const routerModels: Record<RouterName, ModelRecord> = providerFilter
				? ({} as Record<RouterName, ModelRecord>)
				: {
						// kilocode_change start
						ovhcloud: {},
						inception: {},
						kilocode: {},
						gemini: {},
						// kilocode_change end
						openrouter: {},
						"vercel-ai-gateway": {},
						huggingface: {},
						litellm: {},
						deepinfra: {},
						"io-intelligence": {},
						requesty: {},
						unbound: {},
						glama: {},
						ollama: {},
						lmstudio: {},
						roo: {},
						synthetic: {}, // kilocode_change
						"sap-ai-core": {}, // kilocode_change
						chutes: {},
						"nano-gpt": {}, // kilocode_change
					}

			const safeGetModels = async (options: GetModelsOptions): Promise<ModelRecord> => {
				try {
					return await getModels(options)
				} catch (error) {
					console.error(
						`Failed to fetch models in webviewMessageHandler requestRouterModels for ${options.provider}:`,
						error,
					)

					throw error // Re-throw to be caught by Promise.allSettled.
				}
			}

			// kilocode_change start: openrouter auth, kilocode provider
			const openRouterApiKey = apiConfiguration.openRouterApiKey || message?.values?.openRouterApiKey
			const openRouterBaseUrl = apiConfiguration.openRouterBaseUrl || message?.values?.openRouterBaseUrl

			// Base candidates (only those handled by this aggregate fetcher)
			const candidates: { key: RouterName; options: GetModelsOptions }[] = [
				{
					key: "openrouter",
					options: { provider: "openrouter", apiKey: openRouterApiKey, baseUrl: openRouterBaseUrl },
				},
				{
					key: "gemini",
					options: {
						provider: "gemini",
						apiKey: apiConfiguration.geminiApiKey,
						baseUrl: apiConfiguration.googleGeminiBaseUrl,
					},
				},
				{
					key: "requesty",
					options: {
						provider: "requesty",
						apiKey: apiConfiguration.requestyApiKey,
						baseUrl: apiConfiguration.requestyBaseUrl,
					},
				},
				{ key: "glama", options: { provider: "glama" } },
				{ key: "unbound", options: { provider: "unbound", apiKey: apiConfiguration.unboundApiKey } },
				{
					key: "kilocode",
					options: {
						provider: "kilocode",
						kilocodeToken: apiConfiguration.kilocodeToken,
						kilocodeOrganizationId: apiConfiguration.kilocodeOrganizationId,
					},
				},
				{ key: "ollama", options: { provider: "ollama", baseUrl: apiConfiguration.ollamaBaseUrl } },
				{ key: "vercel-ai-gateway", options: { provider: "vercel-ai-gateway" } },
				{
					key: "deepinfra",
					options: {
						provider: "deepinfra",
						apiKey: apiConfiguration.deepInfraApiKey,
						baseUrl: apiConfiguration.deepInfraBaseUrl,
					},
				},
				// kilocode_change start
				{
					key: "nano-gpt",
					options: {
						provider: "nano-gpt",
						apiKey: apiConfiguration.nanoGptApiKey,
						nanoGptModelList: apiConfiguration.nanoGptModelList,
					},
				},
				// kilocode_change end
				{
					key: "ovhcloud",
					options: {
						provider: "ovhcloud",
						apiKey: apiConfiguration.ovhCloudAiEndpointsApiKey,
						baseUrl: apiConfiguration.ovhCloudAiEndpointsBaseUrl,
					},
				},
				{
					key: "inception",
					options: {
						provider: "inception",
						apiKey: apiConfiguration.inceptionLabsApiKey,
						baseUrl: apiConfiguration.inceptionLabsBaseUrl,
					},
				},
				{ key: "synthetic", options: { provider: "synthetic", apiKey: apiConfiguration.syntheticApiKey } }, // kilocode_change
				{
					key: "roo",
					options: {
						provider: "roo",
						baseUrl: process.env.ROO_CODE_PROVIDER_URL ?? "https://api.roocode.com/proxy",
						apiKey: CloudService.hasInstance()
							? CloudService.instance.authService?.getSessionToken()
							: undefined,
					},
				},
				{
					key: "chutes",
					options: { provider: "chutes", apiKey: apiConfiguration.chutesApiKey },
				},
			]
			// kilocode_change end

			// IO Intelligence is conditional on api key
			if (apiConfiguration.ioIntelligenceApiKey) {
				candidates.push({
					key: "io-intelligence",
					options: { provider: "io-intelligence", apiKey: apiConfiguration.ioIntelligenceApiKey },
				})
			}

			// LiteLLM is conditional on baseUrl+apiKey
			const litellmApiKey = apiConfiguration.litellmApiKey || message?.values?.litellmApiKey
			const litellmBaseUrl = apiConfiguration.litellmBaseUrl || message?.values?.litellmBaseUrl

			if (litellmApiKey && litellmBaseUrl) {
				// If explicit credentials are provided in message.values (from Refresh Models button),
				// flush the cache first to ensure we fetch fresh data with the new credentials
				if (message?.values?.litellmApiKey || message?.values?.litellmBaseUrl) {
					await flushModels("litellm", true)
				}

				candidates.push({
					key: "litellm",
					options: { provider: "litellm", apiKey: litellmApiKey, baseUrl: litellmBaseUrl },
				})
			}

			// Apply single provider filter if specified
			const modelFetchPromises = providerFilter
				? candidates.filter(({ key }) => key === providerFilter)
				: candidates

			const results = await Promise.allSettled(
				modelFetchPromises.map(async ({ key, options }) => {
					const models = await safeGetModels(options)
					return { key, models } // The key is `ProviderName` here.
				}),
			)

			results.forEach((result, index) => {
				const routerName = modelFetchPromises[index].key

				if (result.status === "fulfilled") {
					routerModels[routerName] = result.value.models

					// Ollama and LM Studio settings pages still need these events. They are not fetched here.
				} else {
					// Handle rejection: Post a specific error message for this provider.
					const errorMessage = result.reason instanceof Error ? result.reason.message : String(result.reason)
					console.error(`Error fetching models for ${routerName}:`, result.reason)

					routerModels[routerName] = {} // Ensure it's an empty object in the main routerModels message.

					provider.postMessageToWebview({
						type: "singleRouterModelFetchResponse",
						success: false,
						error: errorMessage,
						values: { provider: routerName },
					})
				}
			})

			provider.postMessageToWebview({
				type: "routerModels",
				routerModels,
				values: providerFilter ? { provider: requestedProvider } : undefined,
			})
			break
		case "requestOllamaModels": {
			// Specific handler for Ollama models only.
			const { apiConfiguration: ollamaApiConfig } = await provider.getState()
			try {
				// Flush cache and refresh to ensure fresh models.
				await flushModels("ollama", true)

				const ollamaModels = await getModels({
					provider: "ollama",
					baseUrl: ollamaApiConfig.ollamaBaseUrl,
					apiKey: ollamaApiConfig.ollamaApiKey,
					numCtx: ollamaApiConfig.ollamaNumCtx, // kilocode_change
				})

				if (Object.keys(ollamaModels).length > 0) {
					provider.postMessageToWebview({ type: "ollamaModels", ollamaModels: ollamaModels })
				}
			} catch (error) {
				// Silently fail - user hasn't configured Ollama yet
				console.debug("Ollama models fetch failed:", error)
			}
			break
		}
		case "requestLmStudioModels": {
			// Specific handler for LM Studio models only.
			const { apiConfiguration: lmStudioApiConfig } = await provider.getState()
			try {
				// Flush cache and refresh to ensure fresh models.
				await flushModels("lmstudio", true)

				const lmStudioModels = await getModels({
					provider: "lmstudio",
					baseUrl: lmStudioApiConfig.lmStudioBaseUrl,
				})

				if (Object.keys(lmStudioModels).length > 0) {
					provider.postMessageToWebview({
						type: "lmStudioModels",
						lmStudioModels: lmStudioModels,
					})
				}
			} catch (error) {
				// Silently fail - user hasn't configured LM Studio yet.
				console.debug("LM Studio models fetch failed:", error)
			}
			break
		}
		case "requestRooModels": {
			// Specific handler for Roo models only - flushes cache to ensure fresh auth token is used
			try {
				// Flush cache and refresh to ensure fresh models with current auth state
				await flushModels("roo", true)

				const rooModels = await getModels({
					provider: "roo",
					baseUrl: process.env.ROO_CODE_PROVIDER_URL ?? "https://api.roocode.com/proxy",
					apiKey: CloudService.hasInstance()
						? CloudService.instance.authService?.getSessionToken()
						: undefined,
				})

				// Always send a response, even if no models are returned
				provider.postMessageToWebview({
					type: "singleRouterModelFetchResponse",
					success: true,
					values: { provider: "roo", models: rooModels },
				})
			} catch (error) {
				// Send error response
				const errorMessage = error instanceof Error ? error.message : String(error)
				provider.postMessageToWebview({
					type: "singleRouterModelFetchResponse",
					success: false,
					error: errorMessage,
					values: { provider: "roo" },
				})
			}
			break
		}
		case "requestRooCreditBalance": {
			// Fetch Roo credit balance using CloudAPI
			const requestId = message.requestId
			try {
				if (!CloudService.hasInstance() || !CloudService.instance.cloudAPI) {
					throw new Error("Cloud service not available")
				}

				const balance = await CloudService.instance.cloudAPI.creditBalance()

				provider.postMessageToWebview({
					type: "rooCreditBalance",
					requestId,
					values: { balance },
				})
			} catch (error) {
				const errorMessage = error instanceof Error ? error.message : String(error)
				provider.postMessageToWebview({
					type: "rooCreditBalance",
					requestId,
					values: { error: errorMessage },
				})
			}
			break
		}
		case "requestOpenAiModels":
			if (message?.values?.baseUrl && message?.values?.apiKey) {
				const openAiModels = await getOpenAiModels(
					message?.values?.baseUrl,
					message?.values?.apiKey,
					message?.values?.openAiHeaders,
				)

				provider.postMessageToWebview({ type: "openAiModels", openAiModels })
			}

			break
		case "requestVsCodeLmModels":
			const vsCodeLmModels = await getVsCodeLmModels()
			// TODO: Cache like we do for OpenRouter, etc?
			provider.postMessageToWebview({ type: "vsCodeLmModels", vsCodeLmModels })
			break
		case "requestHuggingFaceModels":
			// TODO: Why isn't this handled by `requestRouterModels` above?
			try {
				const { getHuggingFaceModelsWithMetadata } = await import("../../api/providers/fetchers/huggingface")
				const huggingFaceModelsResponse = await getHuggingFaceModelsWithMetadata()

				provider.postMessageToWebview({
					type: "huggingFaceModels",
					huggingFaceModels: huggingFaceModelsResponse.models,
				})
			} catch (error) {
				console.error("Failed to fetch Hugging Face models:", error)
				provider.postMessageToWebview({ type: "huggingFaceModels", huggingFaceModels: [] })
			}
			break
		// kilocode_change start
		case "requestSapAiCoreModels": {
			// Specific handler for SAP AI Core models only.
			if (message?.values?.sapAiCoreServiceKey) {
				try {
					// Flush cache first to ensure fresh models.
					await flushModels("sap-ai-core")

					const sapAiCoreModels = await getModels({
						provider: "sap-ai-core",
						sapAiCoreServiceKey: message?.values?.sapAiCoreServiceKey,
						sapAiCoreResourceGroup: message?.values?.sapAiCoreResourceGroup,
						sapAiCoreUseOrchestration: message?.values?.sapAiCoreUseOrchestration,
					})

					if (Object.keys(sapAiCoreModels).length > 0) {
						provider.postMessageToWebview({ type: "sapAiCoreModels", sapAiCoreModels: sapAiCoreModels })
					}
				} catch (error) {
					console.error("SAP AI Core models fetch failed:", error)
				}
			}
			break
		}
		case "requestSapAiCoreDeployments": {
			if (message?.values?.sapAiCoreServiceKey) {
				try {
					const sapAiCoreDeployments = await getSapAiCoreDeployments(
						message?.values?.sapAiCoreServiceKey,
						message?.values?.sapAiCoreResourceGroup,
					)

					if (Object.keys(sapAiCoreDeployments).length > 0) {
						provider.postMessageToWebview({
							type: "sapAiCoreDeployments",
							sapAiCoreDeployments: sapAiCoreDeployments,
						})
					}
				} catch (error) {
					console.error("SAP AI Core deployments fetch failed:", error)
				}
			}
			break
		}
		// kilocode_change end
		case "openImage":
			openImage(message.text!, { values: message.values })
			break
		case "saveImage":
			saveImage(message.dataUri!)
			break
		case "openFile":
			let filePath: string = message.text!
			if (!path.isAbsolute(filePath)) {
				filePath = path.join(getCurrentCwd(), filePath)
			}
			openFile(filePath, message.values as { create?: boolean; content?: string; line?: number })
			break
		case "openMention":
			openMention(getCurrentCwd(), message.text)
			break
		case "openExternal":
			if (message.url) {
				vscode.env.openExternal(vscode.Uri.parse(message.url))
			}
			break
		case "checkpointDiff":
			const result = checkoutDiffPayloadSchema.safeParse(message.payload)

			if (result.success) {
				await provider.getCurrentTask()?.checkpointDiff(result.data)
			}

			break
		// kilocode_change start
		case "seeNewChanges":
			const task = provider.getCurrentTask()
			if (task && message.payload && message.payload) {
				await seeNewChanges(task, (message.payload as SeeNewChangesPayload).commitRange)
			}
			break
		case "tasksByIdRequest": {
			const request = message.payload as TasksByIdRequestPayload
			await provider.postMessageToWebview({
				type: "tasksByIdResponse",
				payload: {
					requestId: request.requestId,
					tasks: provider.getTaskHistory().filter((task) => request.taskIds.includes(task.id)),
				},
			})
			break
		}
		case "taskHistoryRequest": {
			await provider.postMessageToWebview({
				type: "taskHistoryResponse",
				payload: getTaskHistory(
					provider.getTaskHistory(),
					provider.cwd,
					message.payload as TaskHistoryRequestPayload,
				),
			})
			break
		}
		// kilocode_change end
		case "requestCheckpointRestoreApproval": {
			const result = requestCheckpointRestoreApprovalPayloadSchema.safeParse(message.payload)

			if (result.success) {
				const { commitHash, checkpointTs, messagesToRemove, confirmationText } = result.data
				const task = provider.getCurrentTask()

				if (task) {
					const askMessage = {
						ts: Date.now(),
						type: "ask" as const,
						ask: "checkpoint_restore" as const,
						text: JSON.stringify({
							commitHash,
							checkpointTs,
							messagesToRemove,
							confirmationText,
						}),
					}

					task.clineMessages.push(askMessage)
					await provider.postStateToWebview()
				}
			}

			break
		}
		case "checkpointRestore": {
			const result = checkoutRestorePayloadSchema.safeParse(message.payload)

			if (result.success) {
				await provider.cancelTask()

				try {
					await pWaitFor(() => provider.getCurrentTask()?.isInitialized === true, { timeout: 3_000 })
				} catch (error) {
					vscode.window.showErrorMessage(t("common:errors.checkpoint_timeout"))
				}

				try {
					await provider.getCurrentTask()?.checkpointRestore(result.data)
				} catch (error) {
					vscode.window.showErrorMessage(t("common:errors.checkpoint_failed"))
				}
			}

			break
		}
		case "cancelTask":
			await provider.cancelTask()
			break
		case "killBrowserSession":
			{
				const task = provider.getCurrentTask()
				if (task?.browserSession) {
					await task.browserSession.closeBrowser()
					await provider.postStateToWebview()
				}
			}
			break
		case "openBrowserSessionPanel":
			{
				// Toggle the Browser Session panel (open if closed, close if open)
				const panelManager = BrowserSessionPanelManager.getInstance(provider)
				await panelManager.toggle()
			}
			break
		case "showBrowserSessionPanelAtStep":
			{
				const panelManager = BrowserSessionPanelManager.getInstance(provider)

				// If this is a launch action, reset the manual close flag
				if (message.isLaunchAction) {
					panelManager.resetManualCloseFlag()
				}

				// Show panel if:
				// 1. Manual click (forceShow) - always show
				// 2. Launch action - always show and reset flag
				// 3. Auto-open for non-launch action - only if user hasn't manually closed
				if (message.forceShow || message.isLaunchAction || panelManager.shouldAllowAutoOpen()) {
					// Ensure panel is shown and populated
					await panelManager.show()

					// Navigate to a specific step if provided
					// For launch actions: navigate to step 0
					// For manual clicks: navigate to the clicked step
					// For auto-opens of regular actions: don't navigate, let BrowserSessionRow's
					// internal auto-advance logic handle it (only advances if user is on most recent step)
					if (typeof message.stepIndex === "number" && message.stepIndex >= 0) {
						await panelManager.navigateToStep(message.stepIndex)
					}
				}
			}
			break
		case "refreshBrowserSessionPanel":
			{
				// Re-send the latest browser session snapshot to the panel
				const panelManager = BrowserSessionPanelManager.getInstance(provider)
				const task = provider.getCurrentTask()
				if (task) {
					const messages = task.clineMessages || []
					const browserSessionStartIndex = messages.findIndex(
						(m) =>
							m.ask === "browser_action_launch" ||
							(m.say === "browser_session_status" && m.text?.includes("opened")),
					)
					const browserSessionMessages =
						browserSessionStartIndex !== -1 ? messages.slice(browserSessionStartIndex) : []
					const isBrowserSessionActive = task.browserSession?.isSessionActive() ?? false
					await panelManager.updateBrowserSession(browserSessionMessages, isBrowserSessionActive)
				}
			}
			break
		case "allowedCommands": {
			// Validate and sanitize the commands array
			const commands = message.commands ?? []
			const validCommands = Array.isArray(commands)
				? commands.filter((cmd) => typeof cmd === "string" && cmd.trim().length > 0)
				: []

			await updateGlobalState("allowedCommands", validCommands)

			// Also update workspace settings.
			await vscode.workspace
				.getConfiguration(Package.name)
				.update("allowedCommands", validCommands, vscode.ConfigurationTarget.Global)

			break
		}
		case "deniedCommands": {
			// Validate and sanitize the commands array
			const commands = message.commands ?? []
			const validCommands = Array.isArray(commands)
				? commands.filter((cmd) => typeof cmd === "string" && cmd.trim().length > 0)
				: []

			await updateGlobalState("deniedCommands", validCommands)

			// Also update workspace settings.
			await vscode.workspace
				.getConfiguration(Package.name)
				.update("deniedCommands", validCommands, vscode.ConfigurationTarget.Global)

			break
		}
		case "openCustomModesSettings": {
			const customModesFilePath = await provider.customModesManager.getCustomModesFilePath()

			if (customModesFilePath) {
				openFile(customModesFilePath)
			}

			break
		}
		case "openKeyboardShortcuts": {
			// Open VSCode keyboard shortcuts settings and optionally filter to show the Roo Code commands
			const searchQuery = message.text || ""
			if (searchQuery) {
				// Open with a search query pre-filled
				await vscode.commands.executeCommand("workbench.action.openGlobalKeybindings", searchQuery)
			} else {
				// Just open the keyboard shortcuts settings
				await vscode.commands.executeCommand("workbench.action.openGlobalKeybindings")
			}
			break
		}
		case "openMcpSettings": {
			const mcpSettingsFilePath = await provider.getMcpHub()?.getMcpSettingsFilePath()

			if (mcpSettingsFilePath) {
				openFile(mcpSettingsFilePath)
			}

			break
		}
		case "openProjectMcpSettings": {
			if (!vscode.workspace.workspaceFolders?.length) {
				vscode.window.showErrorMessage(t("common:errors.no_workspace"))
				return
			}

			const workspaceFolder = getCurrentCwd()
			const rooDir = path.join(workspaceFolder, ".kilocode")
			const mcpPath = path.join(rooDir, "mcp.json")

			try {
				await fs.mkdir(rooDir, { recursive: true })
				const exists = await fileExistsAtPath(mcpPath)

				if (!exists) {
					await safeWriteJson(mcpPath, { mcpServers: {} })
				}

				openFile(mcpPath)
			} catch (error) {
				vscode.window.showErrorMessage(t("mcp:errors.create_json", { error: `${error}` }))
			}

			break
		}
		case "deleteMcpServer": {
			if (!message.serverName) {
				break
			}

			try {
				provider.log(`Attempting to delete MCP server: ${message.serverName}`)
				await provider.getMcpHub()?.deleteServer(message.serverName, message.source as "global" | "project")
				provider.log(`Successfully deleted MCP server: ${message.serverName}`)

				// Refresh the webview state
				await provider.postStateToWebview()
			} catch (error) {
				const errorMessage = error instanceof Error ? error.message : String(error)
				provider.log(`Failed to delete MCP server: ${errorMessage}`)
				// Error messages are already handled by McpHub.deleteServer
			}
			break
		}
		case "restartMcpServer": {
			try {
				await provider.getMcpHub()?.restartConnection(message.text!, message.source as "global" | "project")
			} catch (error) {
				provider.log(
					`Failed to retry connection for ${message.text}: ${JSON.stringify(error, Object.getOwnPropertyNames(error), 2)}`,
				)
			}
			break
		}
		case "toggleToolAlwaysAllow": {
			try {
				await provider
					.getMcpHub()
					?.toggleToolAlwaysAllow(
						message.serverName!,
						message.source as "global" | "project",
						message.toolName!,
						Boolean(message.alwaysAllow),
					)
			} catch (error) {
				provider.log(
					`Failed to toggle auto-approve for tool ${message.toolName}: ${JSON.stringify(error, Object.getOwnPropertyNames(error), 2)}`,
				)
			}
			break
		}
		case "toggleToolEnabledForPrompt": {
			try {
				await provider
					.getMcpHub()
					?.toggleToolEnabledForPrompt(
						message.serverName!,
						message.source as "global" | "project",
						message.toolName!,
						Boolean(message.isEnabled),
					)
			} catch (error) {
				provider.log(
					`Failed to toggle enabled for prompt for tool ${message.toolName}: ${JSON.stringify(error, Object.getOwnPropertyNames(error), 2)}`,
				)
			}
			break
		}
		case "toggleMcpServer": {
			try {
				await provider
					.getMcpHub()
					?.toggleServerDisabled(
						message.serverName!,
						message.disabled!,
						message.source as "global" | "project",
					)
			} catch (error) {
				provider.log(
					`Failed to toggle MCP server ${message.serverName}: ${JSON.stringify(error, Object.getOwnPropertyNames(error), 2)}`,
				)
			}
			break
		}
		case "enableMcpServerCreation":
			await updateGlobalState("enableMcpServerCreation", message.bool ?? true)
			await provider.postStateToWebview()
			break
		// kilocode_change begin
		case "openGlobalKeybindings":
			vscode.commands.executeCommand("workbench.action.openGlobalKeybindings", message.text ?? "kilo-code.")
			break
		case "showSystemNotification":
			const isSystemNotificationsEnabled = getGlobalState("systemNotificationsEnabled") ?? true
			if (!isSystemNotificationsEnabled && !message.alwaysAllow) {
				break
			}
			if (message.notificationOptions) {
				showSystemNotification(message.notificationOptions)
			}
			break
		case "systemNotificationsEnabled":
			const systemNotificationsEnabled = message.bool ?? true
			await updateGlobalState("systemNotificationsEnabled", systemNotificationsEnabled)
			await provider.postStateToWebview()
			break
		case "openInBrowser":
			if (message.url) {
				vscode.env.openExternal(vscode.Uri.parse(message.url))
			}
			break
		// kilocode_change end
		case "remoteControlEnabled":
			try {
				await CloudService.instance.updateUserSettings({ extensionBridgeEnabled: message.bool ?? false })
			} catch (error) {
				provider.log(
					`CloudService#updateUserSettings failed: ${error instanceof Error ? error.message : String(error)}`,
				)
			}
			break

		case "taskSyncEnabled":
			const enabled = message.bool ?? false
			const updatedSettings: Partial<UserSettingsConfig> = { taskSyncEnabled: enabled }

			// If disabling task sync, also disable remote control.
			if (!enabled) {
				updatedSettings.extensionBridgeEnabled = false
			}

			try {
				await CloudService.instance.updateUserSettings(updatedSettings)
			} catch (error) {
				provider.log(`Failed to update cloud settings for task sync: ${error}`)
			}

			break

		case "refreshAllMcpServers": {
			const mcpHub = provider.getMcpHub()

			if (mcpHub) {
				await mcpHub.refreshAllConnections()
			}

			break
		}

		case "ttsEnabled":
			const ttsEnabled = message.bool ?? true
			await updateGlobalState("ttsEnabled", ttsEnabled)
			setTtsEnabled(ttsEnabled)
			await provider.postStateToWebview()
			break
		case "ttsSpeed":
			const ttsSpeed = message.value ?? 1.0
			await updateGlobalState("ttsSpeed", ttsSpeed)
			setTtsSpeed(ttsSpeed)
			await provider.postStateToWebview()
			break
		case "playTts":
			if (message.text) {
				playTts(message.text, {
					onStart: () => provider.postMessageToWebview({ type: "ttsStart", text: message.text }),
					onStop: () => provider.postMessageToWebview({ type: "ttsStop", text: message.text }),
				})
			}

			break
		case "stopTts":
			stopTts()
			break

		case "testBrowserConnection":
			// If no text is provided, try auto-discovery
			if (!message.text) {
				// Use testBrowserConnection for auto-discovery
				const chromeHostUrl = await discoverChromeHostUrl()

				if (chromeHostUrl) {
					// Send the result back to the webview
					await provider.postMessageToWebview({
						type: "browserConnectionResult",
						success: !!chromeHostUrl,
						text: `Auto-discovered and tested connection to Chrome: ${chromeHostUrl}`,
						values: { endpoint: chromeHostUrl },
					})
				} else {
					await provider.postMessageToWebview({
						type: "browserConnectionResult",
						success: false,
						text: "No Chrome instances found on the network. Make sure Chrome is running with remote debugging enabled (--remote-debugging-port=9222).",
					})
				}
			} else {
				// Test the provided URL
				const customHostUrl = message.text
				const hostIsValid = await tryChromeHostUrl(message.text)

				// Send the result back to the webview
				await provider.postMessageToWebview({
					type: "browserConnectionResult",
					success: hostIsValid,
					text: hostIsValid
						? `Successfully connected to Chrome: ${customHostUrl}`
						: "Failed to connect to Chrome",
				})
			}
			break
		// kilocode_change start
		case "morphApiKey":
			await updateGlobalState("morphApiKey", message.text)
			await provider.postStateToWebview()
			break
		case "fastApplyModel": {
			const nextModel = fastApplyModelSchema.safeParse(message.text).data ?? "auto"
			await updateGlobalState("fastApplyModel", nextModel)
			await provider.postStateToWebview()
			break
		}
		case "fastApplyApiProvider": {
			const nextProvider = fastApplyApiProviderSchema.safeParse(message.text).data ?? "current"
			await updateGlobalState("fastApplyApiProvider", nextProvider)
			await provider.postStateToWebview()
			break
		}
		// kilocode_change end
		case "updateVSCodeSetting": {
			const { setting, value } = message

			if (setting !== undefined && value !== undefined) {
				if (ALLOWED_VSCODE_SETTINGS.has(setting)) {
					await vscode.workspace.getConfiguration().update(setting, value, true)
				} else {
					vscode.window.showErrorMessage(`Cannot update restricted VSCode setting: ${setting}`)
				}
			}

			break
		}
		case "getVSCodeSetting":
			const { setting } = message

			if (setting) {
				try {
					await provider.postMessageToWebview({
						type: "vsCodeSetting",
						setting,
						value: vscode.workspace.getConfiguration().get(setting),
					})
				} catch (error) {
					console.error(`Failed to get VSCode setting ${message.setting}:`, error)

					await provider.postMessageToWebview({
						type: "vsCodeSetting",
						setting,
						error: `Failed to get setting: ${error.message}`,
						value: undefined,
					})
				}
			}

			break

		case "mode":
			await provider.handleModeSwitch(message.text as Mode)
			break
		case "updatePrompt":
			if (message.promptMode && message.customPrompt !== undefined) {
				const existingPrompts = getGlobalState("customModePrompts") ?? {}
				const updatedPrompts = { ...existingPrompts, [message.promptMode]: message.customPrompt }
				await updateGlobalState("customModePrompts", updatedPrompts)
				const currentState = await provider.getStateToPostToWebview()
				const stateWithPrompts = {
					...currentState,
					customModePrompts: updatedPrompts,
					hasOpenedModeSelector: currentState.hasOpenedModeSelector ?? false,
				}
				provider.postMessageToWebview({ type: "state", state: stateWithPrompts })

				if (TelemetryService.hasInstance()) {
					// Determine which setting was changed by comparing objects
					const oldPrompt = existingPrompts[message.promptMode] || {}
					const newPrompt = message.customPrompt
					const changedSettings = Object.keys(newPrompt).filter(
						(key) =>
							JSON.stringify((oldPrompt as Record<string, unknown>)[key]) !==
							JSON.stringify((newPrompt as Record<string, unknown>)[key]),
					)

					if (changedSettings.length > 0) {
						TelemetryService.instance.captureModeSettingChanged(changedSettings[0])
					}
				}
			}
			break
		case "deleteMessage": {
			if (!provider.getCurrentTask()) {
				await vscode.window.showErrorMessage(t("common:errors.message.no_active_task_to_delete"))
				break
			}

			if (typeof message.value !== "number" || !message.value) {
				await vscode.window.showErrorMessage(t("common:errors.message.invalid_timestamp_for_deletion"))
				break
			}

			await handleMessageModificationsOperation(message.value, "delete")
			break
		}
		case "submitEditedMessage": {
			if (
				provider.getCurrentTask() &&
				typeof message.value === "number" &&
				message.value &&
				message.editedMessageContent
			) {
				await handleMessageModificationsOperation(
					message.value,
					"edit",
					message.editedMessageContent,
					message.images,
				)
			}
			break
		}

		case "hasOpenedModeSelector":
			await updateGlobalState("hasOpenedModeSelector", message.bool ?? true)
			await provider.postStateToWebview()
			break
		// kilocode_change start
		case "kiloCodeImageApiKey":
			await provider.contextProxy.setValue("kiloCodeImageApiKey", message.text)
			await provider.postStateToWebview()
			break
		case "showAutoApproveMenu":
			await updateGlobalState("showAutoApproveMenu", message.bool ?? true)
			await provider.postStateToWebview()
			break
		case "showTaskTimeline":
			await updateGlobalState("showTaskTimeline", message.bool ?? false)
			await provider.postStateToWebview()
			break
		// kilocode_change start
		case "sendMessageOnEnter":
			await updateGlobalState("sendMessageOnEnter", message.bool ?? false)
			await provider.postStateToWebview()
			break
		// kilocode_change end
		case "showTimestamps":
			await updateGlobalState("showTimestamps", message.bool ?? false)
			await provider.postStateToWebview()
			break
		case "hideCostBelowThreshold":
			await updateGlobalState("hideCostBelowThreshold", message.value)
			await provider.postStateToWebview()
			break
		case "allowVeryLargeReads":
			await updateGlobalState("allowVeryLargeReads", message.bool ?? false)
			await provider.postStateToWebview()
			break
		// kilocode_change end

		case "setReasoningBlockCollapsed":
			await updateGlobalState("reasoningBlockCollapsed", message.bool ?? true)
			// No need to call postStateToWebview here as the UI already updated optimistically
			break
		case "setHistoryPreviewCollapsed":
			await updateGlobalState("historyPreviewCollapsed", message.bool ?? false)
			// No need to call postStateToWebview here as the UI already updated optimistically
			break
		case "toggleApiConfigPin":
			if (message.text) {
				const currentPinned = getGlobalState("pinnedApiConfigs") ?? {}
				const updatedPinned: Record<string, boolean> = { ...currentPinned }

				if (currentPinned[message.text]) {
					delete updatedPinned[message.text]
				} else {
					updatedPinned[message.text] = true
				}

				await updateGlobalState("pinnedApiConfigs", updatedPinned)
				await provider.postStateToWebview()
			}
			break
		case "enhancementApiConfigId":
			await updateGlobalState("enhancementApiConfigId", message.text)
			await provider.postStateToWebview()
			break
		// kilocode_change start - commitMessageApiConfigId
		case "commitMessageApiConfigId":
			await updateGlobalState("commitMessageApiConfigId", message.text)
			await provider.postStateToWebview()
			break
		// kilocode_change end - commitMessageApiConfigId
		// kilocode_change start - terminalCommandApiConfigId
		case "terminalCommandApiConfigId":
			await updateGlobalState("terminalCommandApiConfigId", message.text)
			await provider.postStateToWebview()
			break
		// kilocode_change end - terminalCommandApiConfigId
		// kilocode_change start - ghostServiceSettings
		case "ghostServiceSettings":
			if (!message.values) {
				return
			}
			// Validate ghostServiceSettings structure
			const ghostServiceSettings = ghostServiceSettingsSchema.parse(message.values)
			await updateGlobalState("ghostServiceSettings", ghostServiceSettings)
			await provider.postStateToWebview()
			vscode.commands.executeCommand("kilo-code.ghost.reload")
			break
		// kilocode_change end
		// kilocode_change start: AI gatekeeper for YOLO mode
		case "yoloGatekeeperApiConfigId":
			await updateGlobalState("yoloGatekeeperApiConfigId", message.text)
			await provider.postStateToWebview()
			break
		// kilocode_change end
		case "updateCondensingPrompt":
			// Store the condensing prompt in customSupportPrompts["CONDENSE"]
			// instead of customCondensingPrompt.
			const currentSupportPrompts = getGlobalState("customSupportPrompts") ?? {}
			const updatedSupportPrompts = { ...currentSupportPrompts, CONDENSE: message.text }
			await updateGlobalState("customSupportPrompts", updatedSupportPrompts)
			// Also update the old field for backward compatibility during migration.
			await updateGlobalState("customCondensingPrompt", message.text)
			await provider.postStateToWebview()
			break
		case "autoApprovalEnabled":
			await updateGlobalState("autoApprovalEnabled", message.bool ?? false)
			await provider.postStateToWebview()
			break
		// kilocode_change start: yolo mode
		case "yoloMode":
			await updateGlobalState("yoloMode", message.bool ?? false)
			await provider.postStateToWebview()
			break
		// kilocode_change end
		case "enhancePrompt":
			if (message.text) {
				try {
					const state = await provider.getState()

					const {
						apiConfiguration,
						customSupportPrompts,
						listApiConfigMeta = [],
						enhancementApiConfigId,
						includeTaskHistoryInEnhance,
					} = state

					const currentCline = provider.getCurrentTask()

					const result = await MessageEnhancer.enhanceMessage({
						text: message.text,
						apiConfiguration,
						customSupportPrompts,
						listApiConfigMeta,
						enhancementApiConfigId,
						includeTaskHistoryInEnhance,
						currentClineMessages: currentCline?.clineMessages,
						providerSettingsManager: provider.providerSettingsManager,
					})

					if (result.success && result.enhancedText) {
						MessageEnhancer.captureTelemetry(currentCline?.taskId, includeTaskHistoryInEnhance)
						await provider.postMessageToWebview({ type: "enhancedPrompt", text: result.enhancedText })
					} else {
						throw new Error(result.error || "Unknown error")
					}
				} catch (error) {
					provider.log(
						`Error enhancing prompt: ${JSON.stringify(error, Object.getOwnPropertyNames(error), 2)}`,
					)

					TelemetryService.instance.captureException(error, { context: "enhance_prompt" }) // kilocode_change
					vscode.window.showErrorMessage(t("common:errors.enhance_prompt"))
					await provider.postMessageToWebview({ type: "enhancedPrompt" })
				}
			}
			break
		case "getSystemPrompt":
			try {
				const systemPrompt = await generateSystemPrompt(provider, message)

				await provider.postMessageToWebview({
					type: "systemPrompt",
					text: systemPrompt,
					mode: message.mode,
				})
			} catch (error) {
				provider.log(
					`Error getting system prompt:  ${JSON.stringify(error, Object.getOwnPropertyNames(error), 2)}`,
				)
				vscode.window.showErrorMessage(t("common:errors.get_system_prompt"))
			}
			break
		case "copySystemPrompt":
			try {
				const systemPrompt = await generateSystemPrompt(provider, message)

				await vscode.env.clipboard.writeText(systemPrompt)
				await vscode.window.showInformationMessage(t("common:info.clipboard_copy"))
			} catch (error) {
				provider.log(
					`Error getting system prompt:  ${JSON.stringify(error, Object.getOwnPropertyNames(error), 2)}`,
				)
				vscode.window.showErrorMessage(t("common:errors.get_system_prompt"))
			}
			break
		case "searchCommits": {
			const cwd = getCurrentCwd()
			if (cwd) {
				try {
					const commits = await searchCommits(message.query || "", cwd)
					await provider.postMessageToWebview({
						type: "commitSearchResults",
						commits,
					})
				} catch (error) {
					provider.log(
						`Error searching commits: ${JSON.stringify(error, Object.getOwnPropertyNames(error), 2)}`,
					)
					vscode.window.showErrorMessage(t("common:errors.search_commits"))
				}
			}
			break
		}
		// kilocode_change start
		case "showFeedbackOptions": {
			const githubIssuesText = t("common:feedback.githubIssues")
			const discordText = t("common:feedback.discord")
			const customerSupport = t("common:feedback.customerSupport")

			const answer = await vscode.window.showInformationMessage(
				t("common:feedback.description"),
				{ modal: true },
				githubIssuesText,
				discordText,
				customerSupport,
			)

			if (answer === githubIssuesText) {
				await vscode.env.openExternal(vscode.Uri.parse("https://github.com/Kilo-Org/kilocode/issues"))
			} else if (answer === discordText) {
				await vscode.env.openExternal(vscode.Uri.parse("https://discord.gg/fxrhCFGhkP"))
			} else if (answer === customerSupport) {
				await vscode.env.openExternal(vscode.Uri.parse(getAppUrl("/support")))
			}
			break
		}
		// kilocode_change end
		case "searchFiles": {
			const workspacePath = getCurrentCwd()

			if (!workspacePath) {
				// Handle case where workspace path is not available
				await provider.postMessageToWebview({
					type: "fileSearchResults",
					results: [],
					requestId: message.requestId,
					error: "No workspace path available",
				})
				break
			}
			try {
				// Call file search service with query from message
				const results = await searchWorkspaceFiles(
					message.query || "",
					workspacePath,
					20, // Use default limit, as filtering is now done in the backend
				)

				// Send results back to webview
				await provider.postMessageToWebview({
					type: "fileSearchResults",
					results,
					requestId: message.requestId,
				})
			} catch (error) {
				const errorMessage = error instanceof Error ? error.message : String(error)

				// Send error response to webview
				await provider.postMessageToWebview({
					type: "fileSearchResults",
					results: [],
					error: errorMessage,
					requestId: message.requestId,
				})
			}
			break
		}
		case "updateTodoList": {
			const payload = message.payload as { todos?: any[] }
			const todos = payload?.todos
			if (Array.isArray(todos)) {
				await setPendingTodoList(todos)
			}
			break
		}
		case "saveApiConfiguration":
			if (message.text && message.apiConfiguration) {
				try {
					await provider.providerSettingsManager.saveConfig(message.text, message.apiConfiguration)
					const listApiConfig = await provider.providerSettingsManager.listConfig()
					await updateGlobalState("listApiConfigMeta", listApiConfig)
					vscode.commands.executeCommand("kilo-code.ghost.reload") // kilocode_change: Reload ghost model when API provider settings change
				} catch (error) {
					provider.log(
						`Error save api configuration: ${JSON.stringify(error, Object.getOwnPropertyNames(error), 2)}`,
					)
					vscode.window.showErrorMessage(t("common:errors.save_api_config"))
				}
			}
			break
		case "upsertApiConfiguration":
			// kilocode_change start: check for kilocodeToken change to remove organizationId and fetch organization modes
			if (message.text && message.apiConfiguration) {
				let configToSave = message.apiConfiguration
				let organizationChanged = false

				try {
					const { ...currentConfig } = await provider.providerSettingsManager.getProfile({
						name: message.text,
					})
					// Only clear organization ID if we actually had a kilocode token before and it's different now
					const hadPreviousToken = currentConfig.kilocodeToken !== undefined
					const hasNewToken = message.apiConfiguration.kilocodeToken !== undefined
					const tokensAreDifferent = currentConfig.kilocodeToken !== message.apiConfiguration.kilocodeToken

					if (hadPreviousToken && hasNewToken && tokensAreDifferent) {
						configToSave = { ...message.apiConfiguration, kilocodeOrganizationId: undefined }
						await updateGlobalState("hasPerformedOrganizationAutoSwitch", undefined)
					}

					organizationChanged =
						currentConfig.kilocodeOrganizationId !== message.apiConfiguration.kilocodeOrganizationId

					if (organizationChanged) {
						// Fetch organization-specific custom modes
						await refreshOrganizationModes(message, provider, updateGlobalState)

						// Flush and refetch models
						await flushModels("kilocode")
						const models = await getModels({
							provider: "kilocode",
							kilocodeOrganizationId: message.apiConfiguration.kilocodeOrganizationId,
							kilocodeToken: message.apiConfiguration.kilocodeToken,
						})
						provider.postMessageToWebview({
							type: "routerModels",
							routerModels: { kilocode: models } as Record<RouterName, ModelRecord>,
						})
					}
				} catch (error) {
					// Config might not exist yet, that's fine
				}

				// kilocode_change start: If we're updating the active profile, we need to activate it to ensure it's persisted
				const currentApiConfigName = getGlobalState("currentApiConfigName")
				const isActiveProfile = message.text === currentApiConfigName
				await provider.upsertProviderProfile(message.text, configToSave, isActiveProfile) // Activate if it's the current active profile
				vscode.commands.executeCommand("kilo-code.ghost.reload")
				// kilocode_change end

				// Ensure state is posted to webview after profile update to reflect organization mode changes
				if (organizationChanged) {
					await provider.postStateToWebview()
				}

				// kilocode_change: Reload ghost model when API provider settings change
				vscode.commands.executeCommand("kilo-code.ghost.reload")
			}
			// kilocode_change end: check for kilocodeToken change to remove organizationId and fetch organization modes
			break
		case "renameApiConfiguration":
			if (message.values && message.apiConfiguration) {
				try {
					const { oldName, newName } = message.values

					if (oldName === newName) {
						break
					}

					// Load the old configuration to get its ID.
					const { id } = await provider.providerSettingsManager.getProfile({ name: oldName })

					// Create a new configuration with the new name and old ID.
					await provider.providerSettingsManager.saveConfig(newName, { ...message.apiConfiguration, id })

					// Delete the old configuration.
					await provider.providerSettingsManager.deleteConfig(oldName)

					// Re-activate to update the global settings related to the
					// currently activated provider profile.
					await provider.activateProviderProfile({ name: newName })

					// kilocode_change: Reload ghost model when API provider settings change
					vscode.commands.executeCommand("kilo-code.ghost.reload")
				} catch (error) {
					provider.log(
						`Error rename api configuration: ${JSON.stringify(error, Object.getOwnPropertyNames(error), 2)}`,
					)

					vscode.window.showErrorMessage(t("common:errors.rename_api_config"))
				}
			}
			break
		case "loadApiConfiguration":
			if (message.text) {
				try {
					await provider.activateProviderProfile({ name: message.text })
				} catch (error) {
					provider.log(
						`Error load api configuration: ${JSON.stringify(error, Object.getOwnPropertyNames(error), 2)}`,
					)
					vscode.window.showErrorMessage(t("common:errors.load_api_config"))
				}
			}
			break
		case "loadApiConfigurationById":
			if (message.text) {
				try {
					await provider.activateProviderProfile({ id: message.text })
				} catch (error) {
					provider.log(
						`Error load api configuration by ID: ${JSON.stringify(error, Object.getOwnPropertyNames(error), 2)}`,
					)
					vscode.window.showErrorMessage(t("common:errors.load_api_config"))
				}
			}
			break
		// kilocode_change start: Load profile configuration for editing without activating
		case "getProfileConfigurationForEditing":
			if (message.text) {
				const { name: _, ...profileConfig } = await provider.providerSettingsManager.getProfile({
					name: message.text,
				})
				// Send the configuration back to the webview without activating it
				await provider.postMessageToWebview({
					type: "profileConfigurationForEditing",
					text: message.text,
					apiConfiguration: profileConfig,
				})
			}
			break
		// kilocode_change end
		case "deleteApiConfiguration":
			if (message.text) {
				const answer = await vscode.window.showInformationMessage(
					t("common:confirmation.delete_config_profile"),
					{ modal: true },
					t("common:answers.yes"),
				)

				if (answer !== t("common:answers.yes")) {
					break
				}

				const oldName = message.text

				const newName = (await provider.providerSettingsManager.listConfig()).filter(
					(c) => c.name !== oldName,
				)[0]?.name

				if (!newName) {
					vscode.window.showErrorMessage(t("common:errors.delete_api_config"))
					return
				}

				try {
					await provider.providerSettingsManager.deleteConfig(oldName)
					await provider.activateProviderProfile({ name: newName })

					// kilocode_change: Reload ghost model when API provider settings change
					vscode.commands.executeCommand("kilo-code.ghost.reload")
				} catch (error) {
					provider.log(
						`Error delete api configuration: ${JSON.stringify(error, Object.getOwnPropertyNames(error), 2)}`,
					)

					vscode.window.showErrorMessage(t("common:errors.delete_api_config"))
				}
			}
			break
		case "deleteMessageConfirm":
			if (!message.messageTs) {
				await vscode.window.showErrorMessage(t("common:errors.message.cannot_delete_missing_timestamp"))
				break
			}

			if (typeof message.messageTs !== "number") {
				await vscode.window.showErrorMessage(t("common:errors.message.cannot_delete_invalid_timestamp"))
				break
			}

			await handleDeleteMessageConfirm(message.messageTs, message.restoreCheckpoint)
			break
		case "editMessageConfirm":
			if (message.messageTs && message.text) {
				await handleEditMessageConfirm(
					message.messageTs,
					message.text,
					message.restoreCheckpoint,
					message.images,
				)
			}
			break
		case "getListApiConfiguration":
			try {
				const listApiConfig = await provider.providerSettingsManager.listConfig()
				await updateGlobalState("listApiConfigMeta", listApiConfig)
				provider.postMessageToWebview({ type: "listApiConfig", listApiConfig })
			} catch (error) {
				provider.log(
					`Error get list api configuration: ${JSON.stringify(error, Object.getOwnPropertyNames(error), 2)}`,
				)
				vscode.window.showErrorMessage(t("common:errors.list_api_config"))
			}
			break

		case "updateMcpTimeout":
			if (message.serverName && typeof message.timeout === "number") {
				try {
					await provider
						.getMcpHub()
						?.updateServerTimeout(
							message.serverName,
							message.timeout,
							message.source as "global" | "project",
						)
				} catch (error) {
					provider.log(
						`Failed to update timeout for ${message.serverName}: ${JSON.stringify(error, Object.getOwnPropertyNames(error), 2)}`,
					)
					vscode.window.showErrorMessage(t("common:errors.update_server_timeout"))
				}
			}
			break
		case "updateCustomMode":
			if (message.modeConfig) {
				try {
					// Check if this is a new mode or an update to an existing mode
					const existingModes = await provider.customModesManager.getCustomModes()
					const isNewMode = !existingModes.some((mode) => mode.slug === message.modeConfig?.slug)

					await provider.customModesManager.updateCustomMode(message.modeConfig.slug, message.modeConfig)
					// Update state after saving the mode
					const customModes = await provider.customModesManager.getCustomModes()
					await updateGlobalState("customModes", customModes)
					await updateGlobalState("mode", message.modeConfig.slug)
					await provider.postStateToWebview()

					// Track telemetry for custom mode creation or update
					if (TelemetryService.hasInstance()) {
						if (isNewMode) {
							// This is a new custom mode
							TelemetryService.instance.captureCustomModeCreated(
								message.modeConfig.slug,
								message.modeConfig.name,
							)
						} else {
							// Determine which setting was changed by comparing objects
							const existingMode = existingModes.find((mode) => mode.slug === message.modeConfig?.slug)
							const changedSettings = existingMode
								? Object.keys(message.modeConfig).filter(
										(key) =>
											JSON.stringify((existingMode as Record<string, unknown>)[key]) !==
											JSON.stringify((message.modeConfig as Record<string, unknown>)[key]),
									)
								: []

							if (changedSettings.length > 0) {
								TelemetryService.instance.captureModeSettingChanged(changedSettings[0])
							}
						}
					}
				} catch (error) {
					// Error already shown to user by updateCustomMode
					// Just prevent unhandled rejection and skip state updates
				}
			}
			break
		case "deleteCustomMode":
			if (message.slug) {
				// Get the mode details to determine source and rules folder path
				const customModes = await provider.customModesManager.getCustomModes()
				const modeToDelete = customModes.find((mode) => mode.slug === message.slug)

				if (!modeToDelete) {
					break
				}

				// Determine the scope based on source (project or global)
				const scope = modeToDelete.source || "global"

				// Determine the rules folder path
				let rulesFolderPath: string
				if (scope === "project") {
					const workspacePath = getWorkspacePath()
					if (workspacePath) {
						rulesFolderPath = path.join(workspacePath, ".roo", `rules-${message.slug}`)
					} else {
						rulesFolderPath = path.join(".roo", `rules-${message.slug}`)
					}
				} else {
					// Global scope - use OS home directory
					const homeDir = os.homedir()
					rulesFolderPath = path.join(homeDir, ".roo", `rules-${message.slug}`)
				}

				// Check if the rules folder exists
				const rulesFolderExists = await fileExistsAtPath(rulesFolderPath)

				// If this is a check request, send back the folder info
				if (message.checkOnly) {
					await provider.postMessageToWebview({
						type: "deleteCustomModeCheck",
						slug: message.slug,
						rulesFolderPath: rulesFolderExists ? rulesFolderPath : undefined,
					})
					break
				}

				// Delete the mode
				await provider.customModesManager.deleteCustomMode(message.slug)

				// Delete the rules folder if it exists
				if (rulesFolderExists) {
					try {
						await fs.rm(rulesFolderPath, { recursive: true, force: true })
						provider.log(`Deleted rules folder for mode ${message.slug}: ${rulesFolderPath}`)
					} catch (error) {
						provider.log(`Failed to delete rules folder for mode ${message.slug}: ${error}`)
						// Notify the user about the failure
						vscode.window.showErrorMessage(
							t("common:errors.delete_rules_folder_failed", {
								rulesFolderPath,
								error: error instanceof Error ? error.message : String(error),
							}),
						)
						// Continue with mode deletion even if folder deletion fails
					}
				}

				// Switch back to default mode after deletion
				await updateGlobalState("mode", defaultModeSlug)
				await provider.postStateToWebview()
			}
			break
		case "exportMode":
			if (message.slug) {
				try {
					// Get custom mode prompts to check if built-in mode has been customized
					const customModePrompts = getGlobalState("customModePrompts") || {}
					const customPrompt = customModePrompts[message.slug]

					// Export the mode with any customizations merged directly
					const result = await provider.customModesManager.exportModeWithRules(message.slug, customPrompt)

					if (result.success && result.yaml) {
						// Get last used directory for export
						const lastExportPath = getGlobalState("lastModeExportPath")
						let defaultUri: vscode.Uri

						if (lastExportPath) {
							// Use the directory from the last export
							const lastDir = path.dirname(lastExportPath)
							defaultUri = vscode.Uri.file(path.join(lastDir, `${message.slug}-export.yaml`))
						} else {
							// Default to workspace or home directory
							const workspaceFolders = vscode.workspace.workspaceFolders
							if (workspaceFolders && workspaceFolders.length > 0) {
								defaultUri = vscode.Uri.file(
									path.join(workspaceFolders[0].uri.fsPath, `${message.slug}-export.yaml`),
								)
							} else {
								defaultUri = vscode.Uri.file(`${message.slug}-export.yaml`)
							}
						}

						// Show save dialog
						const saveUri = await vscode.window.showSaveDialog({
							defaultUri,
							filters: {
								"YAML files": ["yaml", "yml"],
							},
							title: "Save mode export",
						})

						if (saveUri && result.yaml) {
							// Save the directory for next time
							await updateGlobalState("lastModeExportPath", saveUri.fsPath)

							// Write the file to the selected location
							await fs.writeFile(saveUri.fsPath, result.yaml, "utf-8")

							// Send success message to webview
							provider.postMessageToWebview({
								type: "exportModeResult",
								success: true,
								slug: message.slug,
							})

							// Show info message
							vscode.window.showInformationMessage(t("common:info.mode_exported", { mode: message.slug }))
						} else {
							// User cancelled the save dialog
							provider.postMessageToWebview({
								type: "exportModeResult",
								success: false,
								error: "Export cancelled",
								slug: message.slug,
							})
						}
					} else {
						// Send error message to webview
						provider.postMessageToWebview({
							type: "exportModeResult",
							success: false,
							error: result.error,
							slug: message.slug,
						})
					}
				} catch (error) {
					const errorMessage = error instanceof Error ? error.message : String(error)
					provider.log(`Failed to export mode ${message.slug}: ${errorMessage}`)

					// Send error message to webview
					provider.postMessageToWebview({
						type: "exportModeResult",
						success: false,
						error: errorMessage,
						slug: message.slug,
					})
				}
			}
			break
		case "importMode":
			try {
				// Get last used directory for import
				const lastImportPath = getGlobalState("lastModeImportPath")
				let defaultUri: vscode.Uri | undefined

				if (lastImportPath) {
					// Use the directory from the last import
					const lastDir = path.dirname(lastImportPath)
					defaultUri = vscode.Uri.file(lastDir)
				} else {
					// Default to workspace or home directory
					const workspaceFolders = vscode.workspace.workspaceFolders
					if (workspaceFolders && workspaceFolders.length > 0) {
						defaultUri = vscode.Uri.file(workspaceFolders[0].uri.fsPath)
					}
				}

				// Show file picker to select YAML file
				const fileUri = await vscode.window.showOpenDialog({
					canSelectFiles: true,
					canSelectFolders: false,
					canSelectMany: false,
					defaultUri,
					filters: {
						"YAML files": ["yaml", "yml"],
					},
					title: "Select mode export file to import",
				})

				if (fileUri && fileUri[0]) {
					// Save the directory for next time
					await updateGlobalState("lastModeImportPath", fileUri[0].fsPath)

					// Read the file content
					const yamlContent = await fs.readFile(fileUri[0].fsPath, "utf-8")

					// Import the mode with the specified source level
					const result = await provider.customModesManager.importModeWithRules(
						yamlContent,
						message.source || "project", // Default to project if not specified
					)

					if (result.success) {
						// Update state after importing
						const customModes = await provider.customModesManager.getCustomModes()
						await updateGlobalState("customModes", customModes)
						await provider.postStateToWebview()

						// Send success message to webview, include the imported slug so UI can switch
						provider.postMessageToWebview({
							type: "importModeResult",
							success: true,
							slug: result.slug,
						})

						// Show success message
						vscode.window.showInformationMessage(t("common:info.mode_imported"))
					} else {
						// Send error message to webview
						provider.postMessageToWebview({
							type: "importModeResult",
							success: false,
							error: result.error,
						})

						// Show error message
						vscode.window.showErrorMessage(t("common:errors.mode_import_failed", { error: result.error }))
					}
				} else {
					// User cancelled the file dialog - reset the importing state
					provider.postMessageToWebview({
						type: "importModeResult",
						success: false,
						error: "cancelled",
					})
				}
			} catch (error) {
				const errorMessage = error instanceof Error ? error.message : String(error)
				provider.log(`Failed to import mode: ${errorMessage}`)

				// Send error message to webview
				provider.postMessageToWebview({
					type: "importModeResult",
					success: false,
					error: errorMessage,
				})

				// Show error message
				vscode.window.showErrorMessage(t("common:errors.mode_import_failed", { error: errorMessage }))
			}
			break
		case "checkRulesDirectory":
			if (message.slug) {
				const hasContent = await provider.customModesManager.checkRulesDirectoryHasContent(message.slug)

				provider.postMessageToWebview({
					type: "checkRulesDirectoryResult",
					slug: message.slug,
					hasContent: hasContent,
				})
			}
			break
		case "humanRelayResponse":
			if (message.requestId && message.text) {
				vscode.commands.executeCommand(getCommand("handleHumanRelayResponse"), {
					requestId: message.requestId,
					text: message.text,
					cancelled: false,
				})
			}
			break

		case "humanRelayCancel":
			if (message.requestId) {
				vscode.commands.executeCommand(getCommand("handleHumanRelayResponse"), {
					requestId: message.requestId,
					cancelled: true,
				})
			}
			break

		// kilocode_change_start
		case "fetchProfileDataRequest":
			try {
				const { apiConfiguration, currentApiConfigName } = await provider.getState()
				const kilocodeToken = apiConfiguration?.kilocodeToken

				if (!kilocodeToken) {
					provider.log("KiloCode token not found in extension state.")
					provider.postMessageToWebview({
						type: "profileDataResponse",
						payload: { success: false, error: "KiloCode API token not configured." },
					})
					break
				}

				// Changed to /api/profile
				const headers: Record<string, string> = {
					Authorization: `Bearer ${kilocodeToken}`,
					"Content-Type": "application/json",
				}

				// Add X-KILOCODE-TESTER: SUPPRESS header if the setting is enabled
				if (
					apiConfiguration.kilocodeTesterWarningsDisabledUntil &&
					apiConfiguration.kilocodeTesterWarningsDisabledUntil > Date.now()
				) {
					headers["X-KILOCODE-TESTER"] = "SUPPRESS"
				}

				const url = getKiloUrlFromToken("https://api.kilo.ai/api/profile", kilocodeToken)
				const response = await axios.get<Omit<ProfileData, "kilocodeToken">>(url, { headers })

				// Go back to Personal when no longer part of the current set organization
				const organizationExists = (response.data.organizations ?? []).some(
					({ id }) => id === apiConfiguration?.kilocodeOrganizationId,
				)
				if (apiConfiguration?.kilocodeOrganizationId && !organizationExists) {
					provider.upsertProviderProfile(currentApiConfigName ?? "default", {
						...apiConfiguration,
						kilocodeOrganizationId: undefined,
					})
				}

				try {
					// Skip auto-switch in YOLO mode (cloud agents, CI) to prevent usage billing issues
					const shouldAutoSwitch =
						!getGlobalState("yoloMode") &&
						response.data.organizations &&
						response.data.organizations.length > 0 &&
						!apiConfiguration.kilocodeOrganizationId &&
						!getGlobalState("hasPerformedOrganizationAutoSwitch")

					if (shouldAutoSwitch) {
						const firstOrg = response.data.organizations![0]
						provider.log(
							`[Auto-switch] Performing automatic organization switch to: ${firstOrg.name} (${firstOrg.id})`,
						)

						const upsertMessage: WebviewMessage = {
							type: "upsertApiConfiguration",
							text: currentApiConfigName ?? "default",
							apiConfiguration: {
								...apiConfiguration,
								kilocodeOrganizationId: firstOrg.id,
							},
						}

						await webviewMessageHandler(provider, upsertMessage)
						await updateGlobalState("hasPerformedOrganizationAutoSwitch", true)

						vscode.window.showInformationMessage(`Automatically switched to organization: ${firstOrg.name}`)

						provider.log(`[Auto-switch] Successfully switched to organization: ${firstOrg.name}`)
					}
				} catch (error) {
					provider.log(
						`[Auto-switch] Error during automatic organization switch: ${error instanceof Error ? error.message : String(error)}`,
					)
				}

				provider.postMessageToWebview({
					type: "profileDataResponse",
					payload: { success: true, data: { kilocodeToken, ...response.data } },
				})
			} catch (error: any) {
				const errorMessage =
					error.response?.data?.message ||
					error.message ||
					"Failed to fetch general profile data from backend."
				provider.log(`Error fetching general profile data: ${errorMessage}`)
				provider.postMessageToWebview({
					type: "profileDataResponse",
					payload: { success: false, error: errorMessage },
				})
			}
			break
		case "fetchBalanceDataRequest": // New handler
			try {
				const { apiConfiguration } = await provider.getState()
				const { kilocodeToken, kilocodeOrganizationId } = apiConfiguration ?? {}

				if (!kilocodeToken) {
					provider.log("KiloCode token not found in extension state for balance data.")
					provider.postMessageToWebview({
						type: "balanceDataResponse", // New response type
						payload: { success: false, error: "KiloCode API token not configured." },
					})
					break
				}

				const headers: Record<string, string> = {
					Authorization: `Bearer ${kilocodeToken}`,
					"Content-Type": "application/json",
				}

				if (kilocodeOrganizationId) {
					headers["X-KiloCode-OrganizationId"] = kilocodeOrganizationId
				}

				// Add X-KILOCODE-TESTER: SUPPRESS header if the setting is enabled
				if (
					apiConfiguration.kilocodeTesterWarningsDisabledUntil &&
					apiConfiguration.kilocodeTesterWarningsDisabledUntil > Date.now()
				) {
					headers["X-KILOCODE-TESTER"] = "SUPPRESS"
				}

				const url = getKiloUrlFromToken("https://api.kilo.ai/api/profile/balance", kilocodeToken)
				const response = await axios.get(url, { headers })
				provider.postMessageToWebview({
					type: "balanceDataResponse", // New response type
					payload: { success: true, data: response.data },
				})
			} catch (error: any) {
				const errorMessage =
					error.response?.data?.message || error.message || "Failed to fetch balance data from backend."
				provider.log(`Error fetching balance data: ${errorMessage}`)
				provider.postMessageToWebview({
					type: "balanceDataResponse", // New response type
					payload: { success: false, error: errorMessage },
				})
			}
			break
		case "shopBuyCredits": // New handler
			try {
				const { apiConfiguration } = await provider.getState()
				const kilocodeToken = apiConfiguration?.kilocodeToken
				if (!kilocodeToken) {
					provider.log("KiloCode token not found in extension state for buy credits.")
					break
				}
				const credits = message.values?.credits || 50
				const uriScheme = message.values?.uriScheme || "vscode"
				const uiKind = message.values?.uiKind || "Desktop"
				const source = uiKind === "Web" ? "web" : uriScheme

				const url = getKiloUrlFromToken(
					`https://api.kilo.ai/payments/topup?origin=extension&source=${source}&amount=${credits}`,
					kilocodeToken,
				)
				const response = await axios.post(
					url,
					{},
					{
						headers: {
							Authorization: `Bearer ${kilocodeToken}`,
							"Content-Type": "application/json",
						},
						maxRedirects: 0, // Prevent axios from following redirects automatically
						validateStatus: (status) => status < 400, // Accept 3xx status codes
					},
				)
				if (response.status !== 303 || !response.headers.location) {
					return
				}
				await vscode.env.openExternal(vscode.Uri.parse(response.headers.location))
			} catch (error: any) {
				const errorMessage = error?.message || "Unknown error"
				const errorStack = error?.stack ? ` Stack: ${error.stack}` : ""
				provider.log(`Error redirecting to payment page: ${errorMessage}.${errorStack}`)
				provider.postMessageToWebview({
					type: "updateProfileData",
				})
			}
			break

		case "fetchMcpMarketplace": {
			await provider.fetchMcpMarketplace(message.bool)
			break
		}

		case "downloadMcp": {
			if (message.mcpId) {
				await provider.downloadMcp(message.mcpId)
			}
			break
		}

		case "silentlyRefreshMcpMarketplace": {
			await provider.silentlyRefreshMcpMarketplace()
			break
		}

		case "toggleWorkflow": {
			if (message.workflowPath && typeof message.enabled === "boolean" && typeof message.isGlobal === "boolean") {
				await toggleWorkflow(
					message.workflowPath,
					message.enabled,
					message.isGlobal,
					provider.contextProxy,
					provider.context,
				)
				await provider.postRulesDataToWebview()
			}
			break
		}

		case "refreshRules": {
			await provider.postRulesDataToWebview()
			break
		}

		case "toggleRule": {
			if (message.rulePath && typeof message.enabled === "boolean" && typeof message.isGlobal === "boolean") {
				await toggleRule(
					message.rulePath,
					message.enabled,
					message.isGlobal,
					provider.contextProxy,
					provider.context,
				)
				await provider.postRulesDataToWebview()
			}
			break
		}

		case "createRuleFile": {
			if (
				message.filename &&
				typeof message.isGlobal === "boolean" &&
				(message.ruleType === "rule" || message.ruleType === "workflow")
			) {
				try {
					await createRuleFile(message.filename, message.isGlobal, message.ruleType)
				} catch (error) {
					console.error("Error creating rule file:", error)
					vscode.window.showErrorMessage(t("kilocode:rules.errors.failedToCreateRuleFile"))
				}
				await provider.postRulesDataToWebview()
			}
			break
		}

		case "deleteRuleFile": {
			if (message.rulePath) {
				try {
					await deleteRuleFile(message.rulePath)
				} catch (error) {
					console.error("Error deleting rule file:", error)
					vscode.window.showErrorMessage(t("kilocode:rules.errors.failedToDeleteRuleFile"))
				}
				await provider.postRulesDataToWebview()
			}
			break
		}

		case "reportBug":
			provider.getCurrentTask()?.handleWebviewAskResponse("yesButtonClicked")
			break
		// end kilocode_change
		case "telemetrySetting": {
			const telemetrySetting = message.text as TelemetrySetting
			const previousSetting = getGlobalState("telemetrySetting") || "unset"
			const isOptedIn = telemetrySetting !== "disabled"
			const wasPreviouslyOptedIn = previousSetting !== "disabled"

			// If turning telemetry OFF, fire event BEFORE disabling
			if (wasPreviouslyOptedIn && !isOptedIn && TelemetryService.hasInstance()) {
				TelemetryService.instance.captureTelemetrySettingsChanged(previousSetting, telemetrySetting)
			}

			// Update the telemetry state
			await updateGlobalState("telemetrySetting", telemetrySetting)

			if (TelemetryService.hasInstance()) {
				TelemetryService.instance.updateTelemetryState(isOptedIn)
			}

			// If turning telemetry ON, fire event AFTER enabling
			if (!wasPreviouslyOptedIn && isOptedIn && TelemetryService.hasInstance()) {
				TelemetryService.instance.captureTelemetrySettingsChanged(previousSetting, telemetrySetting)
			}

			TelemetryService.instance.updateTelemetryState(isOptedIn)
			await provider.postStateToWebview()
			break
		}
		case "cloudButtonClicked": {
			// Navigate to the cloud tab.
			provider.postMessageToWebview({ type: "action", action: "cloudButtonClicked" })
			break
		}
		case "rooCloudSignIn": {
			try {
				TelemetryService.instance.captureEvent(TelemetryEventName.AUTHENTICATION_INITIATED)
				// Use provider signup flow if useProviderSignup is explicitly true
				await CloudService.instance.login(undefined, message.useProviderSignup ?? false)
			} catch (error) {
				provider.log(`AuthService#login failed: ${error}`)
				vscode.window.showErrorMessage("Sign in failed.")
			}

			break
		}
		case "cloudLandingPageSignIn": {
			try {
				const landingPageSlug = message.text || "supernova"
				TelemetryService.instance.captureEvent(TelemetryEventName.AUTHENTICATION_INITIATED)
				await CloudService.instance.login(landingPageSlug)
			} catch (error) {
				provider.log(`CloudService#login failed: ${error}`)
				vscode.window.showErrorMessage("Sign in failed.")
			}
			break
		}
		case "rooCloudSignOut": {
			try {
				await CloudService.instance.logout()
				await provider.postStateToWebview()
				provider.postMessageToWebview({ type: "authenticatedUser", userInfo: undefined })
			} catch (error) {
				provider.log(`AuthService#logout failed: ${error}`)
				vscode.window.showErrorMessage("Sign out failed.")
			}

			break
		}
		case "rooCloudManualUrl": {
			try {
				if (!message.text) {
					vscode.window.showErrorMessage(t("common:errors.manual_url_empty"))
					break
				}

				// Parse the callback URL to extract parameters
				const callbackUrl = message.text.trim()
				const uri = vscode.Uri.parse(callbackUrl)

				if (!uri.query) {
					throw new Error(t("common:errors.manual_url_no_query"))
				}

				const query = new URLSearchParams(uri.query)
				const code = query.get("code")
				const state = query.get("state")
				const organizationId = query.get("organizationId")

				if (!code || !state) {
					throw new Error(t("common:errors.manual_url_missing_params"))
				}

				// Reuse the existing authentication flow
				await CloudService.instance.handleAuthCallback(
					code,
					state,
					organizationId === "null" ? null : organizationId,
				)

				await provider.postStateToWebview()
			} catch (error) {
				provider.log(`ManualUrl#handleAuthCallback failed: ${error}`)
				const errorMessage = error instanceof Error ? error.message : t("common:errors.manual_url_auth_failed")

				// Show error message through VS Code UI
				vscode.window.showErrorMessage(`${t("common:errors.manual_url_auth_error")}: ${errorMessage}`)
			}

			break
		}
		case "switchOrganization": {
			try {
				const organizationId = message.organizationId ?? null

				// Switch to the new organization context
				await CloudService.instance.switchOrganization(organizationId)

				// Refresh the state to update UI
				await provider.postStateToWebview()

				// Send success response back to webview
				await provider.postMessageToWebview({
					type: "organizationSwitchResult",
					success: true,
					organizationId: organizationId,
				})
			} catch (error) {
				provider.log(`Organization switch failed: ${error}`)
				const errorMessage = error instanceof Error ? error.message : String(error)

				// Send error response back to webview
				await provider.postMessageToWebview({
					type: "organizationSwitchResult",
					success: false,
					error: errorMessage,
					organizationId: message.organizationId ?? null,
				})

				vscode.window.showErrorMessage(`Failed to switch organization: ${errorMessage}`)
			}
			break
		}

		case "saveCodeIndexSettingsAtomic": {
			if (!message.codeIndexSettings) {
				break
			}

			const settings = message.codeIndexSettings

			try {
				// Check if embedder provider has changed
				const currentConfig = getGlobalState("codebaseIndexConfig") || {}
				const embedderProviderChanged =
					currentConfig.codebaseIndexEmbedderProvider !== settings.codebaseIndexEmbedderProvider

				// Save global state settings atomically
				const globalStateConfig = {
					...currentConfig,
					codebaseIndexEnabled: settings.codebaseIndexEnabled,
					codebaseIndexQdrantUrl: settings.codebaseIndexQdrantUrl,
					codebaseIndexEmbedderProvider: settings.codebaseIndexEmbedderProvider,
					// kilocode_change start
					codebaseIndexVectorStoreProvider: settings.codebaseIndexVectorStoreProvider,
					codebaseIndexLancedbVectorStoreDirectory: settings.codebaseIndexLancedbVectorStoreDirectory,
					// kilocode_change end
					codebaseIndexEmbedderBaseUrl: settings.codebaseIndexEmbedderBaseUrl,
					codebaseIndexEmbedderModelId: settings.codebaseIndexEmbedderModelId,
					codebaseIndexEmbedderModelDimension: settings.codebaseIndexEmbedderModelDimension, // Generic dimension
					codebaseIndexOpenAiCompatibleBaseUrl: settings.codebaseIndexOpenAiCompatibleBaseUrl,
					codebaseIndexBedrockRegion: settings.codebaseIndexBedrockRegion,
					codebaseIndexBedrockProfile: settings.codebaseIndexBedrockProfile,
					codebaseIndexSearchMaxResults: settings.codebaseIndexSearchMaxResults,
					codebaseIndexSearchMinScore: settings.codebaseIndexSearchMinScore,
					// kilocode_change start
					codebaseIndexEmbeddingBatchSize: settings.codebaseIndexEmbeddingBatchSize,
					codebaseIndexScannerMaxBatchRetries: settings.codebaseIndexScannerMaxBatchRetries,
					// kilocode_change end
					codebaseIndexOpenRouterSpecificProvider: settings.codebaseIndexOpenRouterSpecificProvider,
				}

				// Save global state first
				await updateGlobalState("codebaseIndexConfig", globalStateConfig)

				// kilocode_change start: Update the batch size in the running scanner and file watcher
				if (settings.codebaseIndexEmbeddingBatchSize !== undefined) {
					const currentCodeIndexManager = provider.getCurrentWorkspaceCodeIndexManager()
					if (currentCodeIndexManager) {
						currentCodeIndexManager.updateBatchSegmentThreshold(settings.codebaseIndexEmbeddingBatchSize)
					}
				}
				// kilocode_change end

				// Save secrets directly using context proxy
				if (settings.codeIndexOpenAiKey !== undefined) {
					await provider.contextProxy.storeSecret("codeIndexOpenAiKey", settings.codeIndexOpenAiKey)
				}
				if (settings.codeIndexQdrantApiKey !== undefined) {
					await provider.contextProxy.storeSecret("codeIndexQdrantApiKey", settings.codeIndexQdrantApiKey)
				}
				if (settings.codebaseIndexOpenAiCompatibleApiKey !== undefined) {
					await provider.contextProxy.storeSecret(
						"codebaseIndexOpenAiCompatibleApiKey",
						settings.codebaseIndexOpenAiCompatibleApiKey,
					)
				}
				if (settings.codebaseIndexGeminiApiKey !== undefined) {
					await provider.contextProxy.storeSecret(
						"codebaseIndexGeminiApiKey",
						settings.codebaseIndexGeminiApiKey,
					)
				}
				if (settings.codebaseIndexMistralApiKey !== undefined) {
					await provider.contextProxy.storeSecret(
						"codebaseIndexMistralApiKey",
						settings.codebaseIndexMistralApiKey,
					)
				}
				if (settings.codebaseIndexVercelAiGatewayApiKey !== undefined) {
					await provider.contextProxy.storeSecret(
						"codebaseIndexVercelAiGatewayApiKey",
						settings.codebaseIndexVercelAiGatewayApiKey,
					)
				}
				if (settings.codebaseIndexOpenRouterApiKey !== undefined) {
					await provider.contextProxy.storeSecret(
						"codebaseIndexOpenRouterApiKey",
						settings.codebaseIndexOpenRouterApiKey,
					)
				}

				// Send success response first - settings are saved regardless of validation
				await provider.postMessageToWebview({
					type: "codeIndexSettingsSaved",
					success: true,
					settings: globalStateConfig,
				})

				// Update webview state
				await provider.postStateToWebview()

				// Then handle validation and initialization for the current workspace
				const currentCodeIndexManager = provider.getCurrentWorkspaceCodeIndexManager()
				if (currentCodeIndexManager) {
					// If embedder provider changed, perform proactive validation
					if (embedderProviderChanged) {
						try {
							// Force handleSettingsChange which will trigger validation
							await currentCodeIndexManager.handleSettingsChange()
						} catch (error) {
							// Validation failed - the error state is already set by handleSettingsChange
							provider.log(
								`Embedder validation failed after provider change: ${error instanceof Error ? error.message : String(error)}`,
							)
							// Send validation error to webview
							await provider.postMessageToWebview({
								type: "indexingStatusUpdate",
								values: currentCodeIndexManager.getCurrentStatus(),
							})
							// Exit early - don't try to start indexing with invalid configuration
							break
						}
					} else {
						// No provider change, just handle settings normally
						try {
							await currentCodeIndexManager.handleSettingsChange()
						} catch (error) {
							// Log but don't fail - settings are saved
							provider.log(
								`Settings change handling error: ${error instanceof Error ? error.message : String(error)}`,
							)
						}
					}

					// Wait a bit more to ensure everything is ready
					await new Promise((resolve) => setTimeout(resolve, 200))

					// Auto-start indexing if now enabled and configured
					if (currentCodeIndexManager.isFeatureEnabled && currentCodeIndexManager.isFeatureConfigured) {
						if (!currentCodeIndexManager.isInitialized) {
							try {
								await currentCodeIndexManager.initialize(provider.contextProxy)
								provider.log(`Code index manager initialized after settings save`)
							} catch (error) {
								provider.log(
									`Code index initialization failed: ${error instanceof Error ? error.message : String(error)}`,
								)
								// Send error status to webview
								await provider.postMessageToWebview({
									type: "indexingStatusUpdate",
									values: currentCodeIndexManager.getCurrentStatus(),
								})
							}
						}
					}
				} else {
					// No workspace open - send error status
					provider.log("Cannot save code index settings: No workspace folder open")
					await provider.postMessageToWebview({
						type: "indexingStatusUpdate",
						values: {
							systemStatus: "Error",
							message: t("embeddings:orchestrator.indexingRequiresWorkspace"),
							processedItems: 0,
							totalItems: 0,
							currentItemUnit: "items",
						},
					})
				}
			} catch (error) {
				provider.log(`Error saving code index settings: ${error.message || error}`)
				await provider.postMessageToWebview({
					type: "codeIndexSettingsSaved",
					success: false,
					error: error.message || "Failed to save settings",
				})
			}
			break
		}

		case "requestIndexingStatus": {
			const manager = provider.getCurrentWorkspaceCodeIndexManager()
			if (!manager) {
				// No workspace open - send error status
				provider.postMessageToWebview({
					type: "indexingStatusUpdate",
					values: {
						systemStatus: "Error",
						message: t("embeddings:orchestrator.indexingRequiresWorkspace"),
						processedItems: 0,
						totalItems: 0,
						currentItemUnit: "items",
						workerspacePath: undefined,
					},
				})
				return
			}

			const status = manager
				? manager.getCurrentStatus()
				: {
						systemStatus: "Standby",
						message: "No workspace folder open",
						processedItems: 0,
						totalItems: 0,
						currentItemUnit: "items",
						workspacePath: undefined,
					}

			provider.postMessageToWebview({
				type: "indexingStatusUpdate",
				values: status,
			})
			break
		}
		case "requestCodeIndexSecretStatus": {
			// Check if secrets are set using the VSCode context directly for async access
			const hasOpenAiKey = !!(await provider.context.secrets.get("codeIndexOpenAiKey"))
			const hasQdrantApiKey = !!(await provider.context.secrets.get("codeIndexQdrantApiKey"))
			const hasOpenAiCompatibleApiKey = !!(await provider.context.secrets.get(
				"codebaseIndexOpenAiCompatibleApiKey",
			))
			const hasGeminiApiKey = !!(await provider.context.secrets.get("codebaseIndexGeminiApiKey"))
			const hasMistralApiKey = !!(await provider.context.secrets.get("codebaseIndexMistralApiKey"))
			const hasVercelAiGatewayApiKey = !!(await provider.context.secrets.get(
				"codebaseIndexVercelAiGatewayApiKey",
			))
			const hasOpenRouterApiKey = !!(await provider.context.secrets.get("codebaseIndexOpenRouterApiKey"))

			provider.postMessageToWebview({
				type: "codeIndexSecretStatus",
				values: {
					hasOpenAiKey,
					hasQdrantApiKey,
					hasOpenAiCompatibleApiKey,
					hasGeminiApiKey,
					hasMistralApiKey,
					hasVercelAiGatewayApiKey,
					hasOpenRouterApiKey,
				},
			})
			break
		}
		case "startIndexing": {
			try {
				const manager = provider.getCurrentWorkspaceCodeIndexManager()
				if (!manager) {
					// No workspace open - send error status
					provider.postMessageToWebview({
						type: "indexingStatusUpdate",
						values: {
							systemStatus: "Error",
							message: t("embeddings:orchestrator.indexingRequiresWorkspace"),
							processedItems: 0,
							totalItems: 0,
							currentItemUnit: "items",
						},
					})
					provider.log("Cannot start indexing: No workspace folder open")
					return
				}
				if (manager.isFeatureEnabled && manager.isFeatureConfigured) {
					// Mimic extension startup behavior: initialize first, which will
					// check if Qdrant container is active and reuse existing collection
					await manager.initialize(provider.contextProxy)

					// Only call startIndexing if we're in a state that requires it
					// (e.g., Standby or Error). If already Indexed or Indexing, the
					// initialize() call above will have already started the watcher.
					const currentState = manager.state
					if (currentState === "Standby" || currentState === "Error") {
						// startIndexing now handles error recovery internally
						manager.startIndexing()

						// If startIndexing recovered from error, we need to reinitialize
						if (!manager.isInitialized) {
							await manager.initialize(provider.contextProxy)
							// Try starting again after initialization
							if (manager.state === "Standby" || manager.state === "Error") {
								manager.startIndexing()
							}
						}
					}
				}
			} catch (error) {
				provider.log(`Error starting indexing: ${error instanceof Error ? error.message : String(error)}`)
			}
			break
		}
		// kilocode_change start
		case "cancelIndexing": {
			try {
				const manager = provider.getCurrentWorkspaceCodeIndexManager()
				if (!manager) {
					provider.postMessageToWebview({
						type: "indexingStatusUpdate",
						values: {
							systemStatus: "Error",
							message: t("embeddings:orchestrator.indexingRequiresWorkspace"),
							processedItems: 0,
							totalItems: 0,
							currentItemUnit: "items",
						},
					})
					provider.log("Cannot cancel indexing: No workspace folder open")
					return
				}
				if (manager.isFeatureEnabled && manager.isFeatureConfigured) {
					manager.cancelIndexing()
					// Immediately reflect updated status to UI
					provider.postMessageToWebview({
						type: "indexingStatusUpdate",
						values: manager.getCurrentStatus(),
					})
				}
			} catch (error) {
				provider.log(`Error canceling indexing: ${error instanceof Error ? error.message : String(error)}`)
			}
			break
		}
		// kilocode_change end
		case "clearIndexData": {
			try {
				const manager = provider.getCurrentWorkspaceCodeIndexManager()
				if (!manager) {
					provider.log("Cannot clear index data: No workspace folder open")
					provider.postMessageToWebview({
						type: "indexCleared",
						values: {
							success: false,
							error: t("embeddings:orchestrator.indexingRequiresWorkspace"),
						},
					})
					return
				}

				// kilocode_change start
				// Clear any prior error banner in UI even if config is still invalid.
				manager.clearErrorState()
				provider.postMessageToWebview({
					type: "indexingStatusUpdate",
					values: manager.getCurrentStatus(),
				})
				// kilocode_change end

				await manager.clearIndexData()
				provider.postMessageToWebview({ type: "indexCleared", values: { success: true } })
			} catch (error) {
				provider.log(`Error clearing index data: ${error instanceof Error ? error.message : String(error)}`)
				provider.postMessageToWebview({
					type: "indexCleared",
					values: {
						success: false,
						error: error instanceof Error ? error.message : String(error),
					},
				})
			}
			break
		}
		// kilocode_change start - add clearUsageData
		case "clearUsageData": {
			try {
				const usageTracker = UsageTracker.getInstance()
				await usageTracker.clearAllUsageData()
				vscode.window.showInformationMessage("Usage data has been successfully cleared.")
			} catch (error) {
				const errorMessage = error instanceof Error ? error.message : String(error)
				provider.log(`Error clearing usage data: ${errorMessage}`)
				vscode.window.showErrorMessage(`Failed to clear usage data: ${errorMessage}`)
			}
			break
		}
		// kilocode_change start - add getUsageData
		case "getUsageData": {
			if (message.text) {
				try {
					const usageTracker = UsageTracker.getInstance()
					const usageData = usageTracker.getAllUsage(message.text)
					await provider.postMessageToWebview({
						type: "usageDataResponse",
						text: message.text,
						values: usageData,
					})
				} catch (error) {
					const errorMessage = error instanceof Error ? error.message : String(error)
					provider.log(`Error getting usage data: ${errorMessage}`)
				}
			}
			break
		}
		// kilocode_change end - add getUsageData
		// kilocode_change start - add toggleTaskFavorite
		case "toggleTaskFavorite":
			if (message.text) {
				await provider.toggleTaskFavorite(message.text)
			}
			break
		// kilocode_change start - add fixMermaidSyntax
		case "fixMermaidSyntax":
			if (message.text && message.requestId) {
				try {
					const { apiConfiguration } = await provider.getState()

					const prompt = mermaidFixPrompt(message.values?.error || "Unknown syntax error", message.text)

					const fixedCode = await singleCompletionHandler(apiConfiguration, prompt)

					provider.postMessageToWebview({
						type: "mermaidFixResponse",
						requestId: message.requestId,
						success: true,
						fixedCode: fixedCode?.trim() || null,
					})
				} catch (error) {
					const errorMessage = error instanceof Error ? error.message : "Failed to fix Mermaid syntax"
					provider.log(`Error fixing Mermaid syntax: ${errorMessage}`)

					provider.postMessageToWebview({
						type: "mermaidFixResponse",
						requestId: message.requestId,
						success: false,
						error: errorMessage,
					})
				}
			}
			break
		// kilocode_change end
		case "focusPanelRequest": {
			// Execute the focusPanel command to focus the WebView
			await vscode.commands.executeCommand(getCommand("focusPanel"))
			break
		}
		case "filterMarketplaceItems": {
			if (marketplaceManager && message.filters) {
				try {
					await marketplaceManager.updateWithFilteredItems({
						type: message.filters.type as MarketplaceItemType | undefined,
						search: message.filters.search,
						tags: message.filters.tags,
					})
					await provider.postStateToWebview()
				} catch (error) {
					console.error("Marketplace: Error filtering items:", error)
					vscode.window.showErrorMessage("Failed to filter marketplace items")
				}
			}
			break
		}

		case "fetchMarketplaceData": {
			// Fetch marketplace data on demand
			await provider.fetchMarketplaceData()
			break
		}

		case "installMarketplaceItem": {
			if (marketplaceManager && message.mpItem && message.mpInstallOptions) {
				try {
					const configFilePath = await marketplaceManager.installMarketplaceItem(
						message.mpItem,
						message.mpInstallOptions,
					)
					await provider.postStateToWebview()
					console.log(`Marketplace item installed and config file opened: ${configFilePath}`)

					// Send success message to webview
					provider.postMessageToWebview({
						type: "marketplaceInstallResult",
						success: true,
						slug: message.mpItem.id,
					})
				} catch (error) {
					console.error(`Error installing marketplace item: ${error}`)
					// Send error message to webview
					provider.postMessageToWebview({
						type: "marketplaceInstallResult",
						success: false,
						error: error instanceof Error ? error.message : String(error),
						slug: message.mpItem.id,
					})
				}
			}
			break
		}

		case "removeInstalledMarketplaceItem": {
			if (marketplaceManager && message.mpItem && message.mpInstallOptions) {
				try {
					await marketplaceManager.removeInstalledMarketplaceItem(message.mpItem, message.mpInstallOptions)
					await provider.postStateToWebview()

					// Send success message to webview
					provider.postMessageToWebview({
						type: "marketplaceRemoveResult",
						success: true,
						slug: message.mpItem.id,
					})
				} catch (error) {
					console.error(`Error removing marketplace item: ${error}`)

					// Show error message to user
					vscode.window.showErrorMessage(
						`Failed to remove marketplace item: ${error instanceof Error ? error.message : String(error)}`,
					)

					// Send error message to webview
					provider.postMessageToWebview({
						type: "marketplaceRemoveResult",
						success: false,
						error: error instanceof Error ? error.message : String(error),
						slug: message.mpItem.id,
					})
				}
			} else {
				// MarketplaceManager not available or missing required parameters
				const errorMessage = !marketplaceManager
					? "Marketplace manager is not available"
					: "Missing required parameters for marketplace item removal"
				console.error(errorMessage)

				vscode.window.showErrorMessage(errorMessage)

				if (message.mpItem?.id) {
					provider.postMessageToWebview({
						type: "marketplaceRemoveResult",
						success: false,
						error: errorMessage,
						slug: message.mpItem.id,
					})
				}
			}
			break
		}

		case "installMarketplaceItemWithParameters": {
			if (marketplaceManager && message.payload && "item" in message.payload && "parameters" in message.payload) {
				try {
					const configFilePath = await marketplaceManager.installMarketplaceItem(message.payload.item, {
						parameters: message.payload.parameters,
					})
					await provider.postStateToWebview()
					console.log(`Marketplace item with parameters installed and config file opened: ${configFilePath}`)
				} catch (error) {
					console.error(`Error installing marketplace item with parameters: ${error}`)
					vscode.window.showErrorMessage(
						`Failed to install marketplace item: ${error instanceof Error ? error.message : String(error)}`,
					)
				}
			}
			break
		}

		case "switchTab": {
			if (message.tab) {
				// Capture tab shown event for all switchTab messages (which are user-initiated)
				if (TelemetryService.hasInstance()) {
					TelemetryService.instance.captureTabShown(message.tab)
				}

				await provider.postMessageToWebview({
					type: "action",
					action: "switchTab",
					tab: message.tab,
					values: message.values,
				})
			}
			break
		}
		// kilocode_change start
		case "editMessage": {
			await editMessageHandler(provider, message)
			break
		}
		case "fetchKilocodeNotifications": {
			await fetchKilocodeNotificationsHandler(provider)
			break
		}
		case "dismissNotificationId": {
			if (!message.notificationId) {
				break
			}

			const dismissedNotificationIds = getGlobalState("dismissedNotificationIds") || []

			await updateGlobalState("dismissedNotificationIds", [...dismissedNotificationIds, message.notificationId])
			await provider.postStateToWebview()
			break
		}
		// kilocode_change end
		// kilocode_change start: Type-safe global state handler
		case "updateGlobalState": {
			const { stateKey, stateValue } = message as UpdateGlobalStateMessage
			if (stateKey !== undefined && stateValue !== undefined && isGlobalStateKey(stateKey)) {
				await updateGlobalState(stateKey, stateValue)
				await provider.postStateToWebview()
			}
			break
		}
		// kilocode_change end: Type-safe global state handler
		case "insertTextToChatArea":
			provider.postMessageToWebview({ type: "insertTextToChatArea", text: message.text })
			break
		case "requestCommands": {
			try {
				const { getCommands } = await import("../../services/command/commands")
				const commands = await getCommands(getCurrentCwd())

				// Convert to the format expected by the frontend
				const commandList = commands.map((command) => ({
					name: command.name,
					source: command.source,
					filePath: command.filePath,
					description: command.description,
					argumentHint: command.argumentHint,
				}))

				await provider.postMessageToWebview({
					type: "commands",
					commands: commandList,
				})
			} catch (error) {
				provider.log(`Error fetching commands: ${JSON.stringify(error, Object.getOwnPropertyNames(error), 2)}`)
				// Send empty array on error
				await provider.postMessageToWebview({
					type: "commands",
					commands: [],
				})
			}
			break
		}
		case "getKeybindings": {
			try {
				const { getKeybindingsForCommands } = await import("../../utils/keybindings")
				const keybindings = await getKeybindingsForCommands(message.commandIds ?? [])

				await provider.postMessageToWebview({ type: "keybindingsResponse", keybindings })
			} catch (error) {
				await provider.postMessageToWebview({ type: "keybindingsResponse", keybindings: {} })
			}
			break
		} // kilocode_change start: Chat text area FIM autocomplete
		case "requestChatCompletion": {
			const { handleChatCompletionRequest } = await import(
				"../../services/ghost/chat-autocomplete/handleChatCompletionRequest"
			)
			await handleChatCompletionRequest(
				message as WebviewMessage & { type: "requestChatCompletion" },
				provider,
				getCurrentCwd,
			)
			break
		}
		// kilocode_change end: Chat text area FIM autocomplete
		case "openCommandFile": {
			try {
				if (message.text) {
					const { getCommand } = await import("../../services/command/commands")
					const command = await getCommand(getCurrentCwd(), message.text)

					if (command && command.filePath) {
						openFile(command.filePath)
					} else {
						vscode.window.showErrorMessage(t("common:errors.command_not_found", { name: message.text }))
					}
				}
			} catch (error) {
				provider.log(
					`Error opening command file: ${JSON.stringify(error, Object.getOwnPropertyNames(error), 2)}`,
				)
				vscode.window.showErrorMessage(t("common:errors.open_command_file"))
			}
			break
		}
		case "deleteCommand": {
			try {
				if (message.text && message.values?.source) {
					const { getCommand } = await import("../../services/command/commands")
					const command = await getCommand(getCurrentCwd(), message.text)

					if (command && command.filePath) {
						// Delete the command file
						await fs.unlink(command.filePath)
						provider.log(`Deleted command file: ${command.filePath}`)
					} else {
						vscode.window.showErrorMessage(t("common:errors.command_not_found", { name: message.text }))
					}
				}
			} catch (error) {
				provider.log(`Error deleting command: ${JSON.stringify(error, Object.getOwnPropertyNames(error), 2)}`)
				vscode.window.showErrorMessage(t("common:errors.delete_command"))
			}
			break
		}
		case "createCommand": {
			try {
				const source = message.values?.source as "global" | "project"
				const fileName = message.text // Custom filename from user input

				if (!source) {
					provider.log("Missing source for createCommand")
					break
				}

				// Determine the commands directory based on source
				let commandsDir: string
				if (source === "global") {
					const globalConfigDir = path.join(os.homedir(), ".roo")
					commandsDir = path.join(globalConfigDir, "commands")
				} else {
					if (!vscode.workspace.workspaceFolders?.length) {
						vscode.window.showErrorMessage(t("common:errors.no_workspace"))
						return
					}
					// Project commands
					const workspaceRoot = getCurrentCwd()
					if (!workspaceRoot) {
						vscode.window.showErrorMessage(t("common:errors.no_workspace_for_project_command"))
						break
					}
					commandsDir = path.join(workspaceRoot, ".roo", "commands")
				}

				// Ensure the commands directory exists
				await fs.mkdir(commandsDir, { recursive: true })

				// Use provided filename or generate a unique one
				let commandName: string
				if (fileName && fileName.trim()) {
					let cleanFileName = fileName.trim()

					// Strip leading slash if present
					if (cleanFileName.startsWith("/")) {
						cleanFileName = cleanFileName.substring(1)
					}

					// Remove .md extension if present BEFORE slugification
					if (cleanFileName.toLowerCase().endsWith(".md")) {
						cleanFileName = cleanFileName.slice(0, -3)
					}

					// Slugify the command name: lowercase, replace spaces with dashes, remove special characters
					commandName = cleanFileName
						.toLowerCase()
						.replace(/\s+/g, "-") // Replace spaces with dashes
						.replace(/[^a-z0-9-]/g, "") // Remove special characters except dashes
						.replace(/-+/g, "-") // Replace multiple dashes with single dash
						.replace(/^-|-$/g, "") // Remove leading/trailing dashes

					// Ensure we have a valid command name
					if (!commandName || commandName.length === 0) {
						commandName = "new-command"
					}
				} else {
					// Generate a unique command name
					commandName = "new-command"
					let counter = 1
					let filePath = path.join(commandsDir, `${commandName}.md`)

					while (
						await fs
							.access(filePath)
							.then(() => true)
							.catch(() => false)
					) {
						commandName = `new-command-${counter}`
						filePath = path.join(commandsDir, `${commandName}.md`)
						counter++
					}
				}

				const filePath = path.join(commandsDir, `${commandName}.md`)

				// Check if file already exists
				if (
					await fs
						.access(filePath)
						.then(() => true)
						.catch(() => false)
				) {
					vscode.window.showErrorMessage(t("common:errors.command_already_exists", { commandName }))
					break
				}

				// Create the command file with template content
				const templateContent = t("common:errors.command_template_content")

				await fs.writeFile(filePath, templateContent, "utf8")
				provider.log(`Created new command file: ${filePath}`)

				// Open the new file in the editor
				openFile(filePath)

				// Refresh commands list
				const { getCommands } = await import("../../services/command/commands")
				const commands = await getCommands(getCurrentCwd() || "")
				const commandList = commands.map((command) => ({
					name: command.name,
					source: command.source,
					filePath: command.filePath,
					description: command.description,
					argumentHint: command.argumentHint,
				}))
				await provider.postMessageToWebview({
					type: "commands",
					commands: commandList,
				})
			} catch (error) {
				provider.log(`Error creating command: ${JSON.stringify(error, Object.getOwnPropertyNames(error), 2)}`)
				vscode.window.showErrorMessage(t("common:errors.create_command_failed"))
			}
			break
		}

		case "insertTextIntoTextarea": {
			const text = message.text
			if (text) {
				// Send message to insert text into the chat textarea
				await provider.postMessageToWebview({
					type: "insertTextIntoTextarea",
					text: text,
				})
			}
			break
		}
		case "showMdmAuthRequiredNotification": {
			// Show notification that organization requires authentication
			vscode.window.showWarningMessage(t("common:mdm.info.organization_requires_auth"))
			break
		}

		// kilocode_change start - Auto-purge settings handlers
		case "autoPurgeEnabled":
			await updateGlobalState("autoPurgeEnabled", message.bool ?? false)
			await provider.postStateToWebview()
			break
		case "autoPurgeDefaultRetentionDays":
			await updateGlobalState("autoPurgeDefaultRetentionDays", message.value ?? 30)
			await provider.postStateToWebview()
			break
		case "autoPurgeFavoritedTaskRetentionDays":
			await updateGlobalState("autoPurgeFavoritedTaskRetentionDays", message.value ?? null)
			await provider.postStateToWebview()
			break
		case "autoPurgeCompletedTaskRetentionDays":
			await updateGlobalState("autoPurgeCompletedTaskRetentionDays", message.value ?? 30)
			await provider.postStateToWebview()
			break
		case "autoPurgeIncompleteTaskRetentionDays":
			await updateGlobalState("autoPurgeIncompleteTaskRetentionDays", message.value ?? 7)
			await provider.postStateToWebview()
			break
		case "manualPurge":
			try {
				const state = await provider.getState()
				const autoPurgeSettings = {
					enabled: state.autoPurgeEnabled ?? false,
					defaultRetentionDays: state.autoPurgeDefaultRetentionDays ?? 30,
					favoritedTaskRetentionDays: state.autoPurgeFavoritedTaskRetentionDays ?? null,
					completedTaskRetentionDays: state.autoPurgeCompletedTaskRetentionDays ?? 30,
					incompleteTaskRetentionDays: state.autoPurgeIncompleteTaskRetentionDays ?? 7,
					lastRunTimestamp: state.autoPurgeLastRunTimestamp,
				}

				if (!autoPurgeSettings.enabled) {
					vscode.window.showWarningMessage("Auto-purge is disabled. Please enable it in settings first.")
					break
				}

				const scheduler = new AutoPurgeScheduler(provider.contextProxy.globalStorageUri.fsPath)
				const currentTaskId = provider.getCurrentTask()?.taskId

				await scheduler.triggerManualPurge(
					autoPurgeSettings,
					provider.getTaskHistory(),
					currentTaskId,
					async (taskId: string) => {
						// Remove task from state when purged
						await provider.deleteTaskFromState(taskId)
					},
				)

				// Update last run timestamp
				await updateGlobalState("autoPurgeLastRunTimestamp", Date.now())
				await provider.postStateToWebview()
			} catch (error) {
				const errorMessage = error instanceof Error ? error.message : String(error)
				provider.log(`Error in manual purge: ${errorMessage}`)
				vscode.window.showErrorMessage(`Manual purge failed: ${errorMessage}`)
			}
			break

		// kilocode_change end

		/**
		 * Chat Message Queue
		 */

		case "queueMessage": {
			provider.getCurrentTask()?.messageQueueService.addMessage(message.text ?? "", message.images)
			break
		}
		case "removeQueuedMessage": {
			provider.getCurrentTask()?.messageQueueService.removeMessage(message.text ?? "")
			break
		}
		case "editQueuedMessage": {
			if (message.payload) {
				const { id, text, images } = message.payload as EditQueuedMessagePayload
				provider.getCurrentTask()?.messageQueueService.updateMessage(id, text, images)
			}

			break
		}

		case "dismissUpsell": {
			if (message.upsellId) {
				try {
					// Get current list of dismissed upsells
					const dismissedUpsells = getGlobalState("dismissedUpsells") || []

					// Add the new upsell ID if not already present
					let updatedList = dismissedUpsells
					if (!dismissedUpsells.includes(message.upsellId)) {
						updatedList = [...dismissedUpsells, message.upsellId]
						await updateGlobalState("dismissedUpsells", updatedList)
					}

					// Send updated list back to webview (use the already computed updatedList)
					await provider.postMessageToWebview({
						type: "dismissedUpsells",
						list: updatedList,
					})
				} catch (error) {
					// Fail silently as per Bruno's comment - it's OK to fail silently in this case
					provider.log(`Failed to dismiss upsell: ${error instanceof Error ? error.message : String(error)}`)
				}
			}
			break
		}
		case "getDismissedUpsells": {
			// Send the current list of dismissed upsells to the webview
			const dismissedUpsells = getGlobalState("dismissedUpsells") || []
			await provider.postMessageToWebview({
				type: "dismissedUpsells",
				list: dismissedUpsells,
			})
			break
		}
		// kilocode_change start
		case "addTaskToHistory": {
			if (message.historyItem) {
				await provider.updateTaskHistory(message.historyItem)
				await provider.postStateToWebview()
			}
			break
		}
		case "sessionShow": {
			try {
				const sessionService = SessionManager.init()

				if (!sessionService.sessionId) {
					vscode.window.showErrorMessage("No active session. Start a new task to create a session.")
					break
				}

				vscode.window.showInformationMessage(`Session ID: ${sessionService.sessionId}`)
			} catch (error) {
				const errorMessage = error instanceof Error ? error.message : String(error)
				vscode.window.showErrorMessage(`Failed to copy session ID: ${errorMessage}`)
			}
			break
		}
		case "sessionShare": {
			try {
				const sessionService = SessionManager.init()

				if (!sessionService.sessionId) {
					vscode.window.showErrorMessage("No active session. Start a new task to create a session.")
					break
				}

				const result = await sessionService.shareSession()

				const shareUrl = `https://app.kilo.ai/share/${result.share_id}`

				// Copy URL to clipboard and show success notification
				await vscode.env.clipboard.writeText(shareUrl)
				vscode.window.showInformationMessage(`Session shared! Link copied to clipboard: ${shareUrl}`)
			} catch (error) {
				const errorMessage = error instanceof Error ? error.message : String(error)
				vscode.window.showErrorMessage(`Failed to share session: ${errorMessage}`)
			}
			break
		}
		case "shareTaskSession": {
			try {
				if (!message.text) {
					vscode.window.showErrorMessage("Task ID is required for sharing a task session")
					break
				}

				const taskId = message.text
				const sessionService = SessionManager.init()

				const sessionId = await sessionService.getSessionFromTask(taskId, provider)

				const result = await sessionService.shareSession(sessionId)

				const shareUrl = `https://app.kilo.ai/share/${result.share_id}`

				await vscode.env.clipboard.writeText(shareUrl)
				vscode.window.showInformationMessage(`Session shared! Link copied to clipboard.`)
			} catch (error) {
				const errorMessage = error instanceof Error ? error.message : String(error)
				vscode.window.showErrorMessage(`Failed to share task session: ${errorMessage}`)
			}
			break
		}
		case "sessionFork": {
			try {
				if (!message.shareId) {
					vscode.window.showErrorMessage("ID is required for forking a session")
					break
				}

				const sessionService = SessionManager.init()

				await provider.clearTask()

				await sessionService.forkSession(message.shareId, true)

				await provider.postStateToWebview()

				vscode.window.showInformationMessage(`Session forked successfully from ${message.shareId}`)
			} catch (error) {
				const errorMessage = error instanceof Error ? error.message : String(error)
				vscode.window.showErrorMessage(`Failed to fork session: ${errorMessage}`)
			}
			break
		}
		case "sessionSelect": {
			try {
				if (!message.sessionId) {
					vscode.window.showErrorMessage("Session ID is required for selecting a session")
					break
				}

				const sessionService = SessionManager.init()

				await provider.clearTask()

				await sessionService.restoreSession(message.sessionId, true)

				await provider.postStateToWebview()
			} catch (error) {
				const errorMessage = error instanceof Error ? error.message : String(error)
				vscode.window.showErrorMessage(`Failed to restore session: ${errorMessage}`)
			}
			break
		}
		case "singleCompletion": {
			try {
				const { text, completionRequestId } = message

				if (!completionRequestId) {
					throw new Error("Missing completionRequestId")
				}

				if (!text) {
					throw new Error("Missing prompt text")
				}

				// Always use current configuration
				const config = (await provider.getState()).apiConfiguration

				// Call the single completion handler
				const result = await singleCompletionHandler(config, text)

				// Send success response
				await provider.postMessageToWebview({
					type: "singleCompletionResult",
					completionRequestId,
					completionText: result,
					success: true,
				})
			} catch (error) {
				// Send error response
				await provider.postMessageToWebview({
					type: "singleCompletionResult",
					completionRequestId: message.completionRequestId,
					completionError: error instanceof Error ? error.message : String(error),
					success: false,
				})
			}
			break
		}
		// kilocode_change end
		// kilocode_change start - ManagedIndexer state
		case "requestManagedIndexerState": {
			ManagedIndexer.getInstance()?.sendStateToWebview()
			break
		}
		// kilocode_change end
<<<<<<< HEAD

		case "openDebugApiHistory":
		case "openDebugUiHistory": {
			const currentTask = provider.getCurrentTask()
			if (!currentTask) {
				vscode.window.showErrorMessage("No active task to view history for")
				break
			}

			try {
				const { getTaskDirectoryPath } = await import("../../utils/storage")
				const globalStoragePath = provider.contextProxy.globalStorageUri.fsPath
				const taskDirPath = await getTaskDirectoryPath(globalStoragePath, currentTask.taskId)

				const fileName =
					message.type === "openDebugApiHistory" ? "api_conversation_history.json" : "ui_messages.json"
				const sourceFilePath = path.join(taskDirPath, fileName)

				// Check if file exists
				if (!(await fileExistsAtPath(sourceFilePath))) {
					vscode.window.showErrorMessage(`File not found: ${fileName}`)
					break
				}

				// Read the source file
				const content = await fs.readFile(sourceFilePath, "utf8")
				let jsonContent: unknown

				try {
					jsonContent = JSON.parse(content)
				} catch {
					vscode.window.showErrorMessage(`Failed to parse ${fileName}`)
					break
				}

				// Prettify the JSON
				const prettifiedContent = JSON.stringify(jsonContent, null, 2)

				// Create a temporary file
				const tmpDir = os.tmpdir()
				const timestamp = Date.now()
				const tempFileName = `roo-debug-${message.type === "openDebugApiHistory" ? "api" : "ui"}-${currentTask.taskId.slice(0, 8)}-${timestamp}.json`
				const tempFilePath = path.join(tmpDir, tempFileName)

				await fs.writeFile(tempFilePath, prettifiedContent, "utf8")

				// Open the temp file in VS Code
				const doc = await vscode.workspace.openTextDocument(tempFilePath)
				await vscode.window.showTextDocument(doc, { preview: true })
			} catch (error) {
				const errorMessage = error instanceof Error ? error.message : String(error)
				provider.log(`Error opening debug history: ${errorMessage}`)
				vscode.window.showErrorMessage(`Failed to open debug history: ${errorMessage}`)
			}
			break
		}

=======
		// kilocode_change start - Device Auth handlers
		case "startDeviceAuth":
		case "cancelDeviceAuth":
		case "deviceAuthCompleteWithProfile": {
			await deviceAuthMessageHandler(provider, message)
			break
		}
		// kilocode_change end
>>>>>>> 2174c6e8
		default: {
			// console.log(`Unhandled message type: ${message.type}`)
			//
			// Currently unhandled:
			//
			// "currentApiConfigName" |
			// "codebaseIndexEnabled" |
			// "enhancedPrompt" |
			// "systemPrompt" |
			// "exportModeResult" |
			// "importModeResult" |
			// "checkRulesDirectoryResult" |
			// "browserConnectionResult" |
			// "vsCodeSetting" |
			// "indexingStatusUpdate" |
			// "indexCleared" |
			// "marketplaceInstallResult" |
			// "shareTaskSuccess" |
			// "playSound" |
			// "draggedImages" |
			// "setApiConfigPassword" |
			// "setopenAiCustomModelInfo" |
			// "marketplaceButtonClicked" |
			// "cancelMarketplaceInstall" |
			// "imageGenerationSettings"
			break
		}
	}
}<|MERGE_RESOLUTION|>--- conflicted
+++ resolved
@@ -4148,7 +4148,6 @@
 			break
 		}
 		// kilocode_change end
-<<<<<<< HEAD
 
 		case "openDebugApiHistory":
 		case "openDebugUiHistory": {
@@ -4206,7 +4205,6 @@
 			break
 		}
 
-=======
 		// kilocode_change start - Device Auth handlers
 		case "startDeviceAuth":
 		case "cancelDeviceAuth":
@@ -4215,7 +4213,6 @@
 			break
 		}
 		// kilocode_change end
->>>>>>> 2174c6e8
 		default: {
 			// console.log(`Unhandled message type: ${message.type}`)
 			//
