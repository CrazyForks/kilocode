--- conflicted
+++ resolved
@@ -3,16 +3,12 @@
 import * as diff from "diff"
 import { RooIgnoreController, LOCK_TEXT_SYMBOL } from "../ignore/RooIgnoreController"
 import { RooProtectedController } from "../protect/RooProtectedController"
-<<<<<<< HEAD
 import * as vscode from "vscode"
-import {
-	TOOL_PROTOCOL, // kilocode_change
-	ToolProtocol,
-	isNativeProtocol,
-} from "@roo-code/types"
+import { ToolProtocol, isNativeProtocol, TOOL_PROTOCOL } from "@roo-code/types"
 import { Package } from "../../shared/package"
 
 export const formatResponse = {
+	// kilocode_change start
 	duplicateFileReadNotice: () =>
 		`[[NOTE] This file read has been removed to save space in the context window. Refer to the latest file read for the most up to date version of this file.]`,
 
@@ -21,12 +17,7 @@
 
 	condense: () =>
 		`The user has accepted the condensed conversation summary you generated. This summary covers important details of the historical conversation with the user which has been truncated.\n<explicit_instructions type="condense_response">It's crucial that you respond by ONLY asking the user what you should work on next. You should NOT take any initiative or make any assumptions about continuing with work. For example you should NOT suggest file changes or attempt to read any files.\nWhen asking the user what you should work on next, you can reference information in the summary which was just generated. However, you should NOT reference information outside of what's contained in the summary for this response. Keep this response CONCISE.</explicit_instructions>`,
-
-	toolDenied: () => `The user denied this operation.`,
-=======
-import { ToolProtocol, isNativeProtocol, TOOL_PROTOCOL } from "@roo-code/types"
-
-export const formatResponse = {
+	// kilocode_change end
 	toolDenied: (protocol?: ToolProtocol) => {
 		if (isNativeProtocol(protocol ?? TOOL_PROTOCOL.XML)) {
 			return JSON.stringify({
@@ -36,7 +27,6 @@
 		}
 		return `The user denied this operation.`
 	},
->>>>>>> 2c3b2953
 
 	toolDeniedWithFeedback: (feedback?: string, protocol?: ToolProtocol) => {
 		if (isNativeProtocol(protocol ?? TOOL_PROTOCOL.XML)) {
@@ -71,23 +61,18 @@
 		return `The tool execution failed with the following error:\n<error>\n${error}\n</error>`
 	},
 
-<<<<<<< HEAD
-	rooIgnoreError: (path: string) =>
-		`Access to ${path} is blocked by the .kilocodeignore file settings. You must try to continue in the task without using this file, or ask the user to update the .kilocodeignore file.`,
-=======
 	rooIgnoreError: (path: string, protocol?: ToolProtocol) => {
 		if (isNativeProtocol(protocol ?? TOOL_PROTOCOL.XML)) {
 			return JSON.stringify({
 				status: "error",
 				type: "access_denied",
-				message: "Access blocked by .rooignore",
+				message: "Access blocked by .kilocodeignore",
 				path: path,
-				suggestion: "Try to continue without this file, or ask the user to update the .rooignore file",
-			})
-		}
-		return `Access to ${path} is blocked by the .rooignore file settings. You must try to continue in the task without using this file, or ask the user to update the .rooignore file.`
-	},
->>>>>>> 2c3b2953
+				suggestion: "Try to continue without this file, or ask the user to update the .kilocodeignore file",
+			})
+		}
+		return `Access to ${path} is blocked by the .kilocodeignore file settings. You must try to continue in the task without using this file, or ask the user to update the .kilocodeignore file.`
+	},
 
 	noToolsUsed: (protocol?: ToolProtocol) => {
 		const instructions = getToolInstructionsReminder(protocol)
@@ -357,10 +342,6 @@
  * @returns The tool use instructions reminder text
  */
 function getToolInstructionsReminder(protocol?: ToolProtocol): string {
-<<<<<<< HEAD
-	const effectiveProtocol = protocol ?? TOOL_PROTOCOL.XML // kilocode_change
-=======
 	const effectiveProtocol = protocol ?? TOOL_PROTOCOL.XML
->>>>>>> 2c3b2953
 	return isNativeProtocol(effectiveProtocol) ? toolUseInstructionsReminderNative : toolUseInstructionsReminder
 }