import { Anthropic } from "@anthropic-ai/sdk"
import * as path from "path"
import * as diff from "diff"
import { RooIgnoreController, LOCK_TEXT_SYMBOL } from "../ignore/RooIgnoreController"
import { RooProtectedController } from "../protect/RooProtectedController"
<<<<<<< HEAD
import { ToolUseStyle } from "@roo-code/types" // kilocode_change
=======
import * as vscode from "vscode"
import { ToolProtocol, isNativeProtocol } from "@roo-code/types"
import { Package } from "../../shared/package"
>>>>>>> 06b775a8

export const formatResponse = {
	duplicateFileReadNotice: () =>
		`[[NOTE] This file read has been removed to save space in the context window. Refer to the latest file read for the most up to date version of this file.]`,

	contextTruncationNotice: () =>
		`[NOTE] Some previous conversation history with the user has been removed to maintain optimal context window length. The initial user task and the most recent exchanges have been retained for continuity, while intermediate conversation history has been removed. Please keep this in mind as you continue assisting the user.`,

	condense: () =>
		`The user has accepted the condensed conversation summary you generated. This summary covers important details of the historical conversation with the user which has been truncated.\n<explicit_instructions type="condense_response">It's crucial that you respond by ONLY asking the user what you should work on next. You should NOT take any initiative or make any assumptions about continuing with work. For example you should NOT suggest file changes or attempt to read any files.\nWhen asking the user what you should work on next, you can reference information in the summary which was just generated. However, you should NOT reference information outside of what's contained in the summary for this response. Keep this response CONCISE.</explicit_instructions>`,

	toolDenied: () => `The user denied this operation.`,

	toolDeniedWithFeedback: (feedback?: string) =>
		`The user denied this operation and provided the following feedback:\n<feedback>\n${feedback}\n</feedback>`,

	toolApprovedWithFeedback: (feedback?: string) =>
		`The user approved this operation and provided the following context:\n<feedback>\n${feedback}\n</feedback>`,

	toolError: (error?: string) => `The tool execution failed with the following error:\n<error>\n${error}\n</error>`,

	rooIgnoreError: (path: string) =>
		`Access to ${path} is blocked by the .kilocodeignore file settings. You must try to continue in the task without using this file, or ask the user to update the .kilocodeignore file.`,

<<<<<<< HEAD
	noToolsUsed: (toolUseStyle_kilocode: ToolUseStyle) =>
		`[ERROR] You did not use a tool in your previous response! Please retry with a tool use.

${toolUseStyle_kilocode === "json" ? "" : toolUseInstructionsReminder}
=======
	noToolsUsed: (protocol?: ToolProtocol) => {
		const instructions = getToolInstructionsReminder(protocol)

		return `[ERROR] You did not use a tool in your previous response! Please retry with a tool use.

${instructions}
>>>>>>> 06b775a8

# Next Steps

If you have completed the user's task, use the attempt_completion tool.
If you require additional information from the user, use the ask_followup_question tool.
Otherwise, if you have not completed the task and do not need additional information, then proceed with the next step of the task.
<<<<<<< HEAD
(This is an automated message, so do not respond to it conversationally.)`,
=======
(This is an automated message, so do not respond to it conversationally.)`
	},
>>>>>>> 06b775a8

	tooManyMistakes: (feedback?: string) =>
		`You seem to be having trouble proceeding. The user has provided the following feedback to help guide you:\n<feedback>\n${feedback}\n</feedback>`,

<<<<<<< HEAD
	missingToolParameterError: (paramName: string, toolUseStyle_kilocode: ToolUseStyle) =>
		`Missing value for required parameter '${paramName}'. Please retry with complete response.\n\n${toolUseStyle_kilocode === "json" ? "" : toolUseInstructionsReminder}`,

=======
	missingToolParameterError: (paramName: string, protocol?: ToolProtocol) => {
		const instructions = getToolInstructionsReminder(protocol)

		return `Missing value for required parameter '${paramName}'. Please retry with complete response.\n\n${instructions}`
	},

>>>>>>> 06b775a8
	lineCountTruncationError: (
		actualLineCount: number,
		isNewFile: boolean,
		diffStrategyEnabled: boolean = false,
<<<<<<< HEAD
		toolUseStyle_kilocode: ToolUseStyle,
=======
		protocol?: ToolProtocol,
>>>>>>> 06b775a8
	) => {
		const truncationMessage = `Note: Your response may have been truncated because it exceeded your output limit. You wrote ${actualLineCount} lines of content, but the line_count parameter was either missing or not included in your response.`

		const newFileGuidance =
			`This appears to be a new file.\n` +
			`${truncationMessage}\n\n` +
			`RECOMMENDED APPROACH:\n` +
			`1. Try again with the line_count parameter in your response if you forgot to include it\n` +
			`2. Or break your content into smaller chunks - first use write_to_file with the initial chunk\n` +
			`3. Then use insert_content to append additional chunks\n`

		let existingFileApproaches = [
			`1. Try again with the line_count parameter in your response if you forgot to include it`,
		]

		if (diffStrategyEnabled) {
			existingFileApproaches.push(`2. Or try using apply_diff instead of write_to_file for targeted changes`)
		}

		existingFileApproaches.push(
			`${diffStrategyEnabled ? "3" : "2"}. Or use insert_content to add specific content at particular lines`,
		)

		const existingFileGuidance =
			`This appears to be content for an existing file.\n` +
			`${truncationMessage}\n\n` +
			`RECOMMENDED APPROACH:\n` +
			`${existingFileApproaches.join("\n")}\n`

<<<<<<< HEAD
		return `${isNewFile ? newFileGuidance : existingFileGuidance}\n${toolUseStyle_kilocode === "json" ? "" : toolUseInstructionsReminder}`
=======
		const instructions = getToolInstructionsReminder(protocol)

		return `${isNewFile ? newFileGuidance : existingFileGuidance}\n${instructions}`
>>>>>>> 06b775a8
	},

	invalidMcpToolArgumentError: (serverName: string, toolName: string) =>
		`Invalid JSON argument used with ${serverName} for ${toolName}. Please retry with a properly formatted JSON argument.`,

	unknownMcpToolError: (serverName: string, toolName: string, availableTools: string[]) => {
		const toolsList = availableTools.length > 0 ? availableTools.join(", ") : "No tools available"
		return `Tool '${toolName}' does not exist on server '${serverName}'.\n\nAvailable tools on this server: ${toolsList}\n\nPlease use one of the available tools or check if the server is properly configured.`
	},

	unknownMcpServerError: (serverName: string, availableServers: string[]) => {
		const serversList = availableServers.length > 0 ? availableServers.join(", ") : "No servers available"
		return `Server '${serverName}' is not configured. Available servers: ${serversList}`
	},

	toolResult: (
		text: string,
		images?: string[],
	): string | Array<Anthropic.TextBlockParam | Anthropic.ImageBlockParam> => {
		if (images && images.length > 0) {
			const textBlock: Anthropic.TextBlockParam = { type: "text", text }
			const imageBlocks: Anthropic.ImageBlockParam[] = formatImagesIntoBlocks(images)
			// Placing images after text leads to better results
			return [textBlock, ...imageBlocks]
		} else {
			return text
		}
	},

	imageBlocks: (images?: string[]): Anthropic.ImageBlockParam[] => {
		return formatImagesIntoBlocks(images)
	},

	formatFilesList: (
		absolutePath: string,
		files: string[],
		didHitLimit: boolean,
		rooIgnoreController: RooIgnoreController | undefined,
		showRooIgnoredFiles: boolean,
		rooProtectedController?: RooProtectedController,
	): string => {
		const sorted = files
			.map((file) => {
				// convert absolute path to relative path
				const relativePath = path.relative(absolutePath, file).toPosix()
				return file.endsWith("/") ? relativePath + "/" : relativePath
			})
			// Sort so files are listed under their respective directories to make it clear what files are children of what directories. Since we build file list top down, even if file list is truncated it will show directories that cline can then explore further.
			.sort((a, b) => {
				const aParts = a.split("/") // only works if we use toPosix first
				const bParts = b.split("/")
				for (let i = 0; i < Math.min(aParts.length, bParts.length); i++) {
					if (aParts[i] !== bParts[i]) {
						// If one is a directory and the other isn't at this level, sort the directory first
						if (i + 1 === aParts.length && i + 1 < bParts.length) {
							return -1
						}
						if (i + 1 === bParts.length && i + 1 < aParts.length) {
							return 1
						}
						// Otherwise, sort alphabetically
						return aParts[i].localeCompare(bParts[i], undefined, { numeric: true, sensitivity: "base" })
					}
				}
				// If all parts are the same up to the length of the shorter path,
				// the shorter one comes first
				return aParts.length - bParts.length
			})

		let rooIgnoreParsed: string[] = sorted

		if (rooIgnoreController) {
			rooIgnoreParsed = []
			for (const filePath of sorted) {
				// path is relative to absolute path, not cwd
				// validateAccess expects either path relative to cwd or absolute path
				// otherwise, for validating against ignore patterns like "assets/icons", we would end up with just "icons", which would result in the path not being ignored.
				const absoluteFilePath = path.resolve(absolutePath, filePath)
				const isIgnored = !rooIgnoreController.validateAccess(absoluteFilePath)

				if (isIgnored) {
					// If file is ignored and we're not showing ignored files, skip it
					if (!showRooIgnoredFiles) {
						continue
					}
					// Otherwise, mark it with a lock symbol
					rooIgnoreParsed.push(LOCK_TEXT_SYMBOL + " " + filePath)
				} else {
					// Check if file is write-protected (only for non-ignored files)
					const isWriteProtected = rooProtectedController?.isWriteProtected(absoluteFilePath) || false
					if (isWriteProtected) {
						rooIgnoreParsed.push("🛡️ " + filePath)
					} else {
						rooIgnoreParsed.push(filePath)
					}
				}
			}
		}
		if (didHitLimit) {
			return `${rooIgnoreParsed.join(
				"\n",
			)}\n\n(File list truncated. Use list_files on specific subdirectories if you need to explore further.)`
		} else if (rooIgnoreParsed.length === 0 || (rooIgnoreParsed.length === 1 && rooIgnoreParsed[0] === "")) {
			return "No files found."
		} else {
			return rooIgnoreParsed.join("\n")
		}
	},

	createPrettyPatch: (filename = "file", oldStr?: string, newStr?: string) => {
		// strings cannot be undefined or diff throws exception
		const patch = diff.createPatch(filename.toPosix(), oldStr || "", newStr || "", undefined, undefined, {
			context: 3,
		})
		const lines = patch.split("\n")
		const prettyPatchLines = lines.slice(4)
		return prettyPatchLines.join("\n")
	},
}

// to avoid circular dependency
const formatImagesIntoBlocks = (images?: string[]): Anthropic.ImageBlockParam[] => {
	return images
		? images.map((dataUrl) => {
				// data:image/png;base64,base64string
				const [rest, base64] = dataUrl.split(",")
				const mimeType = rest.split(":")[1].split(";")[0]
				return {
					type: "image",
					source: { type: "base64", media_type: mimeType, data: base64 },
				} as Anthropic.ImageBlockParam
			})
		: []
}

const toolUseInstructionsReminder = `# Reminder: Instructions for Tool Use

Tool uses are formatted using XML-style tags. The tool name itself becomes the XML tag name. Each parameter is enclosed within its own set of tags. Here's the structure:

<actual_tool_name>
<parameter1_name>value1</parameter1_name>
<parameter2_name>value2</parameter2_name>
...
</actual_tool_name>

For example, to use the attempt_completion tool:

<attempt_completion>
<result>
I have completed the task...
</result>
</attempt_completion>

Always use the actual tool name as the XML tag name for proper parsing and execution.`

const toolUseInstructionsReminderNative = `# Reminder: Instructions for Tool Use

Tools are invoked using the platform's native tool calling mechanism. Each tool requires specific parameters as defined in the tool descriptions. Refer to the tool definitions provided in your system instructions for the correct parameter structure and usage examples.

Always ensure you provide all required parameters for the tool you wish to use.`

/**
 * Gets the appropriate tool use instructions reminder based on the protocol.
 *
 * @param protocol - Optional tool protocol, falls back to default if not provided
 * @returns The tool use instructions reminder text
 */
function getToolInstructionsReminder(protocol?: ToolProtocol): string {
	const effectiveProtocol =
		protocol ?? vscode.workspace.getConfiguration(Package.name).get<ToolProtocol>("toolProtocol", "xml")
	return isNativeProtocol(effectiveProtocol) ? toolUseInstructionsReminderNative : toolUseInstructionsReminder
}<|MERGE_RESOLUTION|>--- conflicted
+++ resolved
@@ -3,13 +3,9 @@
 import * as diff from "diff"
 import { RooIgnoreController, LOCK_TEXT_SYMBOL } from "../ignore/RooIgnoreController"
 import { RooProtectedController } from "../protect/RooProtectedController"
-<<<<<<< HEAD
-import { ToolUseStyle } from "@roo-code/types" // kilocode_change
-=======
 import * as vscode from "vscode"
 import { ToolProtocol, isNativeProtocol } from "@roo-code/types"
 import { Package } from "../../shared/package"
->>>>>>> 06b775a8
 
 export const formatResponse = {
 	duplicateFileReadNotice: () =>
@@ -34,56 +30,35 @@
 	rooIgnoreError: (path: string) =>
 		`Access to ${path} is blocked by the .kilocodeignore file settings. You must try to continue in the task without using this file, or ask the user to update the .kilocodeignore file.`,
 
-<<<<<<< HEAD
-	noToolsUsed: (toolUseStyle_kilocode: ToolUseStyle) =>
-		`[ERROR] You did not use a tool in your previous response! Please retry with a tool use.
-
-${toolUseStyle_kilocode === "json" ? "" : toolUseInstructionsReminder}
-=======
 	noToolsUsed: (protocol?: ToolProtocol) => {
 		const instructions = getToolInstructionsReminder(protocol)
 
 		return `[ERROR] You did not use a tool in your previous response! Please retry with a tool use.
 
 ${instructions}
->>>>>>> 06b775a8
 
 # Next Steps
 
 If you have completed the user's task, use the attempt_completion tool.
 If you require additional information from the user, use the ask_followup_question tool.
 Otherwise, if you have not completed the task and do not need additional information, then proceed with the next step of the task.
-<<<<<<< HEAD
-(This is an automated message, so do not respond to it conversationally.)`,
-=======
 (This is an automated message, so do not respond to it conversationally.)`
 	},
->>>>>>> 06b775a8
 
 	tooManyMistakes: (feedback?: string) =>
 		`You seem to be having trouble proceeding. The user has provided the following feedback to help guide you:\n<feedback>\n${feedback}\n</feedback>`,
 
-<<<<<<< HEAD
-	missingToolParameterError: (paramName: string, toolUseStyle_kilocode: ToolUseStyle) =>
-		`Missing value for required parameter '${paramName}'. Please retry with complete response.\n\n${toolUseStyle_kilocode === "json" ? "" : toolUseInstructionsReminder}`,
-
-=======
 	missingToolParameterError: (paramName: string, protocol?: ToolProtocol) => {
 		const instructions = getToolInstructionsReminder(protocol)
 
 		return `Missing value for required parameter '${paramName}'. Please retry with complete response.\n\n${instructions}`
 	},
 
->>>>>>> 06b775a8
 	lineCountTruncationError: (
 		actualLineCount: number,
 		isNewFile: boolean,
 		diffStrategyEnabled: boolean = false,
-<<<<<<< HEAD
-		toolUseStyle_kilocode: ToolUseStyle,
-=======
 		protocol?: ToolProtocol,
->>>>>>> 06b775a8
 	) => {
 		const truncationMessage = `Note: Your response may have been truncated because it exceeded your output limit. You wrote ${actualLineCount} lines of content, but the line_count parameter was either missing or not included in your response.`
 
@@ -113,13 +88,9 @@
 			`RECOMMENDED APPROACH:\n` +
 			`${existingFileApproaches.join("\n")}\n`
 
-<<<<<<< HEAD
-		return `${isNewFile ? newFileGuidance : existingFileGuidance}\n${toolUseStyle_kilocode === "json" ? "" : toolUseInstructionsReminder}`
-=======
 		const instructions = getToolInstructionsReminder(protocol)
 
 		return `${isNewFile ? newFileGuidance : existingFileGuidance}\n${instructions}`
->>>>>>> 06b775a8
 	},
 
 	invalidMcpToolArgumentError: (serverName: string, toolName: string) =>
