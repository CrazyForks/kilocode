--- conflicted
+++ resolved
@@ -1,78 +1,5 @@
 import type { SystemPromptSettings } from "../types"
 import { getEffectiveProtocol, isNativeProtocol } from "@roo-code/types"
-<<<<<<< HEAD
-import type { ModeConfig, ToolName } from "@roo-code/types"
-import { getAvailableToolsInGroup } from "../tools/filter-tools-for-mode"
-
-// kilocode_change start
-import { getFastApplyEditingInstructions } from "../tools/edit-file"
-import { type ClineProviderState } from "../../webview/ClineProvider"
-import { getFastApplyModelType, isFastApplyAvailable } from "../../tools/kilocode/editFileTool"
-import { ManagedIndexer } from "../../../services/code-index/managed/ManagedIndexer"
-// kilocode_change end
-
-function getEditingInstructions(
-	mode: string,
-	customModes: ModeConfig[] | undefined,
-	experiments: Record<string, boolean> | undefined,
-	codeIndexManager: CodeIndexManager | undefined,
-	settings: SystemPromptSettings | undefined,
-	diffStrategy?: DiffStrategy,
-	clineProviderState?: ClineProviderState, // kilocode_change
-): string {
-	// Get available editing tools from the edit group
-	const availableEditTools = getAvailableToolsInGroup(
-		"edit",
-		mode,
-		customModes,
-		experiments,
-		codeIndexManager,
-		settings,
-	)
-
-	// Filter for the main editing tools we care about
-	const hasApplyDiff = diffStrategy && availableEditTools.includes("apply_diff" as ToolName)
-	const hasWriteToFile = availableEditTools.includes("write_to_file" as ToolName)
-
-	// If no editing tools are available, return empty string
-	if (availableEditTools.length === 0) {
-		return ""
-	}
-
-	const instructions: string[] = []
-	const availableTools: string[] = []
-
-	// Collect available editing tools
-	if (hasApplyDiff) {
-		availableTools.push("apply_diff (for surgical edits - targeted changes to specific lines or functions)")
-	}
-	if (hasWriteToFile) {
-		availableTools.push("write_to_file (for creating new files or complete file rewrites)")
-	}
-
-	// Base editing instruction mentioning all available tools
-	if (availableTools.length > 0) {
-		instructions.push(`- For editing files, you have access to these tools: ${availableTools.join(", ")}.`)
-	}
-
-	// Preference instruction if multiple tools are available
-	if (availableTools.length > 1 && hasWriteToFile) {
-		instructions.push(
-			"- You should always prefer using other editing tools over write_to_file when making changes to existing files since write_to_file is much slower and cannot handle large files.",
-		)
-	}
-
-	// Write to file instructions
-	if (hasWriteToFile) {
-		instructions.push(
-			"- When using the write_to_file tool to modify a file, use the tool directly with the desired content. You do not need to display the content before using the tool. ALWAYS provide the COMPLETE file content in your response. This is NON-NEGOTIABLE. Partial updates or placeholders like '// rest of code unchanged' are STRICTLY FORBIDDEN. You MUST include ALL parts of the file, even if they haven't been modified. Failure to do so will result in incomplete or broken code, severely impacting the user's project.",
-		)
-	}
-
-	return instructions.join("\n")
-}
-=======
->>>>>>> 0b112ce8
 
 function getVendorConfidentialitySection(): string {
 	return `
@@ -89,68 +16,7 @@
 - "I don't have information about specific vendors"`
 }
 
-<<<<<<< HEAD
-export function getRulesSection(
-	cwd: string,
-	supportsComputerUse: boolean,
-	mode: string,
-	customModes: ModeConfig[] | undefined,
-	experiments: Record<string, boolean> | undefined,
-	diffStrategy?: DiffStrategy,
-	codeIndexManager?: CodeIndexManager,
-	settings?: SystemPromptSettings,
-	clineProviderState?: ClineProviderState, // kilocode_change
-): string {
-	const isCodebaseSearchAvailable =
-		// kilocode_change start
-		ManagedIndexer.getInstance().isEnabled() ||
-		(codeIndexManager &&
-			codeIndexManager.isFeatureEnabled &&
-			codeIndexManager.isFeatureConfigured &&
-			codeIndexManager.isInitialized)
-	// kilocode_change end
-
-	const codebaseSearchRule = isCodebaseSearchAvailable
-		? "- **CRITICAL: For ANY exploration of code you haven't examined yet in this conversation, you MUST use the `codebase_search` tool FIRST before using search_files or other file exploration tools.** This requirement applies throughout the entire conversation, not just when starting a task. The codebase_search tool uses semantic search to find relevant code based on meaning, not just keywords, making it much more effective for understanding how features are implemented. Even if you've already explored some parts of the codebase, any new area or functionality you need to understand requires using codebase_search first.\n"
-		: ""
-
-	const kiloCodeUseMorph = isFastApplyAvailable(clineProviderState)
-	// Get available tools from relevant groups
-	const availableEditTools = getAvailableToolsInGroup(
-		"edit",
-		mode,
-		customModes,
-		experiments,
-		codeIndexManager,
-		settings,
-	)
-	const availableBrowserTools = getAvailableToolsInGroup(
-		"browser",
-		mode,
-		customModes,
-		experiments,
-		codeIndexManager,
-		settings,
-	)
-
-	// Check which editing tools are available for the search_files tool description
-	const hasApplyDiff = diffStrategy && availableEditTools.includes("apply_diff" as ToolName)
-	const hasWriteToFile = availableEditTools.includes("write_to_file" as ToolName)
-	const hasBrowserAction = supportsComputerUse && availableBrowserTools.includes("browser_action" as ToolName)
-
-	// Build editing tools reference for search_files description
-	let editingToolsRef = ""
-	if (hasApplyDiff && hasWriteToFile) {
-		editingToolsRef = "apply_diff or write_to_file"
-	} else if (hasApplyDiff) {
-		editingToolsRef = "apply_diff"
-	} else if (hasWriteToFile) {
-		editingToolsRef = "write_to_file"
-	}
-
-=======
 export function getRulesSection(cwd: string, settings?: SystemPromptSettings): string {
->>>>>>> 0b112ce8
 	// Determine whether to use XML tool references based on protocol
 	const effectiveProtocol = getEffectiveProtocol(settings?.toolProtocol)
 
@@ -163,22 +29,6 @@
 - You cannot \`cd\` into a different directory to complete a task. You are stuck operating from '${cwd.toPosix()}', so be sure to pass in the correct 'path' parameter when using tools that require a path.
 - Do not use the ~ character or $HOME to refer to the home directory.
 - Before using the execute_command tool, you must first think about the SYSTEM INFORMATION context provided to understand the user's environment and tailor your commands to ensure they are compatible with their system. You must also consider if the command you need to run should be executed in a specific directory outside of the current working directory '${cwd.toPosix()}', and if so prepend with \`cd\`'ing into that directory && then executing the command (as one command since you are stuck operating from '${cwd.toPosix()}'). For example, if you needed to run \`npm install\` in a project outside of '${cwd.toPosix()}', you would need to prepend with a \`cd\` i.e. pseudocode for this would be \`cd (path to project) && (command, in this case npm install)\`.
-<<<<<<< HEAD
-${codebaseSearchRule}${
-		editingToolsRef
-			? `- When using the search_files tool${isCodebaseSearchAvailable ? " (after codebase_search)" : ""}, craft your regex patterns carefully to balance specificity and flexibility. Based on the user's task you may use it to find code patterns, TODO comments, function definitions, or any text-based information across the project. The results include context, so analyze the surrounding code to better understand the matches. Leverage the search_files tool in combination with other tools for more comprehensive analysis. For example, use it to find specific code patterns, then use read_file to examine the full context of interesting matches before using ${editingToolsRef} to make informed changes.
-`
-			: `- When using the search_files tool${isCodebaseSearchAvailable ? " (after codebase_search)" : ""}, craft your regex patterns carefully to balance specificity and flexibility. Based on the user's task you may use it to find code patterns, TODO comments, function definitions, or any text-based information across the project. The results include context, so analyze the surrounding code to better understand the matches.
-`
-	}${
-		hasWriteToFile
-			? `- When creating a new project (such as an app, website, or any software project), organize all new files within a dedicated project directory unless the user specifies otherwise. Use appropriate file paths when writing files, as the ${kiloCodeUseMorph ? "edit_file" : "write_to_file"} tool will automatically create any necessary directories. Structure the project logically, adhering to best practices for the specific type of project being created. Unless otherwise specified, new projects should be easily run without additional setup, for example most projects can be built in HTML, CSS, and JavaScript - which you can open in a browser.
-`
-			: ""
-	}
-${kiloCodeUseMorph ? getFastApplyEditingInstructions(getFastApplyModelType(clineProviderState)) : getEditingInstructions(mode, customModes, experiments, codeIndexManager, settings, diffStrategy)}
-=======
->>>>>>> 0b112ce8
 - Some modes have restrictions on which files they can edit. If you attempt to edit a restricted file, the operation will be rejected with a FileRestrictionError that will specify which file patterns are allowed for the current mode.
 - Be sure to consider the type of project (e.g. Python, JavaScript, web application) when determining the appropriate structure and files to include. Also consider what files may be most relevant to accomplishing the task, for example looking at a project's manifest file would help you understand the project's dependencies, which you could incorporate into any code you write.
   * For example, in architect mode trying to edit app.js would be rejected because architect mode can only edit files matching "\\.md$"
