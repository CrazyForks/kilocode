--- conflicted
+++ resolved
@@ -313,7 +313,6 @@
 		allowedToolNames.delete("browser_action")
 	}
 
-<<<<<<< HEAD
 	// kilocode_change start
 	if (state && isFastApplyAvailable(state)) {
 		// When Fast Apply is enabled, disable traditional editing tools
@@ -323,12 +322,11 @@
 		allowedToolNames.delete("edit_file")
 	}
 	// kilocode_change end
-=======
+
 	// Conditionally exclude apply_diff if diffs are disabled
 	if (settings?.diffEnabled === false) {
 		allowedToolNames.delete("apply_diff")
 	}
->>>>>>> 0b112ce8
 
 	// Conditionally exclude access_mcp_resource if MCP is not enabled or there are no resources
 	if (!mcpHub || !hasAnyMcpResources(mcpHub)) {
