import type OpenAI from "openai"
<<<<<<< HEAD
import type {
	ModeConfig,
	ToolName,
	ToolGroup,
	ModelInfo, // kilocode_change
} from "@roo-code/types"
=======
import type { ModeConfig, ToolName, ToolGroup, ModelInfo } from "@roo-code/types"
>>>>>>> dcb04bb2
import { getModeBySlug, getToolsForMode, isToolAllowedForMode } from "../../../shared/modes"
import { TOOL_GROUPS, ALWAYS_AVAILABLE_TOOLS } from "../../../shared/tools"
import { defaultModeSlug } from "../../../shared/modes"
import type { CodeIndexManager } from "../../../services/code-index/manager"
import type { McpHub } from "../../../services/mcp/McpHub"

// kilocode_change start
import { ClineProviderState } from "../../webview/ClineProvider"
import { isFastApplyAvailable } from "../../tools/kilocode/editFileTool"
import { ManagedIndexer } from "../../../services/code-index/managed/ManagedIndexer"
// kilocode_change end

/**
 * Apply model-specific tool customization to a set of allowed tools.
 *
 * This function filters tools based on model configuration:
 * 1. Removes tools specified in modelInfo.excludedTools
 * 2. Adds tools from modelInfo.includedTools (only if they belong to allowed groups)
 *
 * @param allowedTools - Set of tools already allowed by mode configuration
 * @param modeConfig - Current mode configuration to check tool groups
 * @param modelInfo - Model configuration with tool customization
 * @returns Modified set of tools after applying model customization
 */
export function applyModelToolCustomization(
	allowedTools: Set<string>,
	modeConfig: ModeConfig,
	modelInfo?: ModelInfo,
): Set<string> {
	if (!modelInfo) {
		return allowedTools
	}

	const result = new Set(allowedTools)

	// Apply excluded tools (remove from allowed set)
	if (modelInfo.excludedTools && modelInfo.excludedTools.length > 0) {
		modelInfo.excludedTools.forEach((tool) => {
			result.delete(tool)
		})
	}

	// Apply included tools (add to allowed set, but only if they belong to an allowed group)
	if (modelInfo.includedTools && modelInfo.includedTools.length > 0) {
		// Build a map of tool -> group for all tools in TOOL_GROUPS (including customTools)
		const toolToGroup = new Map<string, ToolGroup>()
		for (const [groupName, groupConfig] of Object.entries(TOOL_GROUPS)) {
			// Add regular tools
			groupConfig.tools.forEach((tool) => {
				toolToGroup.set(tool, groupName as ToolGroup)
			})
			// Add customTools (opt-in only tools)
			if (groupConfig.customTools) {
				groupConfig.customTools.forEach((tool) => {
					toolToGroup.set(tool, groupName as ToolGroup)
				})
			}
		}

		// Get the list of allowed groups for this mode
		const allowedGroups = new Set(
			modeConfig.groups.map((groupEntry) => (Array.isArray(groupEntry) ? groupEntry[0] : groupEntry)),
		)

		// Add included tools only if they belong to an allowed group
		// This includes both regular tools and customTools
		modelInfo.includedTools.forEach((tool) => {
			const toolGroup = toolToGroup.get(tool)
			if (toolGroup && allowedGroups.has(toolGroup)) {
				result.add(tool)
			}
		})
	}

	return result
}

/**
 * Filters native tools based on mode restrictions and model customization.
 * This ensures native tools are filtered the same way XML tools are filtered in the system prompt.
 *
 * @param nativeTools - Array of all available native tools
 * @param mode - Current mode slug
 * @param customModes - Custom mode configurations
 * @param experiments - Experiment flags
 * @param codeIndexManager - Code index manager for codebase_search feature check
 * @param settings - Additional settings for tool filtering (includes modelInfo for model-specific customization)
 * @param mcpHub - MCP hub for checking available resources
 * @returns Filtered array of tools allowed for the mode
 */
export function filterNativeToolsForMode(
	nativeTools: OpenAI.Chat.ChatCompletionTool[],
	mode: string | undefined,
	customModes: ModeConfig[] | undefined,
	experiments: Record<string, boolean> | undefined,
	codeIndexManager?: CodeIndexManager,
	settings?: Record<string, any>,
	// kilocode_change start
	state?: ClineProviderState,
	modelInfo?: ModelInfo,
	// kilocode_change end
	mcpHub?: McpHub,
): OpenAI.Chat.ChatCompletionTool[] {
	// Get mode configuration and all tools for this mode
	const modeSlug = mode ?? defaultModeSlug
	let modeConfig = getModeBySlug(modeSlug, customModes)

	// Fallback to default mode if current mode config is not found
	// This ensures the agent always has functional tools even if a custom mode is deleted
	// or configuration becomes corrupted
	if (!modeConfig) {
		modeConfig = getModeBySlug(defaultModeSlug, customModes)!
	}

	// Get all tools for this mode (including always-available tools)
	const allToolsForMode = getToolsForMode(modeConfig.groups)

	// Filter to only tools that pass permission checks
	let allowedToolNames = new Set(
		allToolsForMode.filter((tool) =>
			isToolAllowedForMode(
				tool as ToolName,
				modeSlug,
				customModes ?? [],
				undefined,
				undefined,
				experiments ?? {},
			),
		),
	)

	// Apply model-specific tool customization
	const modelInfo = settings?.modelInfo as ModelInfo | undefined
	allowedToolNames = applyModelToolCustomization(allowedToolNames, modeConfig, modelInfo)

	// Conditionally exclude codebase_search if feature is disabled or not configured

	// kilocode_change start
	const isCodebaseSearchAvailable =
		ManagedIndexer.getInstance().isEnabled() ||
		(codeIndexManager &&
			codeIndexManager.isFeatureEnabled &&
			codeIndexManager.isFeatureConfigured &&
			codeIndexManager.isInitialized)
	if (!isCodebaseSearchAvailable) {
		allowedToolNames.delete("codebase_search")
	}
	// kilocode_change end

	// Conditionally exclude update_todo_list if disabled in settings
	if (settings?.todoListEnabled === false) {
		allowedToolNames.delete("update_todo_list")
	}

	// Conditionally exclude generate_image if experiment is not enabled
	if (!experiments?.imageGeneration) {
		allowedToolNames.delete("generate_image")
	}

	// Conditionally exclude run_slash_command if experiment is not enabled
	if (!experiments?.runSlashCommand) {
		allowedToolNames.delete("run_slash_command")
	}

	// Conditionally exclude browser_action if disabled in settings
	if (
		settings?.browserToolEnabled === false ||
		modelInfo?.supportsImages === false // kilocode_change
	) {
		allowedToolNames.delete("browser_action")
	}

	// kilocode_change start
	if (state && isFastApplyAvailable(state)) {
		// When Fast Apply is enabled, disable traditional editing tools
		const traditionalEditingTools = ["apply_diff", "write_to_file", "insert_content"]
		traditionalEditingTools.forEach((tool) => allowedToolNames.delete(tool))
	} else {
		allowedToolNames.delete("edit_file")
	}
	// kilocode_change end

	// Conditionally exclude access_mcp_resource if MCP is not enabled or there are no resources
	if (!mcpHub || !hasAnyMcpResources(mcpHub)) {
		allowedToolNames.delete("access_mcp_resource")
	}

	// Filter native tools based on allowed tool names
	return nativeTools.filter((tool) => {
		// Handle both ChatCompletionTool and ChatCompletionCustomTool
		if ("function" in tool && tool.function) {
			return allowedToolNames.has(tool.function.name)
		}
		return false
	})
}

/**
 * Helper function to check if any MCP server has resources available
 */
function hasAnyMcpResources(mcpHub: McpHub): boolean {
	const servers = mcpHub.getServers()
	return servers.some((server) => server.resources && server.resources.length > 0)
}

/**
 * Checks if a specific tool is allowed in the current mode.
 * This is useful for dynamically filtering system prompt content.
 *
 * @param toolName - Name of the tool to check
 * @param mode - Current mode slug
 * @param customModes - Custom mode configurations
 * @param experiments - Experiment flags
 * @param codeIndexManager - Code index manager for codebase_search feature check
 * @param settings - Additional settings for tool filtering
 * @returns true if the tool is allowed in the mode, false otherwise
 */
export function isToolAllowedInMode(
	toolName: ToolName,
	mode: string | undefined,
	customModes: ModeConfig[] | undefined,
	experiments: Record<string, boolean> | undefined,
	codeIndexManager?: CodeIndexManager,
	settings?: Record<string, any>,
): boolean {
	const modeSlug = mode ?? defaultModeSlug

	// Check if it's an always-available tool
	if (ALWAYS_AVAILABLE_TOOLS.includes(toolName)) {
		// But still check for conditional exclusions
		if (toolName === "codebase_search") {
			return !!(
				codeIndexManager &&
				codeIndexManager.isFeatureEnabled &&
				codeIndexManager.isFeatureConfigured &&
				codeIndexManager.isInitialized
			)
		}
		if (toolName === "update_todo_list") {
			return settings?.todoListEnabled !== false
		}
		if (toolName === "generate_image") {
			return experiments?.imageGeneration === true
		}
		if (toolName === "run_slash_command") {
			return experiments?.runSlashCommand === true
		}
		return true
	}

	// Check for browser_action being disabled by user settings
	if (toolName === "browser_action" && settings?.browserToolEnabled === false) {
		return false
	}

	// Check if the tool is allowed by the mode's groups
	return isToolAllowedForMode(toolName, modeSlug, customModes ?? [], undefined, undefined, experiments ?? {})
}

/**
 * Gets the list of available tools from a specific tool group for the current mode.
 * This is useful for dynamically building system prompt content based on available tools.
 *
 * @param groupName - Name of the tool group to check
 * @param mode - Current mode slug
 * @param customModes - Custom mode configurations
 * @param experiments - Experiment flags
 * @param codeIndexManager - Code index manager for codebase_search feature check
 * @param settings - Additional settings for tool filtering
 * @returns Array of tool names that are available from the group
 */
export function getAvailableToolsInGroup(
	groupName: ToolGroup,
	mode: string | undefined,
	customModes: ModeConfig[] | undefined,
	experiments: Record<string, boolean> | undefined,
	codeIndexManager?: CodeIndexManager,
	settings?: Record<string, any>,
): ToolName[] {
	const toolGroup = TOOL_GROUPS[groupName]
	if (!toolGroup) {
		return []
	}

	return toolGroup.tools.filter((tool) =>
		isToolAllowedInMode(tool as ToolName, mode, customModes, experiments, codeIndexManager, settings),
	) as ToolName[]
}

/**
 * Filters MCP tools based on whether use_mcp_tool is allowed in the current mode.
 *
 * @param mcpTools - Array of MCP tools
 * @param mode - Current mode slug
 * @param customModes - Custom mode configurations
 * @param experiments - Experiment flags
 * @returns Filtered array of MCP tools if use_mcp_tool is allowed, empty array otherwise
 */
export function filterMcpToolsForMode(
	mcpTools: OpenAI.Chat.ChatCompletionTool[],
	mode: string | undefined,
	customModes: ModeConfig[] | undefined,
	experiments: Record<string, boolean> | undefined,
): OpenAI.Chat.ChatCompletionTool[] {
	const modeSlug = mode ?? defaultModeSlug

	// MCP tools are always in the mcp group, check if use_mcp_tool is allowed
	const isMcpAllowed = isToolAllowedForMode(
		"use_mcp_tool",
		modeSlug,
		customModes ?? [],
		undefined,
		undefined,
		experiments ?? {},
	)

	return isMcpAllowed ? mcpTools : []
}<|MERGE_RESOLUTION|>--- conflicted
+++ resolved
@@ -1,14 +1,5 @@
 import type OpenAI from "openai"
-<<<<<<< HEAD
-import type {
-	ModeConfig,
-	ToolName,
-	ToolGroup,
-	ModelInfo, // kilocode_change
-} from "@roo-code/types"
-=======
 import type { ModeConfig, ToolName, ToolGroup, ModelInfo } from "@roo-code/types"
->>>>>>> dcb04bb2
 import { getModeBySlug, getToolsForMode, isToolAllowedForMode } from "../../../shared/modes"
 import { TOOL_GROUPS, ALWAYS_AVAILABLE_TOOLS } from "../../../shared/tools"
 import { defaultModeSlug } from "../../../shared/modes"
