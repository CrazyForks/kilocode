--- conflicted
+++ resolved
@@ -26,36 +26,6 @@
 export { getMcpServerTools } from "./mcp_server"
 export { convertOpenAIToolToAnthropic, convertOpenAIToolsToAnthropic } from "./converters"
 
-<<<<<<< HEAD
-export const nativeTools = [
-	// kilocode_change start
-	searchAndReplace,
-	deleteFile,
-	editFile,
-	// todo:
-	// condenseTool,
-	// newRuleTool,
-	// reportBugTool,
-	// kilocode_change end
-	askFollowupQuestion,
-	attemptCompletion,
-	browserAction,
-	codebaseSearch,
-	executeCommand,
-	fetchInstructions,
-	generateImage,
-	insertContent,
-	listCodeDefinitionNames,
-	listFiles,
-	newTask,
-	read_file,
-	runSlashCommand,
-	searchFiles,
-	switchMode,
-	updateTodoList,
-	writeToFile,
-] satisfies OpenAI.Chat.ChatCompletionTool[]
-=======
 /**
  * Get native tools array, optionally customizing based on settings.
  *
@@ -64,8 +34,17 @@
  */
 export function getNativeTools(partialReadsEnabled: boolean = true): OpenAI.Chat.ChatCompletionTool[] {
 	return [
+		// kilocode_change start
+		searchAndReplace,
+		deleteFile,
+		editFile,
+		// todo:
+		// condenseTool,
+		// newRuleTool,
+		// reportBugTool,
+		// kilocode_change end
 		accessMcpResource,
-		apply_diff_single_file,
+		// apply_diff_single_file, TODO: fix this
 		askFollowupQuestion,
 		attemptCompletion,
 		browserAction,
@@ -87,5 +66,4 @@
 }
 
 // Backward compatibility: export default tools with line ranges enabled
-export const nativeTools = getNativeTools(true)
->>>>>>> 2c3b2953
+export const nativeTools = getNativeTools(true)