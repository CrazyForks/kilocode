--- conflicted
+++ resolved
@@ -396,17 +396,14 @@
 						}]`
 					case "search_and_replace":
 						return `[${block.name} for '${block.params.path}']`
-<<<<<<< HEAD
 					// kilocode_change start
 					case "edit_file":
 						return `[${block.name} for '${block.params.target_file}']`
 					case "delete_file":
 						return `[${block.name} for '${block.params.path}']`
 					// kilocode_change end
-=======
 					case "apply_patch":
 						return `[${block.name}]`
->>>>>>> dcb04bb2
 					case "list_files":
 						return `[${block.name} for '${block.params.path}']`
 					case "list_code_definition_names":
@@ -873,11 +870,6 @@
 					}
 					break
 				}
-<<<<<<< HEAD
-				case "insert_content":
-					// await checkpointSaveAndMark(cline) // kilocode_change
-					await insertContentTool.handle(cline, block as ToolUse<"insert_content">, {
-=======
 				case "search_and_replace":
 					await checkpointSaveAndMark(cline)
 					await searchAndReplaceTool.handle(cline, block as ToolUse<"search_and_replace">, {
@@ -891,7 +883,6 @@
 				case "apply_patch":
 					await checkpointSaveAndMark(cline)
 					await applyPatchTool.handle(cline, block as ToolUse<"apply_patch">, {
->>>>>>> dcb04bb2
 						askApproval,
 						handleError,
 						pushToolResult,
