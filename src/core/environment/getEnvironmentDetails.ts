import path from "path"
import os from "os"

import * as vscode from "vscode"
import pWaitFor from "p-wait-for"
import delay from "delay"

import type { ExperimentId } from "@roo-code/types"
import { DEFAULT_TERMINAL_OUTPUT_CHARACTER_LIMIT } from "@roo-code/types"

import { resolveToolProtocol } from "../../utils/resolveToolProtocol"
import { EXPERIMENT_IDS, experiments as Experiments } from "../../shared/experiments"
import { formatLanguage } from "../../shared/language"
import { defaultModeSlug, getFullModeDetails, getModeBySlug, isToolAllowedForMode } from "../../shared/modes"
import { getApiMetrics } from "../../shared/getApiMetrics"
import { listFiles } from "../../services/glob/list-files"
import { TerminalRegistry } from "../../integrations/terminal/TerminalRegistry"
import { Terminal } from "../../integrations/terminal/Terminal"
import { arePathsEqual } from "../../utils/path"
import { formatResponse } from "../prompts/responses"
import { getGitStatus } from "../../utils/git"

import { Task } from "../task/Task"
import { formatReminderSection } from "./reminder"

// kilocode_change start
import { OpenRouterHandler } from "../../api/providers/openrouter"
import { TelemetryService } from "@roo-code/telemetry"
import { t } from "../../i18n"
import { NativeOllamaHandler } from "../../api/providers/native-ollama"

// Multiplier for fetching extra files when filtering is enabled to ensure enough non-ignored files; only applied when showRooIgnoredFiles is false.
const FILE_LIST_OVER_FETCH_MULTIPLIER = 3

function trimFileList(fileListStr: string, maxFiles: number) {
	let lines = fileListStr.split("\n")
	if (lines.length <= maxFiles) {
		return fileListStr
	}

	const lastLine = lines[lines.length - 1]
	if (lastLine.startsWith("(File list truncated.")) {
		// Remove last 3 items from lines (two empty lines and truncation message)
		lines = lines.slice(0, -3)
	}

	// Truncate lines to maxFiles
	lines = lines.slice(0, maxFiles)

	const truncationMsg =
		"(File list truncated. Use list_files on specific subdirectories if you need to explore further.)"

	return lines.join("\n") + "\n\n" + truncationMsg
}
// kilocode_change end

export async function getEnvironmentDetails(cline: Task, includeFileDetails: boolean = false) {
	let details = ""

	const clineProvider = cline.providerRef.deref()
	const state = await clineProvider?.getState()
	const {
		terminalOutputLineLimit = 500,
		terminalOutputCharacterLimit = DEFAULT_TERMINAL_OUTPUT_CHARACTER_LIMIT,
		maxWorkspaceFiles = 200,
	} = state ?? {}

	// It could be useful for cline to know if the user went from one or no
	// file to another between messages, so we always include this context.
	const visibleFilePaths = vscode.window.visibleTextEditors
		?.map((editor) => editor.document?.uri?.fsPath)
		.filter(Boolean)
		.map((absolutePath) => path.relative(cline.cwd, absolutePath))
		.slice(0, maxWorkspaceFiles)

	// Filter paths through rooIgnoreController
	const allowedVisibleFiles = cline.rooIgnoreController
		? cline.rooIgnoreController.filterPaths(visibleFilePaths)
		: visibleFilePaths.map((p) => p.toPosix()).join("\n")

	if (allowedVisibleFiles) {
		details += "\n\n# VSCode Visible Files"
		details += `\n${allowedVisibleFiles}`
	}

	const { maxOpenTabsContext } = state ?? {}
	const maxTabs = maxOpenTabsContext ?? 20
	const openTabPaths = vscode.window.tabGroups.all
		.flatMap((group) => group.tabs)
		.filter((tab) => tab.input instanceof vscode.TabInputText)
		.map((tab) => (tab.input as vscode.TabInputText).uri.fsPath)
		.filter(Boolean)
		.map((absolutePath) => path.relative(cline.cwd, absolutePath).toPosix())
		.slice(0, maxTabs)

	// Filter paths through rooIgnoreController
	const allowedOpenTabs = cline.rooIgnoreController
		? cline.rooIgnoreController.filterPaths(openTabPaths)
		: openTabPaths.map((p) => p.toPosix()).join("\n")

	if (allowedOpenTabs) {
		details += "\n\n# VSCode Open Tabs"
		details += `\n${allowedOpenTabs}`
	}

	// Get task-specific and background terminals.
	const busyTerminals = [
		...TerminalRegistry.getTerminals(true, cline.taskId),
		...TerminalRegistry.getBackgroundTerminals(true),
	]

	const inactiveTerminals = [
		...TerminalRegistry.getTerminals(false, cline.taskId),
		...TerminalRegistry.getBackgroundTerminals(false),
	]

	if (busyTerminals.length > 0) {
		if (cline.didEditFile) {
			await delay(300) // Delay after saving file to let terminals catch up.
		}

		// Wait for terminals to cool down.
		await pWaitFor(() => busyTerminals.every((t) => !TerminalRegistry.isProcessHot(t.id)), {
			interval: 100,
			timeout: 5_000,
		}).catch(() => {})
	}

	// Reset, this lets us know when to wait for saved files to update terminals.
	cline.didEditFile = false

	// Waiting for updated diagnostics lets terminal output be the most
	// up-to-date possible.
	let terminalDetails = ""

	if (busyTerminals.length > 0) {
		// Terminals are cool, let's retrieve their output.
		terminalDetails += "\n\n# Actively Running Terminals"

		for (const busyTerminal of busyTerminals) {
			const cwd = busyTerminal.getCurrentWorkingDirectory()
			terminalDetails += `\n## Terminal ${busyTerminal.id} (Active)`
			terminalDetails += `\n### Working Directory: \`${cwd}\``
			terminalDetails += `\n### Original command: \`${busyTerminal.getLastCommand()}\``
			let newOutput = TerminalRegistry.getUnretrievedOutput(busyTerminal.id)

			if (newOutput) {
				newOutput = Terminal.compressTerminalOutput(
					newOutput,
					terminalOutputLineLimit,
					terminalOutputCharacterLimit,
				)
				terminalDetails += `\n### New Output\n${newOutput}`
			}
		}
	}

	// First check if any inactive terminals in this task have completed
	// processes with output.
	const terminalsWithOutput = inactiveTerminals.filter((terminal) => {
		const completedProcesses = terminal.getProcessesWithOutput()
		return completedProcesses.length > 0
	})

	// Only add the header if there are terminals with output.
	if (terminalsWithOutput.length > 0) {
		terminalDetails += "\n\n# Inactive Terminals with Completed Process Output"

		// Process each terminal with output.
		for (const inactiveTerminal of terminalsWithOutput) {
			let terminalOutputs: string[] = []

			// Get output from completed processes queue.
			const completedProcesses = inactiveTerminal.getProcessesWithOutput()

			for (const process of completedProcesses) {
				let output = process.getUnretrievedOutput()

				if (output) {
					output = Terminal.compressTerminalOutput(
						output,
						terminalOutputLineLimit,
						terminalOutputCharacterLimit,
					)
					terminalOutputs.push(`Command: \`${process.command}\`\n${output}`)
				}
			}

			// Clean the queue after retrieving output.
			inactiveTerminal.cleanCompletedProcessQueue()

			// Add this terminal's outputs to the details.
			if (terminalOutputs.length > 0) {
				const cwd = inactiveTerminal.getCurrentWorkingDirectory()
				terminalDetails += `\n## Terminal ${inactiveTerminal.id} (Inactive)`
				terminalDetails += `\n### Working Directory: \`${cwd}\``
				terminalOutputs.forEach((output) => {
					terminalDetails += `\n### New Output\n${output}`
				})
			}
		}
	}

	// console.log(`[Task#getEnvironmentDetails] terminalDetails: ${terminalDetails}`)

	// Add recently modified files section.
	const recentlyModifiedFiles = cline.fileContextTracker.getAndClearRecentlyModifiedFiles()

	if (recentlyModifiedFiles.length > 0) {
		details +=
			"\n\n# Recently Modified Files\nThese files have been modified since you last accessed them (file was just edited so you may need to re-read it before editing):"
		for (const filePath of recentlyModifiedFiles) {
			details += `\n${filePath}`
		}
	}

	if (terminalDetails) {
		details += terminalDetails
	}

	// Get settings for time and cost display
	const { includeCurrentTime = true, includeCurrentCost = true, maxGitStatusFiles = 0 } = state ?? {}

	// Add current time information with timezone (if enabled).
	if (includeCurrentTime) {
		const now = new Date()

		const timeZone = Intl.DateTimeFormat().resolvedOptions().timeZone
		const timeZoneOffset = -now.getTimezoneOffset() / 60 // Convert to hours and invert sign to match conventional notation
		const timeZoneOffsetHours = Math.floor(Math.abs(timeZoneOffset))
		const timeZoneOffsetMinutes = Math.abs(Math.round((Math.abs(timeZoneOffset) - timeZoneOffsetHours) * 60))
		const timeZoneOffsetStr = `${timeZoneOffset >= 0 ? "+" : "-"}${timeZoneOffsetHours}:${timeZoneOffsetMinutes.toString().padStart(2, "0")}`
		details += `\n\n# Current Time\nCurrent time in ISO 8601 UTC format: ${now.toISOString()}\nUser time zone: ${timeZone}, UTC${timeZoneOffsetStr}`
	}

	// Add git status information (if enabled with maxGitStatusFiles > 0).
	if (maxGitStatusFiles > 0) {
		const gitStatus = await getGitStatus(cline.cwd, maxGitStatusFiles)
		if (gitStatus) {
			details += `\n\n# Git Status\n${gitStatus}`
		}
	}

	// Add context tokens information (if enabled).
	if (includeCurrentCost) {
		const { totalCost } = getApiMetrics(cline.clineMessages)
		details += `\n\n# Current Cost\n${totalCost !== null ? `$${totalCost.toFixed(2)}` : "(Not available)"}`
	}

	// kilocode_change start
	// Be sure to fetch the model information before we need it.
	if (cline.api instanceof OpenRouterHandler || ("fetchModel" in cline.api && cline.api.fetchModel)) {
		try {
			await (cline.api.fetchModel as () => Promise<unknown>)()
		} catch (e) {
			TelemetryService.instance.captureException(e, { context: "getEnvironmentDetails" })
			await cline.say(
				"error",
				t("kilocode:task.notLoggedInError", { error: e instanceof Error ? e.message : String(e) }),
			)
			return `<environment_details>\n${details.trim()}\n</environment_details>`
		}
	}
	// kilocode_change end

	const { id: modelId } = cline.api.getModel()

	// Add current mode and any mode-specific warnings.
	const {
		mode,
		customModes,
		customModePrompts,
		experiments = {} as Record<ExperimentId, boolean>,
		customInstructions: globalCustomInstructions,
		language,
	} = state ?? {}

	const modeDetails = await getFullModeDetails(mode ?? defaultModeSlug, customModes, customModePrompts, {
		cwd: cline.cwd,
		globalCustomInstructions,
		language: language ?? formatLanguage(vscode.env.language),
	})

<<<<<<< HEAD
	const currentMode = modeDetails.slug ?? mode // kilocode_change: don't try to use non-existent modes
=======
	// Resolve and add tool protocol information
	const modelInfo = cline.api.getModel().info
	const toolProtocol = resolveToolProtocol(state?.apiConfiguration ?? {}, modelInfo)
>>>>>>> dcb04bb2

	details += `\n\n# Current Mode\n`
	details += `<slug>${currentMode}</slug>\n`
	details += `<name>${modeDetails.name}</name>\n`
	details += `<model>${modelId}</model>\n`
	details += `<tool_format>${toolProtocol}</tool_format>\n`

	if (Experiments.isEnabled(experiments ?? {}, EXPERIMENT_IDS.POWER_STEERING)) {
		details += `<role>${modeDetails.roleDefinition}</role>\n`

		if (modeDetails.customInstructions) {
			details += `<custom_instructions>${modeDetails.customInstructions}</custom_instructions>\n`
		}
	}

	// Add browser session status - Only show when active to prevent cluttering context
	const isBrowserActive = cline.browserSession.isSessionActive()

	if (isBrowserActive) {
		// Build viewport info for status (prefer actual viewport if available, else fallback to configured setting)
		const configuredViewport = (state?.browserViewportSize as string | undefined) ?? "900x600"
		let configuredWidth: number | undefined
		let configuredHeight: number | undefined
		if (configuredViewport.includes("x")) {
			const parts = configuredViewport.split("x").map((v) => Number(v))
			configuredWidth = parts[0]
			configuredHeight = parts[1]
		}

		let actualWidth: number | undefined
		let actualHeight: number | undefined
		const vp = cline.browserSession.getViewportSize?.()
		if (vp) {
			actualWidth = vp.width
			actualHeight = vp.height
		}

		const width = actualWidth ?? configuredWidth
		const height = actualHeight ?? configuredHeight
		const viewportInfo = width && height ? `\nCurrent viewport size: ${width}x${height} pixels.` : ""

		details += `\n# Browser Session Status\nActive - A browser session is currently open and ready for browser_action commands${viewportInfo}\n`
	}

	if (includeFileDetails) {
		details += `\n\n# Current Workspace Directory (${cline.cwd.toPosix()}) Files\n`
		const isDesktop = arePathsEqual(cline.cwd, path.join(os.homedir(), "Desktop"))

		if (isDesktop) {
			// Don't want to immediately access desktop since it would show
			// permission popup.
			details += "(Desktop files not shown automatically. Use list_files to explore if needed.)"
		} else {
			const maxFiles = maxWorkspaceFiles ?? 200

			// Early return for limit of 0
			if (maxFiles === 0) {
				details += "(Workspace files context disabled. Use list_files to explore if needed.)"
			} else {
				const { showRooIgnoredFiles = false } = state ?? {}

				// kilocode_change start
				// Only apply multiplier when filtering will remove files (showRooIgnoredFiles = false)
				// When showRooIgnoredFiles = true, ignored files are just marked with lock symbol, not removed
				const fetchLimit = showRooIgnoredFiles ? maxFiles : maxFiles * FILE_LIST_OVER_FETCH_MULTIPLIER
				const [files, didHitLimit] = await listFiles(cline.cwd, true, fetchLimit)
				// kilocode_change end

				const result = formatResponse.formatFilesList(
					cline.cwd,
					files,
					didHitLimit,
					cline.rooIgnoreController,
					showRooIgnoredFiles,
				)

				// kilocode_change start
				if (!showRooIgnoredFiles) {
					// Trim because we over-fetched
					details += trimFileList(result, maxFiles)
				} else {
					details += result
				}
				// kilocode_change end
			}
		}
	}

	const todoListEnabled =
		state && typeof state.apiConfiguration?.todoListEnabled === "boolean"
			? state.apiConfiguration.todoListEnabled
			: true
	const reminderSection = todoListEnabled ? formatReminderSection(cline.todoList) : ""
	return `<environment_details>\n${details.trim()}\n${reminderSection}\n</environment_details>`
}<|MERGE_RESOLUTION|>--- conflicted
+++ resolved
@@ -281,13 +281,10 @@
 		language: language ?? formatLanguage(vscode.env.language),
 	})
 
-<<<<<<< HEAD
 	const currentMode = modeDetails.slug ?? mode // kilocode_change: don't try to use non-existent modes
-=======
 	// Resolve and add tool protocol information
 	const modelInfo = cline.api.getModel().info
 	const toolProtocol = resolveToolProtocol(state?.apiConfiguration ?? {}, modelInfo)
->>>>>>> dcb04bb2
 
 	details += `\n\n# Current Mode\n`
 	details += `<slug>${currentMode}</slug>\n`
