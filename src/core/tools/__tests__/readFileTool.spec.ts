// npx vitest src/core/tools/__tests__/readFileTool.spec.ts

import * as path from "path"

import { countFileLines } from "../../../integrations/misc/line-counter"
import { readLines } from "../../../integrations/misc/read-lines"
import { extractTextFromFile } from "../../../integrations/misc/extract-text"
import { parseSourceCodeDefinitionsForFile } from "../../../services/tree-sitter"
import { isBinaryFile } from "isbinaryfile"
import { ReadFileToolUse, ToolParamName, ToolResponse } from "../../../shared/tools"
import { readFileTool } from "../readFileTool"
import { formatResponse } from "../../prompts/responses"
import { DEFAULT_MAX_IMAGE_FILE_SIZE_MB, DEFAULT_MAX_TOTAL_IMAGE_SIZE_MB } from "../helpers/imageHelpers"

vi.mock("path", async () => {
	const originalPath = await vi.importActual("path")
	return {
		default: originalPath,
		...originalPath,
		resolve: vi.fn().mockImplementation((...args) => args.join("/")),
	}
})

// Already mocked above with hoisted fsPromises

vi.mock("isbinaryfile")

vi.mock("../../../integrations/misc/line-counter")
vi.mock("../../../integrations/misc/read-lines")

// Mock fs/promises readFile for image tests
const fsPromises = vi.hoisted(() => ({
	readFile: vi.fn(),
	stat: vi.fn().mockResolvedValue({ size: 1024 }),
}))
vi.mock("fs/promises", () => fsPromises)

// Mock input content for tests
let mockInputContent = ""

// First create all the mocks
vi.mock("../../../integrations/misc/extract-text", () => ({
	extractTextFromFile: vi.fn(),
	addLineNumbers: vi.fn(),
	getSupportedBinaryFormats: vi.fn(() => [".pdf", ".docx", ".ipynb"]),
}))
vi.mock("../../../services/tree-sitter")

// Then create the mock functions
const addLineNumbersMock = vi.fn().mockImplementation((text, startLine = 1) => {
	if (!text) return ""
	const lines = typeof text === "string" ? text.split("\n") : [text]
	return lines.map((line, i) => `${startLine + i} | ${line}`).join("\n")
})

const extractTextFromFileMock = vi.fn()
const getSupportedBinaryFormatsMock = vi.fn(() => [".pdf", ".docx", ".ipynb"])

// Mock formatResponse - use vi.hoisted to ensure mocks are available before vi.mock
const { toolResultMock, imageBlocksMock } = vi.hoisted(() => {
	const toolResultMock = vi.fn((text: string, images?: string[]) => {
		if (images && images.length > 0) {
			return [
				{ type: "text", text },
				...images.map((img) => {
					const [header, data] = img.split(",")
					const media_type = header.match(/:(.*?);/)?.[1] || "image/png"
					return { type: "image", source: { type: "base64", media_type, data } }
				}),
			]
		}
		return text
	})
	const imageBlocksMock = vi.fn((images?: string[]) => {
		return images
			? images.map((img) => {
					const [header, data] = img.split(",")
					const media_type = header.match(/:(.*?);/)?.[1] || "image/png"
					return { type: "image", source: { type: "base64", media_type, data } }
				})
			: []
	})
	return { toolResultMock, imageBlocksMock }
})

vi.mock("../../prompts/responses", () => ({
	formatResponse: {
		toolDenied: vi.fn(() => "The user denied this operation."),
		toolDeniedWithFeedback: vi.fn(
			(feedback?: string) =>
				`The user denied this operation and provided the following feedback:\n<feedback>\n${feedback}\n</feedback>`,
		),
		toolApprovedWithFeedback: vi.fn(
			(feedback?: string) =>
				`The user approved this operation and provided the following context:\n<feedback>\n${feedback}\n</feedback>`,
		),
		rooIgnoreError: vi.fn(
			(path: string) =>
				`Access to ${path} is blocked by the .rooignore file settings. You must try to continue in the task without using this file, or ask the user to update the .rooignore file.`,
		),
		toolResult: toolResultMock,
		imageBlocks: imageBlocksMock,
	},
}))

vi.mock("../../ignore/RooIgnoreController", () => ({
	RooIgnoreController: class {
		initialize() {
			return Promise.resolve()
		}
		validateAccess() {
			return true
		}
	},
}))

vi.mock("../../../utils/fs", () => ({
	fileExistsAtPath: vi.fn().mockReturnValue(true),
}))

// Global beforeEach to ensure clean mock state between all test suites
beforeEach(() => {
	// NOTE: Removed vi.clearAllMocks() to prevent interference with setImageSupport calls
	// Instead, individual suites clear their specific mocks to maintain isolation

	// Explicitly reset the hoisted mock implementations to prevent cross-suite pollution
	toolResultMock.mockImplementation((text: string, images?: string[]) => {
		if (images && images.length > 0) {
			return [
				{ type: "text", text },
				...images.map((img) => {
					const [header, data] = img.split(",")
					const media_type = header.match(/:(.*?);/)?.[1] || "image/png"
					return { type: "image", source: { type: "base64", media_type, data } }
				}),
			]
		}
		return text
	})

	imageBlocksMock.mockImplementation((images?: string[]) => {
		return images
			? images.map((img) => {
					const [header, data] = img.split(",")
					const media_type = header.match(/:(.*?);/)?.[1] || "image/png"
					return { type: "image", source: { type: "base64", media_type, data } }
				})
			: []
	})
})

// Mock i18n translation function
vi.mock("../../../i18n", () => ({
	t: vi.fn((key: string, params?: Record<string, any>) => {
		// Map translation keys to English text
		const translations: Record<string, string> = {
			"tools:readFile.imageWithSize": "Image file ({{size}} KB)",
			"tools:readFile.imageTooLarge":
				"Image file is too large ({{size}}). The maximum allowed size is {{max}} MB.",
			"tools:readFile.linesRange": " (lines {{start}}-{{end}})",
			"tools:readFile.definitionsOnly": " (definitions only)",
			"tools:readFile.maxLines": " (max {{max}} lines)",
		}

		let result = translations[key] || key

		// Simple template replacement
		if (params) {
			Object.entries(params).forEach(([param, value]) => {
				result = result.replace(new RegExp(`{{${param}}}`, "g"), String(value))
			})
		}

		return result
	}),
}))

// Shared mock setup function to ensure consistent state across all test suites
function createMockCline(): any {
	const mockProvider = {
		getState: vi.fn(),
		deref: vi.fn().mockReturnThis(),
	}

	const mockCline: any = {
		cwd: "/",
		task: "Test",
		providerRef: mockProvider,
		rooIgnoreController: {
			validateAccess: vi.fn().mockReturnValue(true),
		},
		say: vi.fn().mockResolvedValue(undefined),
		ask: vi.fn().mockResolvedValue({ response: "yesButtonClicked" }),
		presentAssistantMessage: vi.fn(),
		handleError: vi.fn().mockResolvedValue(undefined),
		pushToolResult: vi.fn(),
		removeClosingTag: vi.fn((tag, content) => content),
		fileContextTracker: {
			trackFileContext: vi.fn().mockResolvedValue(undefined),
		},
		recordToolUsage: vi.fn().mockReturnValue(undefined),
		recordToolError: vi.fn().mockReturnValue(undefined),
		didRejectTool: false,
		// CRITICAL: Always ensure image support is enabled
		api: {
			getModel: vi.fn().mockReturnValue({
				info: { supportsImages: true },
			}),
		},
	}

	return { mockCline, mockProvider }
}

// Helper function to set image support without affecting shared state
function setImageSupport(mockCline: any, supportsImages: boolean | undefined): void {
	mockCline.api = {
		getModel: vi.fn().mockReturnValue({
			info: { supportsImages },
		}),
	}
}

describe("read_file tool with maxReadFileLine setting", () => {
	// Test data
	const testFilePath = "test/file.txt"
	const absoluteFilePath = "/test/file.txt"
	const fileContent = "Line 1\nLine 2\nLine 3\nLine 4\nLine 5"
	const numberedFileContent = "1 | Line 1\n2 | Line 2\n3 | Line 3\n4 | Line 4\n5 | Line 5\n"
	const sourceCodeDef = "\n\n# file.txt\n1--5 | Content"

	// Mocked functions with correct types
	const mockedCountFileLines = vi.mocked(countFileLines)
	const mockedReadLines = vi.mocked(readLines)
	const mockedExtractTextFromFile = vi.mocked(extractTextFromFile)
	const mockedParseSourceCodeDefinitionsForFile = vi.mocked(parseSourceCodeDefinitionsForFile)

	const mockedIsBinaryFile = vi.mocked(isBinaryFile)
	const mockedPathResolve = vi.mocked(path.resolve)

	let mockCline: any
	let mockProvider: any
	let toolResult: ToolResponse | undefined

	beforeEach(() => {
		// Clear specific mocks (not all mocks to preserve shared state)
		mockedCountFileLines.mockClear()
		mockedExtractTextFromFile.mockClear()
		mockedIsBinaryFile.mockClear()
		mockedPathResolve.mockClear()
		addLineNumbersMock.mockClear()
		extractTextFromFileMock.mockClear()
		toolResultMock.mockClear()

		// Use shared mock setup function
		const mocks = createMockCline()
		mockCline = mocks.mockCline
		mockProvider = mocks.mockProvider

		// Explicitly disable image support for text file tests to prevent cross-suite pollution
		setImageSupport(mockCline, false)

		mockedPathResolve.mockReturnValue(absoluteFilePath)
		mockedIsBinaryFile.mockResolvedValue(false)

		mockInputContent = fileContent

		// Setup the extractTextFromFile mock implementation with the current mockInputContent
		// Reset the spy before each test
		addLineNumbersMock.mockClear()

		// Setup the extractTextFromFile mock to call our spy
		mockedExtractTextFromFile.mockImplementation((_filePath) => {
			// Call the spy and return its result
			return Promise.resolve(addLineNumbersMock(mockInputContent))
		})

<<<<<<< HEAD
		mockProvider = {
			getState: vi.fn(),
			deref: vi.fn().mockReturnThis(),
		}

		mockCline.cwd = "/"
		mockCline.task = "Test"
		mockCline.providerRef = mockProvider
		mockCline.api = {
			getModel: vi.fn().mockReturnValue({
				id: "claude-3",
				info: {
					contextWindow: 200000,
				},
			}),
			countTokens: vi.fn().mockResolvedValue(100),
			createMessage: vi.fn().mockResolvedValue({ text: "mock response" }),
		}
		mockCline.rooIgnoreController = {
			validateAccess: vi.fn().mockReturnValue(true),
		}
		mockCline.say = vi.fn().mockResolvedValue(undefined)
		mockCline.ask = vi.fn().mockResolvedValue({ response: "yesButtonClicked" })
		mockCline.presentAssistantMessage = vi.fn()
		mockCline.handleError = vi.fn().mockResolvedValue(undefined)
		mockCline.pushToolResult = vi.fn()
		mockCline.removeClosingTag = vi.fn((tag, content) => content)

		mockCline.fileContextTracker = {
			trackFileContext: vi.fn().mockResolvedValue(undefined),
		}

		mockCline.recordToolUsage = vi.fn().mockReturnValue(undefined)
		mockCline.recordToolError = vi.fn().mockReturnValue(undefined)

=======
>>>>>>> 1695c83c
		toolResult = undefined
	})

	/**
	 * Helper function to execute the read file tool with different maxReadFileLine settings
	 */
	async function executeReadFileTool(
		params: Partial<ReadFileToolUse["params"]> = {},
		options: {
			maxReadFileLine?: number
			totalLines?: number
			skipAddLineNumbersCheck?: boolean // Flag to skip addLineNumbers check
			path?: string
			start_line?: string
			end_line?: string
		} = {},
	): Promise<ToolResponse | undefined> {
		// Configure mocks based on test scenario
		const maxReadFileLine = options.maxReadFileLine ?? 500
		const totalLines = options.totalLines ?? 5

		mockProvider.getState.mockResolvedValue({ maxReadFileLine, maxImageFileSize: 20, maxTotalImageSize: 20 })
		mockedCountFileLines.mockResolvedValue(totalLines)

		// Reset the spy before each test
		addLineNumbersMock.mockClear()

		// Format args string based on params
		let argsContent = `<file><path>${options.path || testFilePath}</path>`
		if (options.start_line && options.end_line) {
			argsContent += `<line_range>${options.start_line}-${options.end_line}</line_range>`
		}
		argsContent += `</file>`

		// Create a tool use object
		const toolUse: ReadFileToolUse = {
			type: "tool_use",
			name: "read_file",
			params: { args: argsContent, ...params },
			partial: false,
		}

		await readFileTool(
			mockCline,
			toolUse,
			mockCline.ask,
			vi.fn(),
			(result: ToolResponse) => {
				toolResult = result
			},
			(_: ToolParamName, content?: string) => content ?? "",
		)

		return toolResult
	}

	describe("when maxReadFileLine is negative", () => {
		it("should read the entire file using extractTextFromFile", async () => {
			// Setup - use default mockInputContent
			mockInputContent = fileContent

			// Execute
			const result = await executeReadFileTool({}, { maxReadFileLine: -1 })

			// Verify - just check that the result contains the expected elements
			expect(result).toContain(`<file><path>${testFilePath}</path>`)
			expect(result).toContain(`<content lines="1-5">`)
		})

		it("should not show line snippet in approval message when maxReadFileLine is -1", async () => {
			// This test verifies the line snippet behavior for the approval message
			// Setup - use default mockInputContent
			mockInputContent = fileContent

			// Execute - we'll reuse executeReadFileTool to run the tool
			await executeReadFileTool({}, { maxReadFileLine: -1 })

			// Verify the empty line snippet for full read was passed to the approval message
			// Look at the parameters passed to the 'ask' method in the approval message
			const askCall = mockCline.ask.mock.calls[0]
			const completeMessage = JSON.parse(askCall[1])

			// Verify the reason (lineSnippet) is empty or undefined for full read
			expect(completeMessage.reason).toBeFalsy()
		})
	})

	describe("when maxReadFileLine is 0", () => {
		it("should return an empty content with source code definitions", async () => {
			// Setup - for maxReadFileLine = 0, the implementation won't call readLines
			mockedParseSourceCodeDefinitionsForFile.mockResolvedValue(sourceCodeDef)

			// Execute - skip addLineNumbers check as it's not called for maxReadFileLine=0
			const result = await executeReadFileTool(
				{},
				{
					maxReadFileLine: 0,
					totalLines: 5,
					skipAddLineNumbersCheck: true,
				},
			)

			// Verify
			expect(result).toContain(`<file><path>${testFilePath}</path>`)
			expect(result).toContain(`<list_code_definition_names>`)

			// Verify XML structure
			expect(result).toContain("<notice>Showing only 0 of 5 total lines")
			expect(result).toContain("</notice>")
			expect(result).toContain("<list_code_definition_names>")
			expect(result).toContain(sourceCodeDef.trim())
			expect(result).toContain("</list_code_definition_names>")
			expect(result).not.toContain("<content") // No content when maxReadFileLine is 0
		})
	})

	describe("when maxReadFileLine is less than file length", () => {
		it("should read only maxReadFileLine lines and add source code definitions", async () => {
			// Setup
			const content = "Line 1\nLine 2\nLine 3"
			const numberedContent = "1 | Line 1\n2 | Line 2\n3 | Line 3"
			mockedReadLines.mockResolvedValue(content)
			mockedParseSourceCodeDefinitionsForFile.mockResolvedValue(sourceCodeDef)

			// Setup addLineNumbers to always return numbered content
			addLineNumbersMock.mockReturnValue(numberedContent)

			// Execute
			const result = await executeReadFileTool({}, { maxReadFileLine: 3 })

			// Verify - just check that the result contains the expected elements
			expect(result).toContain(`<file><path>${testFilePath}</path>`)
			expect(result).toContain(`<content lines="1-3">`)
			expect(result).toContain(`<list_code_definition_names>`)
			expect(result).toContain("<notice>Showing only 3 of 5 total lines")
		})
	})

	describe("when maxReadFileLine equals or exceeds file length", () => {
		it("should use extractTextFromFile when maxReadFileLine > totalLines", async () => {
			// Setup
			mockedCountFileLines.mockResolvedValue(5) // File shorter than maxReadFileLine
			mockInputContent = fileContent

			// Execute
			const result = await executeReadFileTool({}, { maxReadFileLine: 10, totalLines: 5 })

			// Verify - just check that the result contains the expected elements
			expect(result).toContain(`<file><path>${testFilePath}</path>`)
			expect(result).toContain(`<content lines="1-5">`)
		})

		it("should read with extractTextFromFile when file has few lines", async () => {
			// Setup
			mockedCountFileLines.mockResolvedValue(3) // File shorter than maxReadFileLine
			mockInputContent = fileContent

			// Execute
			const result = await executeReadFileTool({}, { maxReadFileLine: 5, totalLines: 3 })

			// Verify - just check that the result contains the expected elements
			expect(result).toContain(`<file><path>${testFilePath}</path>`)
			expect(result).toContain(`<content lines="1-3">`)
		})
	})

	describe("when file is binary", () => {
		it("should always use extractTextFromFile regardless of maxReadFileLine", async () => {
			// Setup
			mockedIsBinaryFile.mockResolvedValue(true)
			mockedCountFileLines.mockResolvedValue(3)
			mockedExtractTextFromFile.mockResolvedValue("")

			// Execute
			const result = await executeReadFileTool({}, { maxReadFileLine: 3, totalLines: 3 })

			// Verify - just check basic structure, the actual binary handling may vary
			expect(result).toContain(`<file><path>${testFilePath}</path>`)
			expect(typeof result).toBe("string")
		})
	})

	describe("with range parameters", () => {
		it("should honor start_line and end_line when provided", async () => {
			// Setup
			mockedReadLines.mockResolvedValue("Line 2\nLine 3\nLine 4")

			// Execute using executeReadFileTool with range parameters
			const rangeResult = await executeReadFileTool(
				{},
				{
					start_line: "2",
					end_line: "4",
				},
			)

			// Verify - just check that the result contains the expected elements
			expect(rangeResult).toContain(`<file><path>${testFilePath}</path>`)
			expect(rangeResult).toContain(`<content lines="2-4">`)
		})
	})
})

describe("read_file tool XML output structure", () => {
	// Test basic XML structure
	const testFilePath = "test/file.txt"
	const absoluteFilePath = "/test/file.txt"
	const fileContent = "Line 1\nLine 2\nLine 3\nLine 4\nLine 5"

	const mockedCountFileLines = vi.mocked(countFileLines)
	const mockedExtractTextFromFile = vi.mocked(extractTextFromFile)
	const mockedIsBinaryFile = vi.mocked(isBinaryFile)
	const mockedPathResolve = vi.mocked(path.resolve)
	const mockedFsReadFile = vi.mocked(fsPromises.readFile)
	const imageBuffer = Buffer.from(
		"iVBORw0KGgoAAAANSUhEUgAAAAEAAAABCAYAAAAfFcSJAAAADUlEQVR42mNkYPhfDwAChwGA60e6kgAAAABJRU5ErkJggg==",
		"base64",
	)

	let mockCline: any
	let mockProvider: any
	let toolResult: ToolResponse | undefined

	beforeEach(() => {
		// Clear specific mocks (not all mocks to preserve shared state)
		mockedCountFileLines.mockClear()
		mockedExtractTextFromFile.mockClear()
		mockedIsBinaryFile.mockClear()
		mockedPathResolve.mockClear()
		addLineNumbersMock.mockClear()
		extractTextFromFileMock.mockClear()
		toolResultMock.mockClear()

		// CRITICAL: Reset fsPromises mocks to prevent cross-test contamination
		fsPromises.stat.mockClear()
		fsPromises.stat.mockResolvedValue({ size: 1024 })
		fsPromises.readFile.mockClear()

		// Use shared mock setup function
		const mocks = createMockCline()
		mockCline = mocks.mockCline
		mockProvider = mocks.mockProvider

		// Explicitly enable image support for this test suite (contains image memory tests)
		setImageSupport(mockCline, true)

		mockedPathResolve.mockReturnValue(absoluteFilePath)
		mockedIsBinaryFile.mockResolvedValue(false)

		// Set default implementation for extractTextFromFile
		mockedExtractTextFromFile.mockImplementation((filePath) => {
			return Promise.resolve(addLineNumbersMock(mockInputContent))
		})

		mockInputContent = fileContent

		// Setup mock provider with default maxReadFileLine
		mockProvider.getState.mockResolvedValue({ maxReadFileLine: -1, maxImageFileSize: 20, maxTotalImageSize: 20 }) // Default to full file read

<<<<<<< HEAD
		mockCline.cwd = "/"
		mockCline.task = "Test"
		mockCline.providerRef = mockProvider
		mockCline.api = {
			getModel: vi.fn().mockReturnValue({
				id: "claude-3",
				info: {
					contextWindow: 200000,
				},
			}),
			countTokens: vi.fn().mockResolvedValue(100),
			createMessage: vi.fn().mockResolvedValue({ text: "mock response" }),
		}
		mockCline.rooIgnoreController = {
			validateAccess: vi.fn().mockReturnValue(true),
		}
		mockCline.say = vi.fn().mockResolvedValue(undefined)
		mockCline.ask = vi.fn().mockResolvedValue({ response: "yesButtonClicked" })
		mockCline.presentAssistantMessage = vi.fn()
=======
		// Add additional properties needed for XML tests
>>>>>>> 1695c83c
		mockCline.sayAndCreateMissingParamError = vi.fn().mockResolvedValue("Missing required parameter")

		toolResult = undefined
	})

	async function executeReadFileTool(
		params: {
			args?: string
		} = {},
		options: {
			totalLines?: number
			maxReadFileLine?: number
			isBinary?: boolean
			validateAccess?: boolean
		} = {},
	): Promise<ToolResponse | undefined> {
		// Configure mocks based on test scenario
		const totalLines = options.totalLines ?? 5
		const maxReadFileLine = options.maxReadFileLine ?? 500
		const isBinary = options.isBinary ?? false
		const validateAccess = options.validateAccess ?? true

		mockProvider.getState.mockResolvedValue({ maxReadFileLine, maxImageFileSize: 20, maxTotalImageSize: 20 })
		mockedCountFileLines.mockResolvedValue(totalLines)
		mockedIsBinaryFile.mockResolvedValue(isBinary)
		mockCline.rooIgnoreController.validateAccess = vi.fn().mockReturnValue(validateAccess)

		let argsContent = `<file><path>${testFilePath}</path></file>`

		// Create a tool use object
		const toolUse: ReadFileToolUse = {
			type: "tool_use",
			name: "read_file",
			params: { args: argsContent, ...params },
			partial: false,
		}

		// Execute the tool
		await readFileTool(
			mockCline,
			toolUse,
			mockCline.ask,
			vi.fn(),
			(result: ToolResponse) => {
				toolResult = result
			},
			(param: ToolParamName, content?: string) => content ?? "",
		)

		return toolResult
	}

	describe("Basic XML Structure Tests", () => {
		it("should produce XML output with no unnecessary indentation", async () => {
			// Setup
			const numberedContent = "1 | Line 1\n2 | Line 2\n3 | Line 3\n4 | Line 4\n5 | Line 5"
			// For XML structure test
			mockedExtractTextFromFile.mockImplementation(() => {
				addLineNumbersMock(mockInputContent)
				return Promise.resolve(numberedContent)
			})
			mockProvider.getState.mockResolvedValue({
				maxReadFileLine: -1,
				maxImageFileSize: 20,
				maxTotalImageSize: 20,
			}) // Allow up to 20MB per image and total size

			// Execute
			const result = await executeReadFileTool()

			// Verify
			expect(result).toBe(
				`<files>\n<file><path>${testFilePath}</path>\n<content lines="1-5">\n${numberedContent}</content>\n</file>\n</files>`,
			)
		})

		it("should follow the correct XML structure format", async () => {
			// Setup
			mockInputContent = fileContent
			// Execute
			const result = await executeReadFileTool({}, { maxReadFileLine: -1 })

			// Verify using regex to check structure
			const xmlStructureRegex = new RegExp(
				`^<files>\\n<file><path>${testFilePath}</path>\\n<content lines="1-5">\\n.*</content>\\n</file>\\n</files>$`,
				"s",
			)
			expect(result).toMatch(xmlStructureRegex)
		})

		it("should handle empty files correctly", async () => {
			// Setup
			mockedCountFileLines.mockResolvedValue(0)
			mockedExtractTextFromFile.mockResolvedValue("")
			mockProvider.getState.mockResolvedValue({
				maxReadFileLine: -1,
				maxImageFileSize: 20,
				maxTotalImageSize: 20,
			}) // Allow up to 20MB per image and total size

			// Execute
			const result = await executeReadFileTool({}, { totalLines: 0 })

			// Verify
			expect(result).toBe(
				`<files>\n<file><path>${testFilePath}</path>\n<content/><notice>File is empty</notice>\n</file>\n</files>`,
			)
		})

		describe("Total Image Memory Limit", () => {
			const testImages = [
				{ path: "test/image1.png", sizeKB: 5120 }, // 5MB
				{ path: "test/image2.jpg", sizeKB: 10240 }, // 10MB
				{ path: "test/image3.gif", sizeKB: 8192 }, // 8MB
			]

			// Define imageBuffer for this test suite
			const imageBuffer = Buffer.from(
				"iVBORw0KGgoAAAANSUhEUgAAAAEAAAABCAYAAAAfFcSJAAAADUlEQVR42mNkYPhfDwAChwGA60e6kgAAAABJRU5ErkJggg==",
				"base64",
			)

			beforeEach(() => {
				// CRITICAL: Reset fsPromises mocks to prevent cross-test contamination within this suite
				fsPromises.stat.mockClear()
				fsPromises.readFile.mockClear()
			})

			async function executeReadMultipleImagesTool(imagePaths: string[]): Promise<ToolResponse | undefined> {
				// Ensure image support is enabled before calling the tool
				setImageSupport(mockCline, true)

				// Create args content for multiple files
				const filesXml = imagePaths.map((path) => `<file><path>${path}</path></file>`).join("")
				const argsContent = filesXml

				const toolUse: ReadFileToolUse = {
					type: "tool_use",
					name: "read_file",
					params: { args: argsContent },
					partial: false,
				}

				let localResult: ToolResponse | undefined
				await readFileTool(
					mockCline,
					toolUse,
					mockCline.ask,
					vi.fn(),
					(result: ToolResponse) => {
						localResult = result
					},
					(_: ToolParamName, content?: string) => content ?? "",
				)
				// In multi-image scenarios, the result is pushed to pushToolResult, not returned directly.
				// We need to check the mock's calls to get the result.
				if (mockCline.pushToolResult.mock.calls.length > 0) {
					return mockCline.pushToolResult.mock.calls[0][0]
				}

				return localResult
			}

			it("should allow multiple images under the total memory limit", async () => {
				// Setup required mocks (don't clear all mocks - preserve API setup)
				mockedIsBinaryFile.mockResolvedValue(true)
				mockedCountFileLines.mockResolvedValue(0)
				fsPromises.readFile.mockResolvedValue(
					Buffer.from(
						"iVBORw0KGgoAAAANSUhEUgAAAAEAAAABCAYAAAAfFcSJAAAADUlEQVR42mNkYPhfDwAChwGA60e6kgAAAABJRU5ErkJggg==",
						"base64",
					),
				)

				// Setup mockProvider
				mockProvider.getState.mockResolvedValue({
					maxReadFileLine: -1,
					maxImageFileSize: 20,
					maxTotalImageSize: 20,
				}) // Allow up to 20MB per image and total size

				// Setup mockCline properties (preserve existing API)
				mockCline.cwd = "/"
				mockCline.task = "Test"
				mockCline.providerRef = mockProvider
				mockCline.rooIgnoreController = {
					validateAccess: vi.fn().mockReturnValue(true),
				}
				mockCline.say = vi.fn().mockResolvedValue(undefined)
				mockCline.ask = vi.fn().mockResolvedValue({ response: "yesButtonClicked" })
				mockCline.presentAssistantMessage = vi.fn()
				mockCline.handleError = vi.fn().mockResolvedValue(undefined)
				mockCline.pushToolResult = vi.fn()
				mockCline.removeClosingTag = vi.fn((tag, content) => content)
				mockCline.fileContextTracker = {
					trackFileContext: vi.fn().mockResolvedValue(undefined),
				}
				mockCline.recordToolUsage = vi.fn().mockReturnValue(undefined)
				mockCline.recordToolError = vi.fn().mockReturnValue(undefined)
				setImageSupport(mockCline, true)

				// Setup - images that fit within 20MB limit
				const smallImages = [
					{ path: "test/small1.png", sizeKB: 2048 }, // 2MB
					{ path: "test/small2.jpg", sizeKB: 3072 }, // 3MB
					{ path: "test/small3.gif", sizeKB: 4096 }, // 4MB
				] // Total: 9MB (under 20MB limit)

				// Mock file stats for each image
				fsPromises.stat = vi.fn().mockImplementation((filePath) => {
					const normalizedFilePath = path.normalize(filePath.toString())
					const image = smallImages.find((img) => normalizedFilePath.includes(path.normalize(img.path)))
					return Promise.resolve({ size: (image?.sizeKB || 1024) * 1024 })
				})

				// Mock path.resolve for each image
				mockedPathResolve.mockImplementation((cwd, relPath) => `/${relPath}`)

				// Execute
				const result = await executeReadMultipleImagesTool(smallImages.map((img) => img.path))

				// Verify all images were processed (should be a multi-part response)
				expect(Array.isArray(result)).toBe(true)
				const parts = result as any[]

				// Should have text part and 3 image parts
				const textPart = parts.find((p) => p.type === "text")?.text
				const imageParts = parts.filter((p) => p.type === "image")

				expect(textPart).toBeDefined()
				expect(imageParts).toHaveLength(3)

				// Verify no memory limit notices
				expect(textPart).not.toContain("Total image memory would exceed")
			})

			it("should skip images that would exceed the total memory limit", async () => {
				// Setup required mocks (don't clear all mocks)
				mockedIsBinaryFile.mockResolvedValue(true)
				mockedCountFileLines.mockResolvedValue(0)
				fsPromises.readFile.mockResolvedValue(
					Buffer.from(
						"iVBORw0KGgoAAAANSUhEUgAAAAEAAAABCAYAAAAfFcSJAAAADUlEQVR42mNkYPhfDwAChwGA60e6kgAAAABJRU5ErkJggg==",
						"base64",
					),
				)

				// Setup mockProvider
				mockProvider.getState.mockResolvedValue({
					maxReadFileLine: -1,
					maxImageFileSize: 15,
					maxTotalImageSize: 20,
				}) // Allow up to 15MB per image and 20MB total size

				// Setup mockCline properties
				mockCline.cwd = "/"
				mockCline.task = "Test"
				mockCline.providerRef = mockProvider
				mockCline.rooIgnoreController = {
					validateAccess: vi.fn().mockReturnValue(true),
				}
				mockCline.say = vi.fn().mockResolvedValue(undefined)
				mockCline.ask = vi.fn().mockResolvedValue({ response: "yesButtonClicked" })
				mockCline.presentAssistantMessage = vi.fn()
				mockCline.handleError = vi.fn().mockResolvedValue(undefined)
				mockCline.pushToolResult = vi.fn()
				mockCline.removeClosingTag = vi.fn((tag, content) => content)
				mockCline.fileContextTracker = {
					trackFileContext: vi.fn().mockResolvedValue(undefined),
				}
				mockCline.recordToolUsage = vi.fn().mockReturnValue(undefined)
				mockCline.recordToolError = vi.fn().mockReturnValue(undefined)
				setImageSupport(mockCline, true)

				// Setup - images where later ones would exceed 20MB total limit
				// Each must be under 5MB per-file limit (5120KB)
				const largeImages = [
					{ path: "test/large1.png", sizeKB: 5017 }, // ~4.9MB
					{ path: "test/large2.jpg", sizeKB: 5017 }, // ~4.9MB
					{ path: "test/large3.gif", sizeKB: 5017 }, // ~4.9MB
					{ path: "test/large4.png", sizeKB: 5017 }, // ~4.9MB
					{ path: "test/large5.jpg", sizeKB: 5017 }, // ~4.9MB - This should be skipped (total would be ~24.5MB > 20MB)
				]

				// Mock file stats for each image
				fsPromises.stat = vi.fn().mockImplementation((filePath) => {
					const normalizedFilePath = path.normalize(filePath.toString())
					const image = largeImages.find((img) => normalizedFilePath.includes(path.normalize(img.path)))
					return Promise.resolve({ size: (image?.sizeKB || 1024) * 1024 })
				})

				// Mock path.resolve for each image
				mockedPathResolve.mockImplementation((cwd, relPath) => `/${relPath}`)

				// Execute
				const result = await executeReadMultipleImagesTool(largeImages.map((img) => img.path))

				// Verify result structure - should be a mix of successful images and skipped notices
				expect(Array.isArray(result)).toBe(true)
				const parts = result as any[]

				const textPart = Array.isArray(result) ? result.find((p) => p.type === "text")?.text : result
				const imageParts = Array.isArray(result) ? result.filter((p) => p.type === "image") : []

				expect(textPart).toBeDefined()

				// Debug: Show what we actually got vs expected
				if (imageParts.length !== 4) {
					throw new Error(
						`Expected 4 images, got ${imageParts.length}. Full result: ${JSON.stringify(result, null, 2)}. Text part: ${textPart}`,
					)
				}
				expect(imageParts).toHaveLength(4) // First 4 images should be included (~19.6MB total)

				// Verify memory limit notice for the fifth image
				expect(textPart).toContain("Image skipped to avoid size limit (20MB)")
				expect(textPart).toMatch(/Current: \d+(\.\d+)? MB/)
				expect(textPart).toMatch(/this file: \d+(\.\d+)? MB/)
			})

			it("should track memory usage correctly across multiple images", async () => {
				// Setup mocks (don't clear all mocks)

				// Setup required mocks
				mockedIsBinaryFile.mockResolvedValue(true)
				mockedCountFileLines.mockResolvedValue(0)
				fsPromises.readFile.mockResolvedValue(
					Buffer.from(
						"iVBORw0KGgoAAAANSUhEUgAAAAEAAAABCAYAAAAfFcSJAAAADUlEQVR42mNkYPhfDwAChwGA60e6kgAAAABJRU5ErkJggg==",
						"base64",
					),
				)

				// Setup mockProvider
				mockProvider.getState.mockResolvedValue({
					maxReadFileLine: -1,
					maxImageFileSize: 15,
					maxTotalImageSize: 20,
				}) // Allow up to 15MB per image and 20MB total size

				// Setup mockCline properties
				mockCline.cwd = "/"
				mockCline.task = "Test"
				mockCline.providerRef = mockProvider
				mockCline.rooIgnoreController = {
					validateAccess: vi.fn().mockReturnValue(true),
				}
				mockCline.say = vi.fn().mockResolvedValue(undefined)
				mockCline.ask = vi.fn().mockResolvedValue({ response: "yesButtonClicked" })
				mockCline.presentAssistantMessage = vi.fn()
				mockCline.handleError = vi.fn().mockResolvedValue(undefined)
				mockCline.pushToolResult = vi.fn()
				mockCline.removeClosingTag = vi.fn((tag, content) => content)
				mockCline.fileContextTracker = {
					trackFileContext: vi.fn().mockResolvedValue(undefined),
				}
				mockCline.recordToolUsage = vi.fn().mockReturnValue(undefined)
				mockCline.recordToolError = vi.fn().mockReturnValue(undefined)
				setImageSupport(mockCline, true)

				// Setup - images that exactly reach the limit
				const exactLimitImages = [
					{ path: "test/exact1.png", sizeKB: 10240 }, // 10MB
					{ path: "test/exact2.jpg", sizeKB: 10240 }, // 10MB - Total exactly 20MB
					{ path: "test/exact3.gif", sizeKB: 1024 }, // 1MB - This should be skipped
				]

				// Mock file stats with simpler logic
				fsPromises.stat = vi.fn().mockImplementation((filePath) => {
					const normalizedFilePath = path.normalize(filePath.toString())
					const image = exactLimitImages.find((img) => normalizedFilePath.includes(path.normalize(img.path)))
					if (image) {
						return Promise.resolve({ size: image.sizeKB * 1024 })
					}
					return Promise.resolve({ size: 1024 * 1024 }) // Default 1MB
				})

				// Mock path.resolve
				mockedPathResolve.mockImplementation((cwd, relPath) => `/${relPath}`)

				// Execute
				const result = await executeReadMultipleImagesTool(exactLimitImages.map((img) => img.path))

				// Verify
				const textPart = Array.isArray(result) ? result.find((p) => p.type === "text")?.text : result
				const imageParts = Array.isArray(result) ? result.filter((p) => p.type === "image") : []

				expect(imageParts).toHaveLength(2) // First 2 images should fit
				expect(textPart).toContain("Image skipped to avoid size limit (20MB)")
				expect(textPart).toMatch(/Current: \d+(\.\d+)? MB/)
				expect(textPart).toMatch(/this file: \d+(\.\d+)? MB/)
			})

			it("should handle individual image size limit and total memory limit together", async () => {
				// Setup mocks (don't clear all mocks)

				// Setup required mocks
				mockedIsBinaryFile.mockResolvedValue(true)
				mockedCountFileLines.mockResolvedValue(0)
				fsPromises.readFile.mockResolvedValue(
					Buffer.from(
						"iVBORw0KGgoAAAANSUhEUgAAAAEAAAABCAYAAAAfFcSJAAAADUlEQVR42mNkYPhfDwAChwGA60e6kgAAAABJRU5ErkJggg==",
						"base64",
					),
				)

				// Setup mockProvider
				mockProvider.getState.mockResolvedValue({
					maxReadFileLine: -1,
					maxImageFileSize: 20,
					maxTotalImageSize: 20,
				}) // Allow up to 20MB per image and total size

				// Setup mockCline properties (complete setup)
				mockCline.cwd = "/"
				mockCline.task = "Test"
				mockCline.providerRef = mockProvider
				mockCline.rooIgnoreController = {
					validateAccess: vi.fn().mockReturnValue(true),
				}
				mockCline.say = vi.fn().mockResolvedValue(undefined)
				mockCline.ask = vi.fn().mockResolvedValue({ response: "yesButtonClicked" })
				mockCline.presentAssistantMessage = vi.fn()
				mockCline.handleError = vi.fn().mockResolvedValue(undefined)
				mockCline.pushToolResult = vi.fn()
				mockCline.removeClosingTag = vi.fn((tag, content) => content)
				mockCline.fileContextTracker = {
					trackFileContext: vi.fn().mockResolvedValue(undefined),
				}
				mockCline.recordToolUsage = vi.fn().mockReturnValue(undefined)
				mockCline.recordToolError = vi.fn().mockReturnValue(undefined)
				setImageSupport(mockCline, true)

				// Setup - mix of images with individual size violations and total memory issues
				const mixedImages = [
					{ path: "test/ok.png", sizeKB: 3072 }, // 3MB - OK
					{ path: "test/too-big.jpg", sizeKB: 6144 }, // 6MB - Exceeds individual 5MB limit
					{ path: "test/ok2.gif", sizeKB: 4096 }, // 4MB - OK individually but might exceed total
				]

				// Mock file stats
				fsPromises.stat = vi.fn().mockImplementation((filePath) => {
					const fileName = path.basename(filePath)
					const baseName = path.parse(fileName).name
					const image = mixedImages.find((img) => img.path.includes(baseName))
					return Promise.resolve({ size: (image?.sizeKB || 1024) * 1024 })
				})

				// Mock provider state with 5MB individual limit
				mockProvider.getState.mockResolvedValue({
					maxReadFileLine: -1,
					maxImageFileSize: 5,
					maxTotalImageSize: 20,
				})

				// Mock path.resolve
				mockedPathResolve.mockImplementation((cwd, relPath) => `/${relPath}`)

				// Execute
				const result = await executeReadMultipleImagesTool(mixedImages.map((img) => img.path))

				// Verify
				expect(Array.isArray(result)).toBe(true)
				const parts = result as any[]

				const textPart = parts.find((p) => p.type === "text")?.text
				const imageParts = parts.filter((p) => p.type === "image")

				// Should have 2 images (ok.png and ok2.gif)
				expect(imageParts).toHaveLength(2)

				// Should show individual size limit violation
				expect(textPart).toMatch(
					/Image file is too large \(\d+(\.\d+)? MB\)\. The maximum allowed size is 5 MB\./,
				)
			})

			it("should correctly calculate total memory and skip the last image", async () => {
				// Setup
				const testImages = [
					{ path: "test/image1.png", sizeMB: 8 },
					{ path: "test/image2.png", sizeMB: 8 },
					{ path: "test/image3.png", sizeMB: 8 }, // This one should be skipped
				]

				mockProvider.getState.mockResolvedValue({
					maxReadFileLine: -1,
					maxImageFileSize: 10, // 10MB per image
					maxTotalImageSize: 20, // 20MB total
				})

				mockedIsBinaryFile.mockResolvedValue(true)
				mockedCountFileLines.mockResolvedValue(0)
				mockedFsReadFile.mockResolvedValue(imageBuffer)

				fsPromises.stat.mockImplementation(async (filePath) => {
					const normalizedFilePath = path.normalize(filePath.toString())
					const file = testImages.find((f) => normalizedFilePath.includes(path.normalize(f.path)))
					if (file) {
						return { size: file.sizeMB * 1024 * 1024 }
					}
					return { size: 1024 * 1024 } // Default 1MB
				})

				const imagePaths = testImages.map((img) => img.path)
				const result = await executeReadMultipleImagesTool(imagePaths)

				expect(Array.isArray(result)).toBe(true)
				const parts = result as any[]
				const textPart = parts.find((p) => p.type === "text")?.text
				const imageParts = parts.filter((p) => p.type === "image")

				expect(imageParts).toHaveLength(2) // First two images should be processed
				expect(textPart).toContain("Image skipped to avoid size limit (20MB)")
				expect(textPart).toMatch(/Current: \d+(\.\d+)? MB/)
				expect(textPart).toMatch(/this file: \d+(\.\d+)? MB/)
			})

			it("should reset total memory tracking for each tool invocation", async () => {
				// Setup mocks (don't clear all mocks)

				// Setup required mocks for first batch
				mockedIsBinaryFile.mockResolvedValue(true)
				mockedCountFileLines.mockResolvedValue(0)
				fsPromises.readFile.mockResolvedValue(
					Buffer.from(
						"iVBORw0KGgoAAAANSUhEUgAAAAEAAAABCAYAAAAfFcSJAAAADUlEQVR42mNkYPhfDwAChwGA60e6kgAAAABJRU5ErkJggg==",
						"base64",
					),
				)

				// Setup mockProvider
				mockProvider.getState.mockResolvedValue({
					maxReadFileLine: -1,
					maxImageFileSize: 20,
					maxTotalImageSize: 20,
				})

				// Setup mockCline properties (complete setup)
				mockCline.cwd = "/"
				mockCline.task = "Test"
				mockCline.providerRef = mockProvider
				mockCline.rooIgnoreController = {
					validateAccess: vi.fn().mockReturnValue(true),
				}
				mockCline.say = vi.fn().mockResolvedValue(undefined)
				mockCline.ask = vi.fn().mockResolvedValue({ response: "yesButtonClicked" })
				mockCline.presentAssistantMessage = vi.fn()
				mockCline.handleError = vi.fn().mockResolvedValue(undefined)
				mockCline.pushToolResult = vi.fn()
				mockCline.removeClosingTag = vi.fn((tag, content) => content)
				mockCline.fileContextTracker = {
					trackFileContext: vi.fn().mockResolvedValue(undefined),
				}
				mockCline.recordToolUsage = vi.fn().mockReturnValue(undefined)
				mockCline.recordToolError = vi.fn().mockReturnValue(undefined)
				setImageSupport(mockCline, true)

				// Setup - first call with images that use memory
				const firstBatch = [{ path: "test/first.png", sizeKB: 10240 }] // 10MB

				fsPromises.stat = vi.fn().mockResolvedValue({ size: 10240 * 1024 })
				mockedPathResolve.mockImplementation((cwd, relPath) => `/${relPath}`)

				// Execute first batch
				await executeReadMultipleImagesTool(firstBatch.map((img) => img.path))

				// Setup second batch (don't clear all mocks)
				mockedIsBinaryFile.mockResolvedValue(true)
				mockedCountFileLines.mockResolvedValue(0)
				fsPromises.readFile.mockResolvedValue(
					Buffer.from(
						"iVBORw0KGgoAAAANSUhEUgAAAAEAAAABCAYAAAAfFcSJAAAADUlEQVR42mNkYPhfDwAChwGA60e6kgAAAABJRU5ErkJggg==",
						"base64",
					),
				)
				mockProvider.getState.mockResolvedValue({
					maxReadFileLine: -1,
					maxImageFileSize: 20,
					maxTotalImageSize: 20,
				})

				// Reset path resolving for second batch
				mockedPathResolve.mockClear()

				// Re-setup mockCline properties for second batch (complete setup)
				mockCline.cwd = "/"
				mockCline.task = "Test"
				mockCline.providerRef = mockProvider
				mockCline.rooIgnoreController = {
					validateAccess: vi.fn().mockReturnValue(true),
				}
				mockCline.say = vi.fn().mockResolvedValue(undefined)
				mockCline.ask = vi.fn().mockResolvedValue({ response: "yesButtonClicked" })
				mockCline.presentAssistantMessage = vi.fn()
				mockCline.handleError = vi.fn().mockResolvedValue(undefined)
				mockCline.pushToolResult = vi.fn()
				mockCline.removeClosingTag = vi.fn((tag, content) => content)
				mockCline.fileContextTracker = {
					trackFileContext: vi.fn().mockResolvedValue(undefined),
				}
				mockCline.recordToolUsage = vi.fn().mockReturnValue(undefined)
				mockCline.recordToolError = vi.fn().mockReturnValue(undefined)
				setImageSupport(mockCline, true)

				const secondBatch = [{ path: "test/second.png", sizeKB: 15360 }] // 15MB

				// Clear and reset file system mocks for second batch
				fsPromises.stat.mockClear()
				fsPromises.readFile.mockClear()
				mockedIsBinaryFile.mockClear()
				mockedCountFileLines.mockClear()

				// Reset mocks for second batch
				fsPromises.stat = vi.fn().mockResolvedValue({ size: 15360 * 1024 })
				fsPromises.readFile.mockResolvedValue(
					Buffer.from(
						"iVBORw0KGgoAAAANSUhEUgAAAAEAAAABCAYAAAAfFcSJAAAADUlEQVR42mNkYPhfDwAChwGA60e6kgAAAABJRU5ErkJggg==",
						"base64",
					),
				)
				mockedIsBinaryFile.mockResolvedValue(true)
				mockedCountFileLines.mockResolvedValue(0)
				mockedPathResolve.mockImplementation((cwd, relPath) => `/${relPath}`)

				// Execute second batch
				const result = await executeReadMultipleImagesTool(secondBatch.map((img) => img.path))

				// Verify second batch is processed successfully (memory tracking was reset)
				expect(Array.isArray(result)).toBe(true)
				const parts = result as any[]
				const imageParts = parts.filter((p) => p.type === "image")

				expect(imageParts).toHaveLength(1) // Second image should be processed
			})

			it("should handle a folder with many images just under the individual size limit", async () => {
				// Setup - Create many images that are each just under the 5MB individual limit
				// but together approach the 20MB total limit
				const manyImages = [
					{ path: "test/img1.png", sizeKB: 4900 }, // 4.78MB
					{ path: "test/img2.png", sizeKB: 4900 }, // 4.78MB
					{ path: "test/img3.png", sizeKB: 4900 }, // 4.78MB
					{ path: "test/img4.png", sizeKB: 4900 }, // 4.78MB
					{ path: "test/img5.png", sizeKB: 4900 }, // 4.78MB - This should be skipped (total would be ~23.9MB)
				]

				// Setup mocks
				mockedIsBinaryFile.mockResolvedValue(true)
				mockedCountFileLines.mockResolvedValue(0)
				fsPromises.readFile.mockResolvedValue(imageBuffer)

				// Setup provider with 5MB individual limit and 20MB total limit
				mockProvider.getState.mockResolvedValue({
					maxReadFileLine: -1,
					maxImageFileSize: 5,
					maxTotalImageSize: 20,
				})

				// Mock file stats for each image
				fsPromises.stat = vi.fn().mockImplementation((filePath) => {
					const normalizedFilePath = path.normalize(filePath.toString())
					const image = manyImages.find((img) => normalizedFilePath.includes(path.normalize(img.path)))
					return Promise.resolve({ size: (image?.sizeKB || 1024) * 1024 })
				})

				// Mock path.resolve
				mockedPathResolve.mockImplementation((cwd, relPath) => `/${relPath}`)

				// Execute
				const result = await executeReadMultipleImagesTool(manyImages.map((img) => img.path))

				// Verify
				expect(Array.isArray(result)).toBe(true)
				const parts = result as any[]
				const textPart = parts.find((p) => p.type === "text")?.text
				const imageParts = parts.filter((p) => p.type === "image")

				// Should process first 4 images (total ~19.12MB, under 20MB limit)
				expect(imageParts).toHaveLength(4)

				// Should show memory limit notice for the 5th image
				expect(textPart).toContain("Image skipped to avoid size limit (20MB)")
				expect(textPart).toContain("test/img5.png")

				// Verify memory tracking worked correctly
				// The notice should show current memory usage around 20MB (4 * 4900KB ≈ 19.14MB, displayed as 20.1MB)
				expect(textPart).toMatch(/Current: \d+(\.\d+)? MB/)
			})

			it("should reset memory tracking between separate tool invocations more explicitly", async () => {
				// This test verifies that totalImageMemoryUsed is reset between calls
				// by making two separate tool invocations and ensuring the second one
				// starts with fresh memory tracking

				// Setup mocks
				mockedIsBinaryFile.mockResolvedValue(true)
				mockedCountFileLines.mockResolvedValue(0)
				fsPromises.readFile.mockResolvedValue(imageBuffer)

				// Setup provider
				mockProvider.getState.mockResolvedValue({
					maxReadFileLine: -1,
					maxImageFileSize: 20,
					maxTotalImageSize: 20,
				})

				// First invocation - use 15MB of memory
				const firstBatch = [{ path: "test/large1.png", sizeKB: 15360 }] // 15MB

				fsPromises.stat = vi.fn().mockResolvedValue({ size: 15360 * 1024 })
				mockedPathResolve.mockImplementation((cwd, relPath) => `/${relPath}`)

				// Execute first batch
				const result1 = await executeReadMultipleImagesTool(firstBatch.map((img) => img.path))

				// Verify first batch processed successfully
				expect(Array.isArray(result1)).toBe(true)
				const parts1 = result1 as any[]
				const imageParts1 = parts1.filter((p) => p.type === "image")
				expect(imageParts1).toHaveLength(1)

				// Second invocation - should start with 0 memory used, not 15MB
				// If memory tracking wasn't reset, this 18MB image would be rejected
				const secondBatch = [{ path: "test/large2.png", sizeKB: 18432 }] // 18MB

				// Reset mocks for second invocation
				fsPromises.stat.mockClear()
				fsPromises.readFile.mockClear()
				mockedPathResolve.mockClear()

				fsPromises.stat = vi.fn().mockResolvedValue({ size: 18432 * 1024 })
				fsPromises.readFile.mockResolvedValue(imageBuffer)
				mockedPathResolve.mockImplementation((cwd, relPath) => `/${relPath}`)

				// Execute second batch
				const result2 = await executeReadMultipleImagesTool(secondBatch.map((img) => img.path))

				// Verify second batch processed successfully
				expect(Array.isArray(result2)).toBe(true)
				const parts2 = result2 as any[]
				const imageParts2 = parts2.filter((p) => p.type === "image")
				const textPart2 = parts2.find((p) => p.type === "text")?.text

				// The 18MB image should be processed successfully because memory was reset
				expect(imageParts2).toHaveLength(1)

				// Should NOT contain any memory limit notices
				expect(textPart2).not.toContain("Image skipped to avoid memory limit")

				// This proves memory tracking was reset between invocations
			})
		})
	})

	describe("Error Handling Tests", () => {
		it("should include error tag for invalid path", async () => {
			// Setup - missing path parameter
			const toolUse: ReadFileToolUse = {
				type: "tool_use",
				name: "read_file",
				params: {},
				partial: false,
			}

			// Execute the tool
			await readFileTool(
				mockCline,
				toolUse,
				mockCline.ask,
				vi.fn(),
				(result: ToolResponse) => {
					toolResult = result
				},
				(param: ToolParamName, content?: string) => content ?? "",
			)

			// Verify
			expect(toolResult).toBe(`<files><error>Missing required parameter</error></files>`)
		})

		it("should include error tag for RooIgnore error", async () => {
			// Execute - skip addLineNumbers check as it returns early with an error
			const result = await executeReadFileTool({}, { validateAccess: false })

			// Verify
			expect(result).toBe(
				`<files>\n<file><path>${testFilePath}</path><error>Access to ${testFilePath} is blocked by the .kilocodeignore file settings. You must try to continue in the task without using this file, or ask the user to update the .kilocodeignore file.</error></file>\n</files>`,
			)
		})
	})
})

describe("read_file tool with image support", () => {
	const testImagePath = "test/image.png"
	const absoluteImagePath = "/test/image.png"
	const base64ImageData =
		"iVBORw0KGgoAAAANSUhEUgAAAAEAAAABCAYAAAAfFcSJAAAADUlEQVR42mNkYPhfDwAChwGA60e6kgAAAABJRU5ErkJggg=="
	const imageBuffer = Buffer.from(base64ImageData, "base64")

	const mockedCountFileLines = vi.mocked(countFileLines)
	const mockedIsBinaryFile = vi.mocked(isBinaryFile)
	const mockedPathResolve = vi.mocked(path.resolve)
	const mockedFsReadFile = vi.mocked(fsPromises.readFile)
	const mockedExtractTextFromFile = vi.mocked(extractTextFromFile)

	let localMockCline: any
	let localMockProvider: any
	let toolResult: ToolResponse | undefined

	beforeEach(() => {
		// Clear specific mocks (not all mocks to preserve shared state)
		mockedPathResolve.mockClear()
		mockedIsBinaryFile.mockClear()
		mockedCountFileLines.mockClear()
		mockedFsReadFile.mockClear()
		mockedExtractTextFromFile.mockClear()
		toolResultMock.mockClear()

		// CRITICAL: Reset fsPromises.stat to prevent cross-test contamination
		fsPromises.stat.mockClear()
		fsPromises.stat.mockResolvedValue({ size: 1024 })

		// Use shared mock setup function with local variables
		const mocks = createMockCline()
		localMockCline = mocks.mockCline
		localMockProvider = mocks.mockProvider

		// CRITICAL: Explicitly ensure image support is enabled for all tests in this suite
		setImageSupport(localMockCline, true)

		mockedPathResolve.mockReturnValue(absoluteImagePath)
		mockedIsBinaryFile.mockResolvedValue(true)
		mockedCountFileLines.mockResolvedValue(0)
		mockedFsReadFile.mockResolvedValue(imageBuffer)

		// Setup mock provider with default maxReadFileLine
		localMockProvider.getState.mockResolvedValue({ maxReadFileLine: -1 })

		toolResult = undefined
	})

	async function executeReadImageTool(imagePath: string = testImagePath): Promise<ToolResponse | undefined> {
		const argsContent = `<file><path>${imagePath}</path></file>`
		const toolUse: ReadFileToolUse = {
			type: "tool_use",
			name: "read_file",
			params: { args: argsContent },
			partial: false,
		}

		// Debug: Check if mock is working
		console.log("Mock API:", localMockCline.api)
		console.log("Supports images:", localMockCline.api?.getModel?.()?.info?.supportsImages)

		await readFileTool(
			localMockCline,
			toolUse,
			localMockCline.ask,
			vi.fn(),
			(result: ToolResponse) => {
				toolResult = result
			},
			(_: ToolParamName, content?: string) => content ?? "",
		)

		console.log("Result type:", Array.isArray(toolResult) ? "array" : typeof toolResult)
		console.log("Result:", toolResult)

		return toolResult
	}

	describe("Image Format Detection", () => {
		it.each([
			[".png", "image.png", "image/png"],
			[".jpg", "photo.jpg", "image/jpeg"],
			[".jpeg", "picture.jpeg", "image/jpeg"],
			[".gif", "animation.gif", "image/gif"],
			[".bmp", "bitmap.bmp", "image/bmp"],
			[".svg", "vector.svg", "image/svg+xml"],
			[".webp", "modern.webp", "image/webp"],
			[".ico", "favicon.ico", "image/x-icon"],
			[".avif", "new-format.avif", "image/avif"],
		])("should detect %s as an image format", async (ext, filename, expectedMimeType) => {
			// Setup
			const imagePath = `test/${filename}`
			const absolutePath = `/test/${filename}`
			mockedPathResolve.mockReturnValue(absolutePath)

			// Ensure API mock supports images
			setImageSupport(localMockCline, true)

			// Execute
			const result = await executeReadImageTool(imagePath)

			// Verify result is a multi-part response
			expect(Array.isArray(result)).toBe(true)
			const textPart = (result as any[]).find((p) => p.type === "text")?.text
			const imagePart = (result as any[]).find((p) => p.type === "image")

			// Verify text part
			expect(textPart).toContain(`<file><path>${imagePath}</path>`)
			expect(textPart).not.toContain("<image_data>")
			expect(textPart).toContain(`<notice>Image file`)

			// Verify image part
			expect(imagePart).toBeDefined()
			expect(imagePart.source.media_type).toBe(expectedMimeType)
			expect(imagePart.source.data).toBe(base64ImageData)
		})
	})

	describe("Image Reading Functionality", () => {
		it("should read image file and return a multi-part response", async () => {
			// Execute
			const result = await executeReadImageTool()

			// Verify result is a multi-part response
			expect(Array.isArray(result)).toBe(true)
			const textPart = (result as any[]).find((p) => p.type === "text")?.text
			const imagePart = (result as any[]).find((p) => p.type === "image")

			// Verify text part
			expect(textPart).toContain(`<file><path>${testImagePath}</path>`)
			expect(textPart).not.toContain(`<image_data>`)
			expect(textPart).toContain(`<notice>Image file`)

			// Verify image part
			expect(imagePart).toBeDefined()
			expect(imagePart.source.media_type).toBe("image/png")
			expect(imagePart.source.data).toBe(base64ImageData)
		})

		it("should call formatResponse.toolResult with text and image data", async () => {
			// Execute
			await executeReadImageTool()

			// Verify toolResultMock was called correctly
			expect(toolResultMock).toHaveBeenCalledTimes(1)
			const callArgs = toolResultMock.mock.calls[0]
			const textArg = callArgs[0]
			const imagesArg = callArgs[1]

			expect(textArg).toContain(`<file><path>${testImagePath}</path>`)
			expect(imagesArg).toBeDefined()
			expect(imagesArg).toBeInstanceOf(Array)
			expect(imagesArg!.length).toBe(1)
			expect(imagesArg![0]).toBe(`data:image/png;base64,${base64ImageData}`)
		})

		it("should handle large image files", async () => {
			// Setup - simulate a large image
			const largeBase64 = "A".repeat(1000000) // 1MB of base64 data
			const largeBuffer = Buffer.from(largeBase64, "base64")
			mockedFsReadFile.mockResolvedValue(largeBuffer)

			// Execute
			const result = await executeReadImageTool()

			// Verify it still works with large data
			expect(Array.isArray(result)).toBe(true)
			const imagePart = (result as any[]).find((p) => p.type === "image")
			expect(imagePart).toBeDefined()
			expect(imagePart.source.media_type).toBe("image/png")
			expect(imagePart.source.data).toBe(largeBase64)
		})

		it("should exclude images when model does not support images", async () => {
			// Setup - mock API handler that doesn't support images
			setImageSupport(localMockCline, false)

			// Execute
			const result = await executeReadImageTool()

			// When images are not supported, the tool should return just XML (not call formatResponse.toolResult)
			expect(toolResultMock).not.toHaveBeenCalled()
			expect(typeof result).toBe("string")
			expect(result).toContain(`<file><path>${testImagePath}</path>`)
			expect(result).toContain(`<notice>Image file`)
		})

		it("should include images when model supports images", async () => {
			// Setup - mock API handler that supports images
			setImageSupport(localMockCline, true)

			// Execute
			const result = await executeReadImageTool()

			// Verify toolResultMock was called with images
			expect(toolResultMock).toHaveBeenCalledTimes(1)
			const callArgs = toolResultMock.mock.calls[0]
			const textArg = callArgs[0]
			const imagesArg = callArgs[1]

			expect(textArg).toContain(`<file><path>${testImagePath}</path>`)
			expect(imagesArg).toBeDefined() // Images should be included
			expect(imagesArg).toBeInstanceOf(Array)
			expect(imagesArg!.length).toBe(1)
			expect(imagesArg![0]).toBe(`data:image/png;base64,${base64ImageData}`)
		})

		it("should handle undefined supportsImages gracefully", async () => {
			// Setup - mock API handler with undefined supportsImages
			setImageSupport(localMockCline, undefined)

			// Execute
			const result = await executeReadImageTool()

			// When supportsImages is undefined, should default to false and return just XML
			expect(toolResultMock).not.toHaveBeenCalled()
			expect(typeof result).toBe("string")
			expect(result).toContain(`<file><path>${testImagePath}</path>`)
			expect(result).toContain(`<notice>Image file`)
		})

		it("should handle errors when reading image files", async () => {
			// Setup - simulate read error
			mockedFsReadFile.mockRejectedValue(new Error("Failed to read image"))

			// Create a spy for handleError
			const handleErrorSpy = vi.fn()

			// Execute with the spy
			const argsContent = `<file><path>${testImagePath}</path></file>`
			const toolUse: ReadFileToolUse = {
				type: "tool_use",
				name: "read_file",
				params: { args: argsContent },
				partial: false,
			}

			await readFileTool(
				localMockCline,
				toolUse,
				localMockCline.ask,
				handleErrorSpy, // Use our spy here
				(result: ToolResponse) => {
					toolResult = result
				},
				(_: ToolParamName, content?: string) => content ?? "",
			)

			// Verify error handling
			expect(toolResult).toContain("<error>Error reading image file: Failed to read image</error>")
			expect(handleErrorSpy).toHaveBeenCalled()
		})
	})

	describe("Binary File Handling", () => {
		it("should not treat non-image binary files as images", async () => {
			// Setup
			const binaryPath = "test/document.pdf"
			const absolutePath = "/test/document.pdf"
			mockedPathResolve.mockReturnValue(absolutePath)
			mockedExtractTextFromFile.mockResolvedValue("PDF content extracted")

			// Execute
			const result = await executeReadImageTool(binaryPath)

			// Verify it uses extractTextFromFile instead
			expect(result).not.toContain("<image_data>")
			// Make the test platform-agnostic by checking the call was made (path normalization can vary)
			expect(mockedExtractTextFromFile).toHaveBeenCalledTimes(1)
			const callArgs = mockedExtractTextFromFile.mock.calls[0]
			expect(callArgs[0]).toMatch(/[\\\/]test[\\\/]document\.pdf$/)
		})

		it("should handle unknown binary formats", async () => {
			// Setup
			const binaryPath = "test/unknown.bin"
			const absolutePath = "/test/unknown.bin"
			mockedPathResolve.mockReturnValue(absolutePath)
			mockedExtractTextFromFile.mockResolvedValue("")

			// Execute
			const result = await executeReadImageTool(binaryPath)

			// Verify
			expect(result).not.toContain("<image_data>")
			expect(result).toContain('<binary_file format="bin"')
		})
	})

	describe("Edge Cases", () => {
		it("should handle case-insensitive image extensions", async () => {
			// Test uppercase extensions
			const uppercasePath = "test/IMAGE.PNG"
			const absolutePath = "/test/IMAGE.PNG"
			mockedPathResolve.mockReturnValue(absolutePath)

			// Execute
			const result = await executeReadImageTool(uppercasePath)

			// Verify
			expect(Array.isArray(result)).toBe(true)
			const imagePart = (result as any[]).find((p) => p.type === "image")
			expect(imagePart).toBeDefined()
			expect(imagePart.source.media_type).toBe("image/png")
		})

		it("should handle files with multiple dots in name", async () => {
			// Setup
			const complexPath = "test/my.photo.backup.png"
			const absolutePath = "/test/my.photo.backup.png"
			mockedPathResolve.mockReturnValue(absolutePath)

			// Execute
			const result = await executeReadImageTool(complexPath)

			// Verify
			expect(Array.isArray(result)).toBe(true)
			const imagePart = (result as any[]).find((p) => p.type === "image")
			expect(imagePart).toBeDefined()
			expect(imagePart.source.media_type).toBe("image/png")
		})

		it("should handle empty image files", async () => {
			// Setup - empty buffer
			mockedFsReadFile.mockResolvedValue(Buffer.from(""))

			// Execute
			const result = await executeReadImageTool()

			// Verify - should still create valid data URL
			expect(Array.isArray(result)).toBe(true)
			const imagePart = (result as any[]).find((p) => p.type === "image")
			expect(imagePart).toBeDefined()
			expect(imagePart.source.media_type).toBe("image/png")
			expect(imagePart.source.data).toBe("")
		})
	})
})<|MERGE_RESOLUTION|>--- conflicted
+++ resolved
@@ -96,7 +96,7 @@
 		),
 		rooIgnoreError: vi.fn(
 			(path: string) =>
-				`Access to ${path} is blocked by the .rooignore file settings. You must try to continue in the task without using this file, or ask the user to update the .rooignore file.`,
+				`Access to ${path} is blocked by the .kilocodeignore file settings. You must try to continue in the task without using this file, or ask the user to update the .kilocodeignore file.`,
 		),
 		toolResult: toolResultMock,
 		imageBlocks: imageBlocksMock,
@@ -204,8 +204,12 @@
 		// CRITICAL: Always ensure image support is enabled
 		api: {
 			getModel: vi.fn().mockReturnValue({
-				info: { supportsImages: true },
+				info: {
+					supportsImages: true,
+					contextWindow: 100000, // Add context window for token limit calculations
+				},
 			}),
+			countTokens: vi.fn().mockResolvedValue(100), // Mock countTokens to return a small number
 		},
 	}
 
@@ -216,8 +220,12 @@
 function setImageSupport(mockCline: any, supportsImages: boolean | undefined): void {
 	mockCline.api = {
 		getModel: vi.fn().mockReturnValue({
-			info: { supportsImages },
+			info: {
+				supportsImages,
+				contextWindow: 100000, // Add context window for token limit calculations
+			},
 		}),
+		countTokens: vi.fn().mockResolvedValue(100), // Mock countTokens to return a small number
 	}
 }
 
@@ -275,44 +283,6 @@
 			return Promise.resolve(addLineNumbersMock(mockInputContent))
 		})
 
-<<<<<<< HEAD
-		mockProvider = {
-			getState: vi.fn(),
-			deref: vi.fn().mockReturnThis(),
-		}
-
-		mockCline.cwd = "/"
-		mockCline.task = "Test"
-		mockCline.providerRef = mockProvider
-		mockCline.api = {
-			getModel: vi.fn().mockReturnValue({
-				id: "claude-3",
-				info: {
-					contextWindow: 200000,
-				},
-			}),
-			countTokens: vi.fn().mockResolvedValue(100),
-			createMessage: vi.fn().mockResolvedValue({ text: "mock response" }),
-		}
-		mockCline.rooIgnoreController = {
-			validateAccess: vi.fn().mockReturnValue(true),
-		}
-		mockCline.say = vi.fn().mockResolvedValue(undefined)
-		mockCline.ask = vi.fn().mockResolvedValue({ response: "yesButtonClicked" })
-		mockCline.presentAssistantMessage = vi.fn()
-		mockCline.handleError = vi.fn().mockResolvedValue(undefined)
-		mockCline.pushToolResult = vi.fn()
-		mockCline.removeClosingTag = vi.fn((tag, content) => content)
-
-		mockCline.fileContextTracker = {
-			trackFileContext: vi.fn().mockResolvedValue(undefined),
-		}
-
-		mockCline.recordToolUsage = vi.fn().mockReturnValue(undefined)
-		mockCline.recordToolError = vi.fn().mockReturnValue(undefined)
-
-=======
->>>>>>> 1695c83c
 		toolResult = undefined
 	})
 
@@ -572,29 +542,7 @@
 		// Setup mock provider with default maxReadFileLine
 		mockProvider.getState.mockResolvedValue({ maxReadFileLine: -1, maxImageFileSize: 20, maxTotalImageSize: 20 }) // Default to full file read
 
-<<<<<<< HEAD
-		mockCline.cwd = "/"
-		mockCline.task = "Test"
-		mockCline.providerRef = mockProvider
-		mockCline.api = {
-			getModel: vi.fn().mockReturnValue({
-				id: "claude-3",
-				info: {
-					contextWindow: 200000,
-				},
-			}),
-			countTokens: vi.fn().mockResolvedValue(100),
-			createMessage: vi.fn().mockResolvedValue({ text: "mock response" }),
-		}
-		mockCline.rooIgnoreController = {
-			validateAccess: vi.fn().mockReturnValue(true),
-		}
-		mockCline.say = vi.fn().mockResolvedValue(undefined)
-		mockCline.ask = vi.fn().mockResolvedValue({ response: "yesButtonClicked" })
-		mockCline.presentAssistantMessage = vi.fn()
-=======
 		// Add additional properties needed for XML tests
->>>>>>> 1695c83c
 		mockCline.sayAndCreateMissingParamError = vi.fn().mockResolvedValue("Missing required parameter")
 
 		toolResult = undefined
