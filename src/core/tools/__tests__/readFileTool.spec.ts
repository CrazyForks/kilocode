// npx vitest src/core/tools/__tests__/readFileTool.spec.ts

import * as path from "path"

import { countFileLines } from "../../../integrations/misc/line-counter"
import { readLines } from "../../../integrations/misc/read-lines"
import { extractTextFromFile } from "../../../integrations/misc/extract-text"
import { parseSourceCodeDefinitionsForFile } from "../../../services/tree-sitter"
import { isBinaryFile } from "isbinaryfile"
import { ReadFileToolUse, ToolParamName, ToolResponse } from "../../../shared/tools"
import { readFileTool } from "../ReadFileTool"
import { formatResponse } from "../../prompts/responses"
import { DEFAULT_MAX_IMAGE_FILE_SIZE_MB, DEFAULT_MAX_TOTAL_IMAGE_SIZE_MB } from "../helpers/imageHelpers"

vi.mock("path", async () => {
	const originalPath = await vi.importActual("path")
	return {
		default: originalPath,
		...originalPath,
		resolve: vi.fn().mockImplementation((...args) => args.join("/")),
	}
})

// Already mocked above with hoisted fsPromises

vi.mock("isbinaryfile")

vi.mock("../../../integrations/misc/line-counter")
vi.mock("../../../integrations/misc/read-lines")

// Mock fs/promises readFile for image tests
const fsPromises = vi.hoisted(() => ({
	readFile: vi.fn(),
	stat: vi.fn().mockResolvedValue({ size: 1024 }),
}))
vi.mock("fs/promises", () => fsPromises)

// Mock input content for tests
let mockInputContent = ""

// First create all the mocks
vi.mock("../../../integrations/misc/extract-text", () => ({
	extractTextFromFile: vi.fn(),
	addLineNumbers: vi.fn(),
	getSupportedBinaryFormats: vi.fn(() => [".pdf", ".docx", ".ipynb"]),
}))
vi.mock("../../../services/tree-sitter")

// Then create the mock functions
const addLineNumbersMock = vi.fn().mockImplementation((text, startLine = 1) => {
	if (!text) return ""
	const lines = typeof text === "string" ? text.split("\n") : [text]
	return lines.map((line, i) => `${startLine + i} | ${line}`).join("\n")
})

const extractTextFromFileMock = vi.fn()
const getSupportedBinaryFormatsMock = vi.fn(() => [".pdf", ".docx", ".ipynb"])

// Mock formatResponse - use vi.hoisted to ensure mocks are available before vi.mock
const { toolResultMock, imageBlocksMock } = vi.hoisted(() => {
	const toolResultMock = vi.fn((text: string, images?: string[]) => {
		if (images && images.length > 0) {
			return [
				{ type: "text", text },
				...images.map((img) => {
					const [header, data] = img.split(",")
					const media_type = header.match(/:(.*?);/)?.[1] || "image/png"
					return { type: "image", source: { type: "base64", media_type, data } }
				}),
			]
		}
		return text
	})
	const imageBlocksMock = vi.fn((images?: string[]) => {
		return images
			? images.map((img) => {
					const [header, data] = img.split(",")
					const media_type = header.match(/:(.*?);/)?.[1] || "image/png"
					return { type: "image", source: { type: "base64", media_type, data } }
				})
			: []
	})
	return { toolResultMock, imageBlocksMock }
})

vi.mock("../../prompts/responses", () => ({
	formatResponse: {
		toolDenied: vi.fn(() => "The user denied this operation."),
		toolDeniedWithFeedback: vi.fn(
			(feedback?: string) =>
				`The user denied this operation and provided the following feedback:\n<feedback>\n${feedback}\n</feedback>`,
		),
		toolApprovedWithFeedback: vi.fn(
			(feedback?: string) =>
				`The user approved this operation and provided the following context:\n<feedback>\n${feedback}\n</feedback>`,
		),
		rooIgnoreError: vi.fn(
			(path: string) =>
				`Access to ${path} is blocked by the .kilocodeignore file settings. You must try to continue in the task without using this file, or ask the user to update the .kilocodeignore file.`,
		),
		toolResult: toolResultMock,
		imageBlocks: imageBlocksMock,
	},
}))

vi.mock("../../ignore/RooIgnoreController", () => ({
	RooIgnoreController: class {
		initialize() {
			return Promise.resolve()
		}
		validateAccess() {
			return true
		}
	},
}))

vi.mock("../../../utils/fs", () => ({
	fileExistsAtPath: vi.fn().mockReturnValue(true),
}))

// Global beforeEach to ensure clean mock state between all test suites
beforeEach(() => {
	// NOTE: Removed vi.clearAllMocks() to prevent interference with setImageSupport calls
	// Instead, individual suites clear their specific mocks to maintain isolation

	// Explicitly reset the hoisted mock implementations to prevent cross-suite pollution
	toolResultMock.mockImplementation((text: string, images?: string[]) => {
		if (images && images.length > 0) {
			return [
				{ type: "text", text },
				...images.map((img) => {
					const [header, data] = img.split(",")
					const media_type = header.match(/:(.*?);/)?.[1] || "image/png"
					return { type: "image", source: { type: "base64", media_type, data } }
				}),
			]
		}
		return text
	})

	imageBlocksMock.mockImplementation((images?: string[]) => {
		return images
			? images.map((img) => {
					const [header, data] = img.split(",")
					const media_type = header.match(/:(.*?);/)?.[1] || "image/png"
					return { type: "image", source: { type: "base64", media_type, data } }
				})
			: []
	})
})

// Mock i18n translation function
vi.mock("../../../i18n", () => ({
	t: vi.fn((key: string, params?: Record<string, any>) => {
		// Map translation keys to English text
		const translations: Record<string, string> = {
			"tools:readFile.imageWithSize": "Image file ({{size}} KB)",
			"tools:readFile.imageTooLarge":
				"Image file is too large ({{size}}). The maximum allowed size is {{max}} MB.",
			"tools:readFile.linesRange": " (lines {{start}}-{{end}})",
			"tools:readFile.definitionsOnly": " (definitions only)",
			"tools:readFile.maxLines": " (max {{max}} lines)",
		}

		let result = translations[key] || key

		// Simple template replacement
		if (params) {
			Object.entries(params).forEach(([param, value]) => {
				result = result.replace(new RegExp(`{{${param}}}`, "g"), String(value))
			})
		}

		return result
	}),
}))

// Shared mock setup function to ensure consistent state across all test suites
function createMockCline(): any {
	const mockProvider = {
		getState: vi.fn(),
		deref: vi.fn().mockReturnThis(),
	}

	const mockCline: any = {
		cwd: "/",
		task: "Test",
		providerRef: mockProvider,
		rooIgnoreController: {
			validateAccess: vi.fn().mockReturnValue(true),
		},
		say: vi.fn().mockResolvedValue(undefined),
		ask: vi.fn().mockResolvedValue({ response: "yesButtonClicked" }),
		presentAssistantMessage: vi.fn(),
		handleError: vi.fn().mockResolvedValue(undefined),
		pushToolResult: vi.fn(),
		removeClosingTag: vi.fn((tag, content) => content),
		fileContextTracker: {
			trackFileContext: vi.fn().mockResolvedValue(undefined),
		},
		recordToolUsage: vi.fn().mockReturnValue(undefined),
		recordToolError: vi.fn().mockReturnValue(undefined),
		didRejectTool: false,
		getTokenUsage: vi.fn().mockReturnValue({
			contextTokens: 10000,
		}),
		apiConfiguration: {
			apiProvider: "anthropic",
		},
		// CRITICAL: Always ensure image support is enabled
		api: {
			getModel: vi.fn().mockReturnValue({
				id: "test-model",
				info: {
					supportsImages: true,
					contextWindow: 200000,
					maxTokens: 4096,
					supportsPromptCache: false,
					supportsNativeTools: false,
				},
			}),
			countTokens: vi.fn().mockResolvedValue(100), // Mock countTokens to return a small number
		},
	}

	return { mockCline, mockProvider }
}

// Helper function to set image support without affecting shared state
function setImageSupport(mockCline: any, supportsImages: boolean | undefined): void {
	mockCline.api = {
		getModel: vi.fn().mockReturnValue({
<<<<<<< HEAD
			info: {
				supportsImages,
				contextWindow: 100000, // Add context window for token limit calculations
			},
=======
			id: "test-model",
			info: { supportsImages },
>>>>>>> dcb04bb2
		}),
		countTokens: vi.fn().mockResolvedValue(100), // Mock countTokens to return a small number
	}
}

describe("read_file tool with maxReadFileLine setting", () => {
	// Test data
	const testFilePath = "test/file.txt"
	const absoluteFilePath = "/test/file.txt"
	const fileContent = "Line 1\nLine 2\nLine 3\nLine 4\nLine 5"
	const numberedFileContent = "1 | Line 1\n2 | Line 2\n3 | Line 3\n4 | Line 4\n5 | Line 5\n"
	const sourceCodeDef = "\n\n# file.txt\n1--5 | Content"

	// Mocked functions with correct types
	const mockedCountFileLines = vi.mocked(countFileLines)
	const mockedReadLines = vi.mocked(readLines)
	const mockedExtractTextFromFile = vi.mocked(extractTextFromFile)
	const mockedParseSourceCodeDefinitionsForFile = vi.mocked(parseSourceCodeDefinitionsForFile)

	const mockedIsBinaryFile = vi.mocked(isBinaryFile)
	const mockedPathResolve = vi.mocked(path.resolve)

	let mockCline: any
	let mockProvider: any
	let toolResult: ToolResponse | undefined

	beforeEach(() => {
		// Clear specific mocks (not all mocks to preserve shared state)
		mockedCountFileLines.mockClear()
		mockedExtractTextFromFile.mockClear()
		mockedIsBinaryFile.mockClear()
		mockedPathResolve.mockClear()
		addLineNumbersMock.mockClear()
		extractTextFromFileMock.mockClear()
		toolResultMock.mockClear()

		// Use shared mock setup function
		const mocks = createMockCline()
		mockCline = mocks.mockCline
		mockProvider = mocks.mockProvider

		// Explicitly disable image support for text file tests to prevent cross-suite pollution
		setImageSupport(mockCline, false)

		mockedPathResolve.mockReturnValue(absoluteFilePath)
		mockedIsBinaryFile.mockResolvedValue(false)

		mockInputContent = fileContent

		// Setup the extractTextFromFile mock implementation with the current mockInputContent
		// Reset the spy before each test
		addLineNumbersMock.mockClear()

		// Setup the extractTextFromFile mock to call our spy
		mockedExtractTextFromFile.mockImplementation((_filePath) => {
			// Call the spy and return its result
			return Promise.resolve(addLineNumbersMock(mockInputContent))
		})

		toolResult = undefined
	})

	/**
	 * Helper function to execute the read file tool with different maxReadFileLine settings
	 */
	async function executeReadFileTool(
		params: Partial<ReadFileToolUse["params"]> = {},
		options: {
			maxReadFileLine?: number
			totalLines?: number
			skipAddLineNumbersCheck?: boolean // Flag to skip addLineNumbers check
			path?: string
			start_line?: string
			end_line?: string
		} = {},
	): Promise<ToolResponse | undefined> {
		// Configure mocks based on test scenario
		const maxReadFileLine = options.maxReadFileLine ?? 500
		const totalLines = options.totalLines ?? 5

		mockProvider.getState.mockResolvedValue({ maxReadFileLine, maxImageFileSize: 20, maxTotalImageSize: 20 })
		mockedCountFileLines.mockResolvedValue(totalLines)

		// Reset the spy before each test
		addLineNumbersMock.mockClear()

		// Format args string based on params
		let argsContent = `<file><path>${options.path || testFilePath}</path>`
		if (options.start_line && options.end_line) {
			argsContent += `<line_range>${options.start_line}-${options.end_line}</line_range>`
		}
		argsContent += `</file>`

		// Create a tool use object
		const toolUse: ReadFileToolUse = {
			type: "tool_use",
			name: "read_file",
			params: { args: argsContent, ...params },
			partial: false,
		}

		await readFileTool.handle(mockCline, toolUse, {
			askApproval: mockCline.ask,
			handleError: vi.fn(),
			pushToolResult: (result: ToolResponse) => {
				toolResult = result
			},
			removeClosingTag: (_: ToolParamName, content?: string) => content ?? "",
			toolProtocol: "xml",
		})

		return toolResult
	}

	describe("when maxReadFileLine is negative", () => {
		it("should read the entire file using extractTextFromFile", async () => {
			// Setup - use default mockInputContent
			mockInputContent = fileContent

			// Execute
			const result = await executeReadFileTool({}, { maxReadFileLine: -1 })

			// Verify - just check that the result contains the expected elements
			expect(result).toContain(`<file><path>${testFilePath}</path>`)
			expect(result).toContain(`<content lines="1-5">`)
		})

		it("should not show line snippet in approval message when maxReadFileLine is -1", async () => {
			// This test verifies the line snippet behavior for the approval message
			// Setup - use default mockInputContent
			mockInputContent = fileContent

			// Execute - we'll reuse executeReadFileTool to run the tool
			await executeReadFileTool({}, { maxReadFileLine: -1 })

			// Verify the empty line snippet for full read was passed to the approval message
			// Look at the parameters passed to the 'ask' method in the approval message
			const askCall = mockCline.ask.mock.calls[0]
			const completeMessage = JSON.parse(askCall[1])

			// Verify the reason (lineSnippet) is empty or undefined for full read
			expect(completeMessage.reason).toBeFalsy()
		})
	})

	describe("when maxReadFileLine is 0", () => {
		it("should return an empty content with source code definitions", async () => {
			// Setup - for maxReadFileLine = 0, the implementation won't call readLines
			mockedParseSourceCodeDefinitionsForFile.mockResolvedValue(sourceCodeDef)

			// Execute - skip addLineNumbers check as it's not called for maxReadFileLine=0
			const result = await executeReadFileTool(
				{},
				{
					maxReadFileLine: 0,
					totalLines: 5,
					skipAddLineNumbersCheck: true,
				},
			)

			// Verify
			expect(result).toContain(`<file><path>${testFilePath}</path>`)
			expect(result).toContain(`<list_code_definition_names>`)

			// Verify XML structure
			expect(result).toContain("<notice>Showing only 0 of 5 total lines")
			expect(result).toContain("</notice>")
			expect(result).toContain("<list_code_definition_names>")
			expect(result).toContain(sourceCodeDef.trim())
			expect(result).toContain("</list_code_definition_names>")
			expect(result).not.toContain("<content") // No content when maxReadFileLine is 0
		})
	})

	describe("when maxReadFileLine is less than file length", () => {
		it("should read only maxReadFileLine lines and add source code definitions", async () => {
			// Setup
			const content = "Line 1\nLine 2\nLine 3"
			const numberedContent = "1 | Line 1\n2 | Line 2\n3 | Line 3"
			mockedReadLines.mockResolvedValue(content)
			mockedParseSourceCodeDefinitionsForFile.mockResolvedValue(sourceCodeDef)

			// Setup addLineNumbers to always return numbered content
			addLineNumbersMock.mockReturnValue(numberedContent)

			// Execute
			const result = await executeReadFileTool({}, { maxReadFileLine: 3 })

			// Verify - just check that the result contains the expected elements
			expect(result).toContain(`<file><path>${testFilePath}</path>`)
			expect(result).toContain(`<content lines="1-3">`)
			expect(result).toContain(`<list_code_definition_names>`)
			expect(result).toContain("<notice>Showing only 3 of 5 total lines")
		})

		it("should truncate code definitions when file exceeds maxReadFileLine", async () => {
			// Setup - file with 100 lines but we'll only read first 30
			const content = "Line 1\nLine 2\nLine 3"
			const numberedContent = "1 | Line 1\n2 | Line 2\n3 | Line 3"
			const fullDefinitions = `# file.txt
10--20 | function foo() {
50--60 | function bar() {
80--90 | function baz() {`
			const truncatedDefinitions = `# file.txt
10--20 | function foo() {`

			mockedReadLines.mockResolvedValue(content)
			mockedParseSourceCodeDefinitionsForFile.mockResolvedValue(fullDefinitions)
			addLineNumbersMock.mockReturnValue(numberedContent)

			// Execute with maxReadFileLine = 30
			const result = await executeReadFileTool({}, { maxReadFileLine: 30, totalLines: 100 })

			// Verify that only definitions within the first 30 lines are included
			expect(result).toContain(`<file><path>${testFilePath}</path>`)
			expect(result).toContain(`<content lines="1-30">`)
			expect(result).toContain(`<list_code_definition_names>`)

			// Should include foo (starts at line 10) but not bar (starts at line 50) or baz (starts at line 80)
			expect(result).toContain("10--20 | function foo()")
			expect(result).not.toContain("50--60 | function bar()")
			expect(result).not.toContain("80--90 | function baz()")

			expect(result).toContain("<notice>Showing only 30 of 100 total lines")
		})

		it("should handle truncation when all definitions are beyond the line limit", async () => {
			// Setup - all definitions start after maxReadFileLine
			const content = "Line 1\nLine 2\nLine 3"
			const numberedContent = "1 | Line 1\n2 | Line 2\n3 | Line 3"
			const fullDefinitions = `# file.txt
50--60 | function foo() {
80--90 | function bar() {`

			mockedReadLines.mockResolvedValue(content)
			mockedParseSourceCodeDefinitionsForFile.mockResolvedValue(fullDefinitions)
			addLineNumbersMock.mockReturnValue(numberedContent)

			// Execute with maxReadFileLine = 30
			const result = await executeReadFileTool({}, { maxReadFileLine: 30, totalLines: 100 })

			// Verify that only the header is included (all definitions filtered out)
			expect(result).toContain(`<file><path>${testFilePath}</path>`)
			expect(result).toContain(`<content lines="1-30">`)
			expect(result).toContain(`<list_code_definition_names>`)
			expect(result).toContain("# file.txt")
			expect(result).not.toContain("50--60 | function foo()")
			expect(result).not.toContain("80--90 | function bar()")
		})
	})

	describe("when maxReadFileLine equals or exceeds file length", () => {
		it("should use extractTextFromFile when maxReadFileLine > totalLines", async () => {
			// Setup
			mockedCountFileLines.mockResolvedValue(5) // File shorter than maxReadFileLine
			mockInputContent = fileContent

			// Execute
			const result = await executeReadFileTool({}, { maxReadFileLine: 10, totalLines: 5 })

			// Verify - just check that the result contains the expected elements
			expect(result).toContain(`<file><path>${testFilePath}</path>`)
			expect(result).toContain(`<content lines="1-5">`)
		})

		it("should read with extractTextFromFile when file has few lines", async () => {
			// Setup
			mockedCountFileLines.mockResolvedValue(3) // File shorter than maxReadFileLine
			mockInputContent = fileContent

			// Execute
			const result = await executeReadFileTool({}, { maxReadFileLine: 5, totalLines: 3 })

			// Verify - just check that the result contains the expected elements
			expect(result).toContain(`<file><path>${testFilePath}</path>`)
			expect(result).toContain(`<content lines="1-3">`)
		})
	})

	describe("when file is binary", () => {
		it("should always use extractTextFromFile regardless of maxReadFileLine", async () => {
			// Setup
			mockedIsBinaryFile.mockResolvedValue(true)
			mockedCountFileLines.mockResolvedValue(3)
			mockedExtractTextFromFile.mockResolvedValue("")

			// Execute
			const result = await executeReadFileTool({}, { maxReadFileLine: 3, totalLines: 3 })

			// Verify - just check basic structure, the actual binary handling may vary
			expect(result).toContain(`<file><path>${testFilePath}</path>`)
			expect(typeof result).toBe("string")
		})
	})

	describe("with range parameters", () => {
		it("should honor start_line and end_line when provided", async () => {
			// Setup
			mockedReadLines.mockResolvedValue("Line 2\nLine 3\nLine 4")

			// Execute using executeReadFileTool with range parameters
			const rangeResult = await executeReadFileTool(
				{},
				{
					start_line: "2",
					end_line: "4",
				},
			)

			// Verify - just check that the result contains the expected elements
			expect(rangeResult).toContain(`<file><path>${testFilePath}</path>`)
			expect(rangeResult).toContain(`<content lines="2-4">`)
		})
	})
})

describe("read_file tool XML output structure", () => {
	// Test basic XML structure
	const testFilePath = "test/file.txt"
	const absoluteFilePath = "/test/file.txt"
	const fileContent = "Line 1\nLine 2\nLine 3\nLine 4\nLine 5"

	const mockedCountFileLines = vi.mocked(countFileLines)
	const mockedExtractTextFromFile = vi.mocked(extractTextFromFile)
	const mockedIsBinaryFile = vi.mocked(isBinaryFile)
	const mockedPathResolve = vi.mocked(path.resolve)
	const mockedFsReadFile = vi.mocked(fsPromises.readFile)
	const imageBuffer = Buffer.from(
		"iVBORw0KGgoAAAANSUhEUgAAAAEAAAABCAYAAAAfFcSJAAAADUlEQVR42mNkYPhfDwAChwGA60e6kgAAAABJRU5ErkJggg==",
		"base64",
	)

	let mockCline: any
	let mockProvider: any
	let toolResult: ToolResponse | undefined

	beforeEach(() => {
		// Clear specific mocks (not all mocks to preserve shared state)
		mockedCountFileLines.mockClear()
		mockedExtractTextFromFile.mockClear()
		mockedIsBinaryFile.mockClear()
		mockedPathResolve.mockClear()
		addLineNumbersMock.mockClear()
		extractTextFromFileMock.mockClear()
		toolResultMock.mockClear()

		// CRITICAL: Reset fsPromises mocks to prevent cross-test contamination
		fsPromises.stat.mockClear()
		fsPromises.stat.mockResolvedValue({ size: 1024 })
		fsPromises.readFile.mockClear()

		// Use shared mock setup function
		const mocks = createMockCline()
		mockCline = mocks.mockCline
		mockProvider = mocks.mockProvider

		// Explicitly enable image support for this test suite (contains image memory tests)
		setImageSupport(mockCline, true)

		mockedPathResolve.mockReturnValue(absoluteFilePath)
		mockedIsBinaryFile.mockResolvedValue(false)

		// Set default implementation for extractTextFromFile
		mockedExtractTextFromFile.mockImplementation((filePath) => {
			return Promise.resolve(addLineNumbersMock(mockInputContent))
		})

		mockInputContent = fileContent

		// Setup mock provider with default maxReadFileLine
		mockProvider.getState.mockResolvedValue({ maxReadFileLine: -1, maxImageFileSize: 20, maxTotalImageSize: 20 }) // Default to full file read

		// Add additional properties needed for XML tests
		mockCline.sayAndCreateMissingParamError = vi.fn().mockResolvedValue("Missing required parameter")

		toolResult = undefined
	})

	async function executeReadFileTool(
		params: {
			args?: string
		} = {},
		options: {
			totalLines?: number
			maxReadFileLine?: number
			isBinary?: boolean
			validateAccess?: boolean
		} = {},
	): Promise<ToolResponse | undefined> {
		// Configure mocks based on test scenario
		const totalLines = options.totalLines ?? 5
		const maxReadFileLine = options.maxReadFileLine ?? 500
		const isBinary = options.isBinary ?? false
		const validateAccess = options.validateAccess ?? true

		mockProvider.getState.mockResolvedValue({ maxReadFileLine, maxImageFileSize: 20, maxTotalImageSize: 20 })
		mockedCountFileLines.mockResolvedValue(totalLines)
		mockedIsBinaryFile.mockResolvedValue(isBinary)
		mockCline.rooIgnoreController.validateAccess = vi.fn().mockReturnValue(validateAccess)

		let argsContent = `<file><path>${testFilePath}</path></file>`

		// Create a tool use object
		const toolUse: ReadFileToolUse = {
			type: "tool_use",
			name: "read_file",
			params: { args: argsContent, ...params },
			partial: false,
		}

		// Execute the tool
		await readFileTool.handle(mockCline, toolUse, {
			askApproval: mockCline.ask,
			handleError: vi.fn(),
			pushToolResult: (result: ToolResponse) => {
				toolResult = result
			},
			removeClosingTag: (param: ToolParamName, content?: string) => content ?? "",
			toolProtocol: "xml",
		})

		return toolResult
	}

	describe("Basic XML Structure Tests", () => {
		it("should produce XML output with no unnecessary indentation", async () => {
			// Setup
			const numberedContent = "1 | Line 1\n2 | Line 2\n3 | Line 3\n4 | Line 4\n5 | Line 5"
			// For XML structure test
			mockedExtractTextFromFile.mockImplementation(() => {
				addLineNumbersMock(mockInputContent)
				return Promise.resolve(numberedContent)
			})
			mockProvider.getState.mockResolvedValue({
				maxReadFileLine: -1,
				maxImageFileSize: 20,
				maxTotalImageSize: 20,
			}) // Allow up to 20MB per image and total size

			// Execute
			const result = await executeReadFileTool()

			// Verify
			expect(result).toBe(
				`<files>\n<file><path>${testFilePath}</path>\n<content lines="1-5">\n${numberedContent}</content>\n</file>\n</files>`,
			)
		})

		it("should follow the correct XML structure format", async () => {
			// Setup
			mockInputContent = fileContent
			// Execute
			const result = await executeReadFileTool({}, { maxReadFileLine: -1 })

			// Verify using regex to check structure
			const xmlStructureRegex = new RegExp(
				`^<files>\\n<file><path>${testFilePath}</path>\\n<content lines="1-5">\\n.*</content>\\n</file>\\n</files>$`,
				"s",
			)
			expect(result).toMatch(xmlStructureRegex)
		})

		it("should handle empty files correctly", async () => {
			// Setup
			mockedCountFileLines.mockResolvedValue(0)
			mockedExtractTextFromFile.mockResolvedValue("")
			mockProvider.getState.mockResolvedValue({
				maxReadFileLine: -1,
				maxImageFileSize: 20,
				maxTotalImageSize: 20,
			}) // Allow up to 20MB per image and total size

			// Execute
			const result = await executeReadFileTool({}, { totalLines: 0 })

			// Verify
			expect(result).toBe(
				`<files>\n<file><path>${testFilePath}</path>\n<content/><notice>File is empty</notice>\n</file>\n</files>`,
			)
		})

		describe("Total Image Memory Limit", () => {
			const testImages = [
				{ path: "test/image1.png", sizeKB: 5120 }, // 5MB
				{ path: "test/image2.jpg", sizeKB: 10240 }, // 10MB
				{ path: "test/image3.gif", sizeKB: 8192 }, // 8MB
			]

			// Define imageBuffer for this test suite
			const imageBuffer = Buffer.from(
				"iVBORw0KGgoAAAANSUhEUgAAAAEAAAABCAYAAAAfFcSJAAAADUlEQVR42mNkYPhfDwAChwGA60e6kgAAAABJRU5ErkJggg==",
				"base64",
			)

			beforeEach(() => {
				// CRITICAL: Reset fsPromises mocks to prevent cross-test contamination within this suite
				fsPromises.stat.mockClear()
				fsPromises.readFile.mockClear()
			})

			async function executeReadMultipleImagesTool(imagePaths: string[]): Promise<ToolResponse | undefined> {
				// Ensure image support is enabled before calling the tool
				setImageSupport(mockCline, true)

				// Create args content for multiple files
				const filesXml = imagePaths.map((path) => `<file><path>${path}</path></file>`).join("")
				const argsContent = filesXml

				const toolUse: ReadFileToolUse = {
					type: "tool_use",
					name: "read_file",
					params: { args: argsContent },
					partial: false,
				}

				let localResult: ToolResponse | undefined
				await readFileTool.handle(mockCline, toolUse, {
					askApproval: mockCline.ask,
					handleError: vi.fn(),
					pushToolResult: (result: ToolResponse) => {
						localResult = result
					},
					removeClosingTag: (_: ToolParamName, content?: string) => content ?? "",
					toolProtocol: "xml",
				})
				// In multi-image scenarios, the result is pushed to pushToolResult, not returned directly.
				// We need to check the mock's calls to get the result.
				if (mockCline.pushToolResult.mock.calls.length > 0) {
					return mockCline.pushToolResult.mock.calls[0][0]
				}

				return localResult
			}

			it("should allow multiple images under the total memory limit", async () => {
				// Setup required mocks (don't clear all mocks - preserve API setup)
				mockedIsBinaryFile.mockResolvedValue(true)
				mockedCountFileLines.mockResolvedValue(0)
				fsPromises.readFile.mockResolvedValue(
					Buffer.from(
						"iVBORw0KGgoAAAANSUhEUgAAAAEAAAABCAYAAAAfFcSJAAAADUlEQVR42mNkYPhfDwAChwGA60e6kgAAAABJRU5ErkJggg==",
						"base64",
					),
				)

				// Setup mockProvider
				mockProvider.getState.mockResolvedValue({
					maxReadFileLine: -1,
					maxImageFileSize: 20,
					maxTotalImageSize: 20,
				}) // Allow up to 20MB per image and total size

				// Setup mockCline properties (preserve existing API)
				mockCline.cwd = "/"
				mockCline.task = "Test"
				mockCline.providerRef = mockProvider
				mockCline.rooIgnoreController = {
					validateAccess: vi.fn().mockReturnValue(true),
				}
				mockCline.say = vi.fn().mockResolvedValue(undefined)
				mockCline.ask = vi.fn().mockResolvedValue({ response: "yesButtonClicked" })
				mockCline.presentAssistantMessage = vi.fn()
				mockCline.handleError = vi.fn().mockResolvedValue(undefined)
				mockCline.pushToolResult = vi.fn()
				mockCline.removeClosingTag = vi.fn((tag, content) => content)
				mockCline.fileContextTracker = {
					trackFileContext: vi.fn().mockResolvedValue(undefined),
				}
				mockCline.recordToolUsage = vi.fn().mockReturnValue(undefined)
				mockCline.recordToolError = vi.fn().mockReturnValue(undefined)
				setImageSupport(mockCline, true)

				// Setup - images that fit within 20MB limit
				const smallImages = [
					{ path: "test/small1.png", sizeKB: 2048 }, // 2MB
					{ path: "test/small2.jpg", sizeKB: 3072 }, // 3MB
					{ path: "test/small3.gif", sizeKB: 4096 }, // 4MB
				] // Total: 9MB (under 20MB limit)

				// Mock file stats for each image
				fsPromises.stat = vi.fn().mockImplementation((filePath) => {
					const normalizedFilePath = path.normalize(filePath.toString())
					const image = smallImages.find((img) => normalizedFilePath.includes(path.normalize(img.path)))
					return Promise.resolve({ size: (image?.sizeKB || 1024) * 1024 })
				})

				// Mock path.resolve for each image
				mockedPathResolve.mockImplementation((cwd, relPath) => `/${relPath}`)

				// Execute
				const result = await executeReadMultipleImagesTool(smallImages.map((img) => img.path))

				// Verify all images were processed (should be a multi-part response)
				expect(Array.isArray(result)).toBe(true)
				const parts = result as any[]

				// Should have text part and 3 image parts
				const textPart = parts.find((p) => p.type === "text")?.text
				const imageParts = parts.filter((p) => p.type === "image")

				expect(textPart).toBeDefined()
				expect(imageParts).toHaveLength(3)

				// Verify no memory limit notices
				expect(textPart).not.toContain("Total image memory would exceed")
			})

			it("should skip images that would exceed the total memory limit", async () => {
				// Setup required mocks (don't clear all mocks)
				mockedIsBinaryFile.mockResolvedValue(true)
				mockedCountFileLines.mockResolvedValue(0)
				fsPromises.readFile.mockResolvedValue(
					Buffer.from(
						"iVBORw0KGgoAAAANSUhEUgAAAAEAAAABCAYAAAAfFcSJAAAADUlEQVR42mNkYPhfDwAChwGA60e6kgAAAABJRU5ErkJggg==",
						"base64",
					),
				)

				// Setup mockProvider
				mockProvider.getState.mockResolvedValue({
					maxReadFileLine: -1,
					maxImageFileSize: 15,
					maxTotalImageSize: 20,
				}) // Allow up to 15MB per image and 20MB total size

				// Setup mockCline properties
				mockCline.cwd = "/"
				mockCline.task = "Test"
				mockCline.providerRef = mockProvider
				mockCline.rooIgnoreController = {
					validateAccess: vi.fn().mockReturnValue(true),
				}
				mockCline.say = vi.fn().mockResolvedValue(undefined)
				mockCline.ask = vi.fn().mockResolvedValue({ response: "yesButtonClicked" })
				mockCline.presentAssistantMessage = vi.fn()
				mockCline.handleError = vi.fn().mockResolvedValue(undefined)
				mockCline.pushToolResult = vi.fn()
				mockCline.removeClosingTag = vi.fn((tag, content) => content)
				mockCline.fileContextTracker = {
					trackFileContext: vi.fn().mockResolvedValue(undefined),
				}
				mockCline.recordToolUsage = vi.fn().mockReturnValue(undefined)
				mockCline.recordToolError = vi.fn().mockReturnValue(undefined)
				setImageSupport(mockCline, true)

				// Setup - images where later ones would exceed 20MB total limit
				// Each must be under 5MB per-file limit (5120KB)
				const largeImages = [
					{ path: "test/large1.png", sizeKB: 5017 }, // ~4.9MB
					{ path: "test/large2.jpg", sizeKB: 5017 }, // ~4.9MB
					{ path: "test/large3.gif", sizeKB: 5017 }, // ~4.9MB
					{ path: "test/large4.png", sizeKB: 5017 }, // ~4.9MB
					{ path: "test/large5.jpg", sizeKB: 5017 }, // ~4.9MB - This should be skipped (total would be ~24.5MB > 20MB)
				]

				// Mock file stats for each image
				fsPromises.stat = vi.fn().mockImplementation((filePath) => {
					const normalizedFilePath = path.normalize(filePath.toString())
					const image = largeImages.find((img) => normalizedFilePath.includes(path.normalize(img.path)))
					return Promise.resolve({ size: (image?.sizeKB || 1024) * 1024 })
				})

				// Mock path.resolve for each image
				mockedPathResolve.mockImplementation((cwd, relPath) => `/${relPath}`)

				// Execute
				const result = await executeReadMultipleImagesTool(largeImages.map((img) => img.path))

				// Verify result structure - should be a mix of successful images and skipped notices
				expect(Array.isArray(result)).toBe(true)
				const parts = result as any[]

				const textPart = Array.isArray(result) ? result.find((p) => p.type === "text")?.text : result
				const imageParts = Array.isArray(result) ? result.filter((p) => p.type === "image") : []

				expect(textPart).toBeDefined()

				// Debug: Show what we actually got vs expected
				if (imageParts.length !== 4) {
					throw new Error(
						`Expected 4 images, got ${imageParts.length}. Full result: ${JSON.stringify(result, null, 2)}. Text part: ${textPart}`,
					)
				}
				expect(imageParts).toHaveLength(4) // First 4 images should be included (~19.6MB total)

				// Verify memory limit notice for the fifth image
				expect(textPart).toContain("Image skipped to avoid size limit (20MB)")
				expect(textPart).toMatch(/Current: \d+(\.\d+)? MB/)
				expect(textPart).toMatch(/this file: \d+(\.\d+)? MB/)
			})

			it("should track memory usage correctly across multiple images", async () => {
				// Setup mocks (don't clear all mocks)

				// Setup required mocks
				mockedIsBinaryFile.mockResolvedValue(true)
				mockedCountFileLines.mockResolvedValue(0)
				fsPromises.readFile.mockResolvedValue(
					Buffer.from(
						"iVBORw0KGgoAAAANSUhEUgAAAAEAAAABCAYAAAAfFcSJAAAADUlEQVR42mNkYPhfDwAChwGA60e6kgAAAABJRU5ErkJggg==",
						"base64",
					),
				)

				// Setup mockProvider
				mockProvider.getState.mockResolvedValue({
					maxReadFileLine: -1,
					maxImageFileSize: 15,
					maxTotalImageSize: 20,
				}) // Allow up to 15MB per image and 20MB total size

				// Setup mockCline properties
				mockCline.cwd = "/"
				mockCline.task = "Test"
				mockCline.providerRef = mockProvider
				mockCline.rooIgnoreController = {
					validateAccess: vi.fn().mockReturnValue(true),
				}
				mockCline.say = vi.fn().mockResolvedValue(undefined)
				mockCline.ask = vi.fn().mockResolvedValue({ response: "yesButtonClicked" })
				mockCline.presentAssistantMessage = vi.fn()
				mockCline.handleError = vi.fn().mockResolvedValue(undefined)
				mockCline.pushToolResult = vi.fn()
				mockCline.removeClosingTag = vi.fn((tag, content) => content)
				mockCline.fileContextTracker = {
					trackFileContext: vi.fn().mockResolvedValue(undefined),
				}
				mockCline.recordToolUsage = vi.fn().mockReturnValue(undefined)
				mockCline.recordToolError = vi.fn().mockReturnValue(undefined)
				setImageSupport(mockCline, true)

				// Setup - images that exactly reach the limit
				const exactLimitImages = [
					{ path: "test/exact1.png", sizeKB: 10240 }, // 10MB
					{ path: "test/exact2.jpg", sizeKB: 10240 }, // 10MB - Total exactly 20MB
					{ path: "test/exact3.gif", sizeKB: 1024 }, // 1MB - This should be skipped
				]

				// Mock file stats with simpler logic
				fsPromises.stat = vi.fn().mockImplementation((filePath) => {
					const normalizedFilePath = path.normalize(filePath.toString())
					const image = exactLimitImages.find((img) => normalizedFilePath.includes(path.normalize(img.path)))
					if (image) {
						return Promise.resolve({ size: image.sizeKB * 1024 })
					}
					return Promise.resolve({ size: 1024 * 1024 }) // Default 1MB
				})

				// Mock path.resolve
				mockedPathResolve.mockImplementation((cwd, relPath) => `/${relPath}`)

				// Execute
				const result = await executeReadMultipleImagesTool(exactLimitImages.map((img) => img.path))

				// Verify
				const textPart = Array.isArray(result) ? result.find((p) => p.type === "text")?.text : result
				const imageParts = Array.isArray(result) ? result.filter((p) => p.type === "image") : []

				expect(imageParts).toHaveLength(2) // First 2 images should fit
				expect(textPart).toContain("Image skipped to avoid size limit (20MB)")
				expect(textPart).toMatch(/Current: \d+(\.\d+)? MB/)
				expect(textPart).toMatch(/this file: \d+(\.\d+)? MB/)
			})

			it("should handle individual image size limit and total memory limit together", async () => {
				// Setup mocks (don't clear all mocks)

				// Setup required mocks
				mockedIsBinaryFile.mockResolvedValue(true)
				mockedCountFileLines.mockResolvedValue(0)
				fsPromises.readFile.mockResolvedValue(
					Buffer.from(
						"iVBORw0KGgoAAAANSUhEUgAAAAEAAAABCAYAAAAfFcSJAAAADUlEQVR42mNkYPhfDwAChwGA60e6kgAAAABJRU5ErkJggg==",
						"base64",
					),
				)

				// Setup mockProvider
				mockProvider.getState.mockResolvedValue({
					maxReadFileLine: -1,
					maxImageFileSize: 20,
					maxTotalImageSize: 20,
				}) // Allow up to 20MB per image and total size

				// Setup mockCline properties (complete setup)
				mockCline.cwd = "/"
				mockCline.task = "Test"
				mockCline.providerRef = mockProvider
				mockCline.rooIgnoreController = {
					validateAccess: vi.fn().mockReturnValue(true),
				}
				mockCline.say = vi.fn().mockResolvedValue(undefined)
				mockCline.ask = vi.fn().mockResolvedValue({ response: "yesButtonClicked" })
				mockCline.presentAssistantMessage = vi.fn()
				mockCline.handleError = vi.fn().mockResolvedValue(undefined)
				mockCline.pushToolResult = vi.fn()
				mockCline.removeClosingTag = vi.fn((tag, content) => content)
				mockCline.fileContextTracker = {
					trackFileContext: vi.fn().mockResolvedValue(undefined),
				}
				mockCline.recordToolUsage = vi.fn().mockReturnValue(undefined)
				mockCline.recordToolError = vi.fn().mockReturnValue(undefined)
				setImageSupport(mockCline, true)

				// Setup - mix of images with individual size violations and total memory issues
				const mixedImages = [
					{ path: "test/ok.png", sizeKB: 3072 }, // 3MB - OK
					{ path: "test/too-big.jpg", sizeKB: 6144 }, // 6MB - Exceeds individual 5MB limit
					{ path: "test/ok2.gif", sizeKB: 4096 }, // 4MB - OK individually but might exceed total
				]

				// Mock file stats
				fsPromises.stat = vi.fn().mockImplementation((filePath) => {
					const fileName = path.basename(filePath)
					const baseName = path.parse(fileName).name
					const image = mixedImages.find((img) => img.path.includes(baseName))
					return Promise.resolve({ size: (image?.sizeKB || 1024) * 1024 })
				})

				// Mock provider state with 5MB individual limit
				mockProvider.getState.mockResolvedValue({
					maxReadFileLine: -1,
					maxImageFileSize: 5,
					maxTotalImageSize: 20,
				})

				// Mock path.resolve
				mockedPathResolve.mockImplementation((cwd, relPath) => `/${relPath}`)

				// Execute
				const result = await executeReadMultipleImagesTool(mixedImages.map((img) => img.path))

				// Verify
				expect(Array.isArray(result)).toBe(true)
				const parts = result as any[]

				const textPart = parts.find((p) => p.type === "text")?.text
				const imageParts = parts.filter((p) => p.type === "image")

				// Should have 2 images (ok.png and ok2.gif)
				expect(imageParts).toHaveLength(2)

				// Should show individual size limit violation
				expect(textPart).toMatch(
					/Image file is too large \(\d+(\.\d+)? MB\)\. The maximum allowed size is 5 MB\./,
				)
			})

			it("should correctly calculate total memory and skip the last image", async () => {
				// Setup
				const testImages = [
					{ path: "test/image1.png", sizeMB: 8 },
					{ path: "test/image2.png", sizeMB: 8 },
					{ path: "test/image3.png", sizeMB: 8 }, // This one should be skipped
				]

				mockProvider.getState.mockResolvedValue({
					maxReadFileLine: -1,
					maxImageFileSize: 10, // 10MB per image
					maxTotalImageSize: 20, // 20MB total
				})

				mockedIsBinaryFile.mockResolvedValue(true)
				mockedCountFileLines.mockResolvedValue(0)
				mockedFsReadFile.mockResolvedValue(imageBuffer)

				fsPromises.stat.mockImplementation(async (filePath) => {
					const normalizedFilePath = path.normalize(filePath.toString())
					const file = testImages.find((f) => normalizedFilePath.includes(path.normalize(f.path)))
					if (file) {
						return { size: file.sizeMB * 1024 * 1024 }
					}
					return { size: 1024 * 1024 } // Default 1MB
				})

				const imagePaths = testImages.map((img) => img.path)
				const result = await executeReadMultipleImagesTool(imagePaths)

				expect(Array.isArray(result)).toBe(true)
				const parts = result as any[]
				const textPart = parts.find((p) => p.type === "text")?.text
				const imageParts = parts.filter((p) => p.type === "image")

				expect(imageParts).toHaveLength(2) // First two images should be processed
				expect(textPart).toContain("Image skipped to avoid size limit (20MB)")
				expect(textPart).toMatch(/Current: \d+(\.\d+)? MB/)
				expect(textPart).toMatch(/this file: \d+(\.\d+)? MB/)
			})

			it("should reset total memory tracking for each tool invocation", async () => {
				// Setup mocks (don't clear all mocks)

				// Setup required mocks for first batch
				mockedIsBinaryFile.mockResolvedValue(true)
				mockedCountFileLines.mockResolvedValue(0)
				fsPromises.readFile.mockResolvedValue(
					Buffer.from(
						"iVBORw0KGgoAAAANSUhEUgAAAAEAAAABCAYAAAAfFcSJAAAADUlEQVR42mNkYPhfDwAChwGA60e6kgAAAABJRU5ErkJggg==",
						"base64",
					),
				)

				// Setup mockProvider
				mockProvider.getState.mockResolvedValue({
					maxReadFileLine: -1,
					maxImageFileSize: 20,
					maxTotalImageSize: 20,
				})

				// Setup mockCline properties (complete setup)
				mockCline.cwd = "/"
				mockCline.task = "Test"
				mockCline.providerRef = mockProvider
				mockCline.rooIgnoreController = {
					validateAccess: vi.fn().mockReturnValue(true),
				}
				mockCline.say = vi.fn().mockResolvedValue(undefined)
				mockCline.ask = vi.fn().mockResolvedValue({ response: "yesButtonClicked" })
				mockCline.presentAssistantMessage = vi.fn()
				mockCline.handleError = vi.fn().mockResolvedValue(undefined)
				mockCline.pushToolResult = vi.fn()
				mockCline.removeClosingTag = vi.fn((tag, content) => content)
				mockCline.fileContextTracker = {
					trackFileContext: vi.fn().mockResolvedValue(undefined),
				}
				mockCline.recordToolUsage = vi.fn().mockReturnValue(undefined)
				mockCline.recordToolError = vi.fn().mockReturnValue(undefined)
				setImageSupport(mockCline, true)

				// Setup - first call with images that use memory
				const firstBatch = [{ path: "test/first.png", sizeKB: 10240 }] // 10MB

				fsPromises.stat = vi.fn().mockResolvedValue({ size: 10240 * 1024 })
				mockedPathResolve.mockImplementation((cwd, relPath) => `/${relPath}`)

				// Execute first batch
				await executeReadMultipleImagesTool(firstBatch.map((img) => img.path))

				// Setup second batch (don't clear all mocks)
				mockedIsBinaryFile.mockResolvedValue(true)
				mockedCountFileLines.mockResolvedValue(0)
				fsPromises.readFile.mockResolvedValue(
					Buffer.from(
						"iVBORw0KGgoAAAANSUhEUgAAAAEAAAABCAYAAAAfFcSJAAAADUlEQVR42mNkYPhfDwAChwGA60e6kgAAAABJRU5ErkJggg==",
						"base64",
					),
				)
				mockProvider.getState.mockResolvedValue({
					maxReadFileLine: -1,
					maxImageFileSize: 20,
					maxTotalImageSize: 20,
				})

				// Reset path resolving for second batch
				mockedPathResolve.mockClear()

				// Re-setup mockCline properties for second batch (complete setup)
				mockCline.cwd = "/"
				mockCline.task = "Test"
				mockCline.providerRef = mockProvider
				mockCline.rooIgnoreController = {
					validateAccess: vi.fn().mockReturnValue(true),
				}
				mockCline.say = vi.fn().mockResolvedValue(undefined)
				mockCline.ask = vi.fn().mockResolvedValue({ response: "yesButtonClicked" })
				mockCline.presentAssistantMessage = vi.fn()
				mockCline.handleError = vi.fn().mockResolvedValue(undefined)
				mockCline.pushToolResult = vi.fn()
				mockCline.removeClosingTag = vi.fn((tag, content) => content)
				mockCline.fileContextTracker = {
					trackFileContext: vi.fn().mockResolvedValue(undefined),
				}
				mockCline.recordToolUsage = vi.fn().mockReturnValue(undefined)
				mockCline.recordToolError = vi.fn().mockReturnValue(undefined)
				setImageSupport(mockCline, true)

				const secondBatch = [{ path: "test/second.png", sizeKB: 15360 }] // 15MB

				// Clear and reset file system mocks for second batch
				fsPromises.stat.mockClear()
				fsPromises.readFile.mockClear()
				mockedIsBinaryFile.mockClear()
				mockedCountFileLines.mockClear()

				// Reset mocks for second batch
				fsPromises.stat = vi.fn().mockResolvedValue({ size: 15360 * 1024 })
				fsPromises.readFile.mockResolvedValue(
					Buffer.from(
						"iVBORw0KGgoAAAANSUhEUgAAAAEAAAABCAYAAAAfFcSJAAAADUlEQVR42mNkYPhfDwAChwGA60e6kgAAAABJRU5ErkJggg==",
						"base64",
					),
				)
				mockedIsBinaryFile.mockResolvedValue(true)
				mockedCountFileLines.mockResolvedValue(0)
				mockedPathResolve.mockImplementation((cwd, relPath) => `/${relPath}`)

				// Execute second batch
				const result = await executeReadMultipleImagesTool(secondBatch.map((img) => img.path))

				// Verify second batch is processed successfully (memory tracking was reset)
				expect(Array.isArray(result)).toBe(true)
				const parts = result as any[]
				const imageParts = parts.filter((p) => p.type === "image")

				expect(imageParts).toHaveLength(1) // Second image should be processed
			})

			it("should handle a folder with many images just under the individual size limit", async () => {
				// Setup - Create many images that are each just under the 5MB individual limit
				// but together approach the 20MB total limit
				const manyImages = [
					{ path: "test/img1.png", sizeKB: 4900 }, // 4.78MB
					{ path: "test/img2.png", sizeKB: 4900 }, // 4.78MB
					{ path: "test/img3.png", sizeKB: 4900 }, // 4.78MB
					{ path: "test/img4.png", sizeKB: 4900 }, // 4.78MB
					{ path: "test/img5.png", sizeKB: 4900 }, // 4.78MB - This should be skipped (total would be ~23.9MB)
				]

				// Setup mocks
				mockedIsBinaryFile.mockResolvedValue(true)
				mockedCountFileLines.mockResolvedValue(0)
				fsPromises.readFile.mockResolvedValue(imageBuffer)

				// Setup provider with 5MB individual limit and 20MB total limit
				mockProvider.getState.mockResolvedValue({
					maxReadFileLine: -1,
					maxImageFileSize: 5,
					maxTotalImageSize: 20,
				})

				// Mock file stats for each image
				fsPromises.stat = vi.fn().mockImplementation((filePath) => {
					const normalizedFilePath = path.normalize(filePath.toString())
					const image = manyImages.find((img) => normalizedFilePath.includes(path.normalize(img.path)))
					return Promise.resolve({ size: (image?.sizeKB || 1024) * 1024 })
				})

				// Mock path.resolve
				mockedPathResolve.mockImplementation((cwd, relPath) => `/${relPath}`)

				// Execute
				const result = await executeReadMultipleImagesTool(manyImages.map((img) => img.path))

				// Verify
				expect(Array.isArray(result)).toBe(true)
				const parts = result as any[]
				const textPart = parts.find((p) => p.type === "text")?.text
				const imageParts = parts.filter((p) => p.type === "image")

				// Should process first 4 images (total ~19.12MB, under 20MB limit)
				expect(imageParts).toHaveLength(4)

				// Should show memory limit notice for the 5th image
				expect(textPart).toContain("Image skipped to avoid size limit (20MB)")
				expect(textPart).toContain("test/img5.png")

				// Verify memory tracking worked correctly
				// The notice should show current memory usage around 20MB (4 * 4900KB ≈ 19.14MB, displayed as 20.1MB)
				expect(textPart).toMatch(/Current: \d+(\.\d+)? MB/)
			})

			it("should reset memory tracking between separate tool invocations more explicitly", async () => {
				// This test verifies that totalImageMemoryUsed is reset between calls
				// by making two separate tool invocations and ensuring the second one
				// starts with fresh memory tracking

				// Setup mocks
				mockedIsBinaryFile.mockResolvedValue(true)
				mockedCountFileLines.mockResolvedValue(0)
				fsPromises.readFile.mockResolvedValue(imageBuffer)

				// Setup provider
				mockProvider.getState.mockResolvedValue({
					maxReadFileLine: -1,
					maxImageFileSize: 20,
					maxTotalImageSize: 20,
				})

				// First invocation - use 15MB of memory
				const firstBatch = [{ path: "test/large1.png", sizeKB: 15360 }] // 15MB

				fsPromises.stat = vi.fn().mockResolvedValue({ size: 15360 * 1024 })
				mockedPathResolve.mockImplementation((cwd, relPath) => `/${relPath}`)

				// Execute first batch
				const result1 = await executeReadMultipleImagesTool(firstBatch.map((img) => img.path))

				// Verify first batch processed successfully
				expect(Array.isArray(result1)).toBe(true)
				const parts1 = result1 as any[]
				const imageParts1 = parts1.filter((p) => p.type === "image")
				expect(imageParts1).toHaveLength(1)

				// Second invocation - should start with 0 memory used, not 15MB
				// If memory tracking wasn't reset, this 18MB image would be rejected
				const secondBatch = [{ path: "test/large2.png", sizeKB: 18432 }] // 18MB

				// Reset mocks for second invocation
				fsPromises.stat.mockClear()
				fsPromises.readFile.mockClear()
				mockedPathResolve.mockClear()

				fsPromises.stat = vi.fn().mockResolvedValue({ size: 18432 * 1024 })
				fsPromises.readFile.mockResolvedValue(imageBuffer)
				mockedPathResolve.mockImplementation((cwd, relPath) => `/${relPath}`)

				// Execute second batch
				const result2 = await executeReadMultipleImagesTool(secondBatch.map((img) => img.path))

				// Verify second batch processed successfully
				expect(Array.isArray(result2)).toBe(true)
				const parts2 = result2 as any[]
				const imageParts2 = parts2.filter((p) => p.type === "image")
				const textPart2 = parts2.find((p) => p.type === "text")?.text

				// The 18MB image should be processed successfully because memory was reset
				expect(imageParts2).toHaveLength(1)

				// Should NOT contain any memory limit notices
				expect(textPart2).not.toContain("Image skipped to avoid memory limit")

				// This proves memory tracking was reset between invocations
			})
		})
	})

	describe("Error Handling Tests", () => {
		it("should include error tag for invalid path", async () => {
			// Setup - missing path parameter
			const toolUse: ReadFileToolUse = {
				type: "tool_use",
				name: "read_file",
				params: {},
				partial: false,
			}

			// Execute the tool
			await readFileTool.handle(mockCline, toolUse, {
				askApproval: mockCline.ask,
				handleError: vi.fn(),
				pushToolResult: (result: ToolResponse) => {
					toolResult = result
				},
				removeClosingTag: (param: ToolParamName, content?: string) => content ?? "",
				toolProtocol: "xml",
			})

			// Verify
			expect(toolResult).toBe(`<files><error>Missing required parameter</error></files>`)
		})

		it("should include error tag for RooIgnore error", async () => {
			// Execute - skip addLineNumbers check as it returns early with an error
			const result = await executeReadFileTool({}, { validateAccess: false })

			// Verify
			expect(result).toBe(
				`<files>\n<file><path>${testFilePath}</path><error>Access to ${testFilePath} is blocked by the .kilocodeignore file settings. You must try to continue in the task without using this file, or ask the user to update the .kilocodeignore file.</error></file>\n</files>`,
			)
		})
	})
})

describe("read_file tool with image support", () => {
	const testImagePath = "test/image.png"
	const absoluteImagePath = "/test/image.png"
	const base64ImageData =
		"iVBORw0KGgoAAAANSUhEUgAAAAEAAAABCAYAAAAfFcSJAAAADUlEQVR42mNkYPhfDwAChwGA60e6kgAAAABJRU5ErkJggg=="
	const imageBuffer = Buffer.from(base64ImageData, "base64")

	const mockedCountFileLines = vi.mocked(countFileLines)
	const mockedIsBinaryFile = vi.mocked(isBinaryFile)
	const mockedPathResolve = vi.mocked(path.resolve)
	const mockedFsReadFile = vi.mocked(fsPromises.readFile)
	const mockedExtractTextFromFile = vi.mocked(extractTextFromFile)

	let localMockCline: any
	let localMockProvider: any
	let toolResult: ToolResponse | undefined

	beforeEach(() => {
		// Clear specific mocks (not all mocks to preserve shared state)
		mockedPathResolve.mockClear()
		mockedIsBinaryFile.mockClear()
		mockedCountFileLines.mockClear()
		mockedFsReadFile.mockClear()
		mockedExtractTextFromFile.mockClear()
		toolResultMock.mockClear()

		// CRITICAL: Reset fsPromises.stat to prevent cross-test contamination
		fsPromises.stat.mockClear()
		fsPromises.stat.mockResolvedValue({ size: 1024 })

		// Use shared mock setup function with local variables
		const mocks = createMockCline()
		localMockCline = mocks.mockCline
		localMockProvider = mocks.mockProvider

		// CRITICAL: Explicitly ensure image support is enabled for all tests in this suite
		setImageSupport(localMockCline, true)

		mockedPathResolve.mockReturnValue(absoluteImagePath)
		mockedIsBinaryFile.mockResolvedValue(true)
		mockedCountFileLines.mockResolvedValue(0)
		mockedFsReadFile.mockResolvedValue(imageBuffer)

		// Setup mock provider with default maxReadFileLine
		localMockProvider.getState.mockResolvedValue({ maxReadFileLine: -1 })

		toolResult = undefined
	})

	async function executeReadImageTool(imagePath: string = testImagePath): Promise<ToolResponse | undefined> {
		const argsContent = `<file><path>${imagePath}</path></file>`
		const toolUse: ReadFileToolUse = {
			type: "tool_use",
			name: "read_file",
			params: { args: argsContent },
			partial: false,
		}

		// Debug: Check if mock is working
		console.log("Mock API:", localMockCline.api)
		console.log("Supports images:", localMockCline.api?.getModel?.()?.info?.supportsImages)

		await readFileTool.handle(localMockCline, toolUse, {
			askApproval: localMockCline.ask,
			handleError: vi.fn(),
			pushToolResult: (result: ToolResponse) => {
				toolResult = result
			},
			removeClosingTag: (_: ToolParamName, content?: string) => content ?? "",
			toolProtocol: "xml",
		})

		console.log("Result type:", Array.isArray(toolResult) ? "array" : typeof toolResult)
		console.log("Result:", toolResult)

		return toolResult
	}

	describe("Image Format Detection", () => {
		it.each([
			[".png", "image.png", "image/png"],
			[".jpg", "photo.jpg", "image/jpeg"],
			[".jpeg", "picture.jpeg", "image/jpeg"],
			[".gif", "animation.gif", "image/gif"],
			[".bmp", "bitmap.bmp", "image/bmp"],
			[".svg", "vector.svg", "image/svg+xml"],
			[".webp", "modern.webp", "image/webp"],
			[".ico", "favicon.ico", "image/x-icon"],
			[".avif", "new-format.avif", "image/avif"],
		])("should detect %s as an image format", async (ext, filename, expectedMimeType) => {
			// Setup
			const imagePath = `test/${filename}`
			const absolutePath = `/test/${filename}`
			mockedPathResolve.mockReturnValue(absolutePath)

			// Ensure API mock supports images
			setImageSupport(localMockCline, true)

			// Execute
			const result = await executeReadImageTool(imagePath)

			// Verify result is a multi-part response
			expect(Array.isArray(result)).toBe(true)
			const textPart = (result as any[]).find((p) => p.type === "text")?.text
			const imagePart = (result as any[]).find((p) => p.type === "image")

			// Verify text part
			expect(textPart).toContain(`<file><path>${imagePath}</path>`)
			expect(textPart).not.toContain("<image_data>")
			expect(textPart).toContain(`<notice>Image file`)

			// Verify image part
			expect(imagePart).toBeDefined()
			expect(imagePart.source.media_type).toBe(expectedMimeType)
			expect(imagePart.source.data).toBe(base64ImageData)
		})
	})

	describe("Image Reading Functionality", () => {
		it("should read image file and return a multi-part response", async () => {
			// Execute
			const result = await executeReadImageTool()

			// Verify result is a multi-part response
			expect(Array.isArray(result)).toBe(true)
			const textPart = (result as any[]).find((p) => p.type === "text")?.text
			const imagePart = (result as any[]).find((p) => p.type === "image")

			// Verify text part
			expect(textPart).toContain(`<file><path>${testImagePath}</path>`)
			expect(textPart).not.toContain(`<image_data>`)
			expect(textPart).toContain(`<notice>Image file`)

			// Verify image part
			expect(imagePart).toBeDefined()
			expect(imagePart.source.media_type).toBe("image/png")
			expect(imagePart.source.data).toBe(base64ImageData)
		})

		it("should call formatResponse.toolResult with text and image data", async () => {
			// Execute
			await executeReadImageTool()

			// Verify toolResultMock was called correctly
			expect(toolResultMock).toHaveBeenCalledTimes(1)
			const callArgs = toolResultMock.mock.calls[0]
			const textArg = callArgs[0]
			const imagesArg = callArgs[1]

			expect(textArg).toContain(`<file><path>${testImagePath}</path>`)
			expect(imagesArg).toBeDefined()
			expect(imagesArg).toBeInstanceOf(Array)
			expect(imagesArg!.length).toBe(1)
			expect(imagesArg![0]).toBe(`data:image/png;base64,${base64ImageData}`)
		})

		it("should handle large image files", async () => {
			// Setup - simulate a large image
			const largeBase64 = "A".repeat(1000000) // 1MB of base64 data
			const largeBuffer = Buffer.from(largeBase64, "base64")
			mockedFsReadFile.mockResolvedValue(largeBuffer)

			// Execute
			const result = await executeReadImageTool()

			// Verify it still works with large data
			expect(Array.isArray(result)).toBe(true)
			const imagePart = (result as any[]).find((p) => p.type === "image")
			expect(imagePart).toBeDefined()
			expect(imagePart.source.media_type).toBe("image/png")
			expect(imagePart.source.data).toBe(largeBase64)
		})

		it("should exclude images when model does not support images", async () => {
			// Setup - mock API handler that doesn't support images
			setImageSupport(localMockCline, false)

			// Execute
			const result = await executeReadImageTool()

			// When images are not supported, the tool should return just XML (not call formatResponse.toolResult)
			expect(toolResultMock).not.toHaveBeenCalled()
			expect(typeof result).toBe("string")
			expect(result).toContain(`<file><path>${testImagePath}</path>`)
			expect(result).toContain(`<notice>Image file`)
		})

		it("should include images when model supports images", async () => {
			// Setup - mock API handler that supports images
			setImageSupport(localMockCline, true)

			// Execute
			const result = await executeReadImageTool()

			// Verify toolResultMock was called with images
			expect(toolResultMock).toHaveBeenCalledTimes(1)
			const callArgs = toolResultMock.mock.calls[0]
			const textArg = callArgs[0]
			const imagesArg = callArgs[1]

			expect(textArg).toContain(`<file><path>${testImagePath}</path>`)
			expect(imagesArg).toBeDefined() // Images should be included
			expect(imagesArg).toBeInstanceOf(Array)
			expect(imagesArg!.length).toBe(1)
			expect(imagesArg![0]).toBe(`data:image/png;base64,${base64ImageData}`)
		})

		it("should handle undefined supportsImages gracefully", async () => {
			// Setup - mock API handler with undefined supportsImages
			setImageSupport(localMockCline, undefined)

			// Execute
			const result = await executeReadImageTool()

			// When supportsImages is undefined, should default to false and return just XML
			expect(toolResultMock).not.toHaveBeenCalled()
			expect(typeof result).toBe("string")
			expect(result).toContain(`<file><path>${testImagePath}</path>`)
			expect(result).toContain(`<notice>Image file`)
		})

		it("should handle errors when reading image files", async () => {
			// Setup - simulate read error
			mockedFsReadFile.mockRejectedValue(new Error("Failed to read image"))

			// Execute
			const argsContent = `<file><path>${testImagePath}</path></file>`
			const toolUse: ReadFileToolUse = {
				type: "tool_use",
				name: "read_file",
				params: { args: argsContent },
				partial: false,
			}

			await readFileTool.handle(localMockCline, toolUse, {
				askApproval: localMockCline.ask,
				handleError: vi.fn(),
				pushToolResult: (result: ToolResponse) => {
					toolResult = result
				},
				removeClosingTag: (_: ToolParamName, content?: string) => content ?? "",
				toolProtocol: "xml",
			})

			// Verify error handling
			expect(toolResult).toContain("<error>Error reading image file: Failed to read image</error>")
			// Verify that say was called to show error to user
			expect(localMockCline.say).toHaveBeenCalledWith("error", expect.stringContaining("Failed to read image"))
		})
	})

	describe("Binary File Handling", () => {
		it("should not treat non-image binary files as images", async () => {
			// Setup
			const binaryPath = "test/document.pdf"
			const absolutePath = "/test/document.pdf"
			mockedPathResolve.mockReturnValue(absolutePath)
			mockedExtractTextFromFile.mockResolvedValue("PDF content extracted")

			// Execute
			const result = await executeReadImageTool(binaryPath)

			// Verify it uses extractTextFromFile instead
			expect(result).not.toContain("<image_data>")
			// Make the test platform-agnostic by checking the call was made (path normalization can vary)
			expect(mockedExtractTextFromFile).toHaveBeenCalledTimes(1)
			const callArgs = mockedExtractTextFromFile.mock.calls[0]
			expect(callArgs[0]).toMatch(/[\\\/]test[\\\/]document\.pdf$/)
		})

		it("should handle unknown binary formats", async () => {
			// Setup
			const binaryPath = "test/unknown.bin"
			const absolutePath = "/test/unknown.bin"
			mockedPathResolve.mockReturnValue(absolutePath)
			mockedExtractTextFromFile.mockResolvedValue("")

			// Execute
			const result = await executeReadImageTool(binaryPath)

			// Verify
			expect(result).not.toContain("<image_data>")
			expect(result).toContain('<binary_file format="bin"')
		})
	})

	describe("Edge Cases", () => {
		it("should handle case-insensitive image extensions", async () => {
			// Test uppercase extensions
			const uppercasePath = "test/IMAGE.PNG"
			const absolutePath = "/test/IMAGE.PNG"
			mockedPathResolve.mockReturnValue(absolutePath)

			// Execute
			const result = await executeReadImageTool(uppercasePath)

			// Verify
			expect(Array.isArray(result)).toBe(true)
			const imagePart = (result as any[]).find((p) => p.type === "image")
			expect(imagePart).toBeDefined()
			expect(imagePart.source.media_type).toBe("image/png")
		})

		it("should handle files with multiple dots in name", async () => {
			// Setup
			const complexPath = "test/my.photo.backup.png"
			const absolutePath = "/test/my.photo.backup.png"
			mockedPathResolve.mockReturnValue(absolutePath)

			// Execute
			const result = await executeReadImageTool(complexPath)

			// Verify
			expect(Array.isArray(result)).toBe(true)
			const imagePart = (result as any[]).find((p) => p.type === "image")
			expect(imagePart).toBeDefined()
			expect(imagePart.source.media_type).toBe("image/png")
		})

		it("should handle empty image files", async () => {
			// Setup - empty buffer
			mockedFsReadFile.mockResolvedValue(Buffer.from(""))

			// Execute
			const result = await executeReadImageTool()

			// Verify - should still create valid data URL
			expect(Array.isArray(result)).toBe(true)
			const imagePart = (result as any[]).find((p) => p.type === "image")
			expect(imagePart).toBeDefined()
			expect(imagePart.source.media_type).toBe("image/png")
			expect(imagePart.source.data).toBe("")
		})
	})
})<|MERGE_RESOLUTION|>--- conflicted
+++ resolved
@@ -230,15 +230,8 @@
 function setImageSupport(mockCline: any, supportsImages: boolean | undefined): void {
 	mockCline.api = {
 		getModel: vi.fn().mockReturnValue({
-<<<<<<< HEAD
-			info: {
-				supportsImages,
-				contextWindow: 100000, // Add context window for token limit calculations
-			},
-=======
 			id: "test-model",
 			info: { supportsImages },
->>>>>>> dcb04bb2
 		}),
 		countTokens: vi.fn().mockResolvedValue(100), // Mock countTokens to return a small number
 	}
