--- conflicted
+++ resolved
@@ -2020,159 +2020,4 @@
 		expect(spyB).toHaveBeenCalledWith("B message", undefined)
 		expect(taskB.messageQueueService.isEmpty()).toBe(true)
 	})
-<<<<<<< HEAD
-
-	describe("completeSubtask native protocol handling", () => {
-		let mockProvider: any
-		let mockApiConfig: any
-
-		beforeEach(() => {
-			vi.clearAllMocks()
-
-			if (!TelemetryService.hasInstance()) {
-				TelemetryService.createInstance([])
-			}
-
-			mockApiConfig = {
-				apiProvider: "anthropic",
-				apiKey: "test-key",
-			}
-
-			mockProvider = {
-				context: {
-					globalStorageUri: { fsPath: "/test/storage" },
-				},
-				getState: vi.fn().mockResolvedValue({
-					apiConfiguration: mockApiConfig,
-				}),
-				say: vi.fn(),
-				postStateToWebview: vi.fn().mockResolvedValue(undefined),
-				postMessageToWebview: vi.fn().mockResolvedValue(undefined),
-				updateTaskHistory: vi.fn().mockResolvedValue(undefined),
-				log: vi.fn(),
-			}
-		})
-
-		it("should push tool_result to userMessageContent for native protocol with pending tool call ID", async () => {
-			// Create a task with a model that supports native tools
-			const task = new Task({
-				provider: mockProvider,
-				apiConfiguration: {
-					...mockApiConfig,
-					apiProvider: "anthropic",
-					toolProtocol: "native", // Explicitly set native protocol
-				},
-				task: "parent task",
-				startTask: false,
-				context: mockProvider.context, // kilocode_change
-			})
-
-			// Mock the API to return a native protocol model
-			vi.spyOn(task.api, "getModel").mockReturnValue({
-				id: "claude-3-5-sonnet-20241022",
-				info: {
-					contextWindow: 200000,
-					maxTokens: 8192,
-					supportsPromptCache: true,
-					supportsNativeTools: true,
-					defaultToolProtocol: "native",
-				} as ModelInfo,
-			})
-
-			// For native protocol, NewTaskTool does NOT push tool_result immediately.
-			// It only sets the pending tool call ID. The actual tool_result is pushed by completeSubtask.
-			task.pendingNewTaskToolCallId = "test-tool-call-id"
-
-			// Call completeSubtask
-			await task.completeSubtask("Subtask completed successfully")
-
-			// For native protocol, should push the actual tool_result with the subtask's result
-			expect(task.userMessageContent).toHaveLength(1)
-			expect(task.userMessageContent[0]).toEqual({
-				type: "tool_result",
-				tool_use_id: "test-tool-call-id",
-				content: "[new_task completed] Result: Subtask completed successfully",
-			})
-
-			// Should NOT have added a user message to apiConversationHistory
-			expect(task.apiConversationHistory).toHaveLength(0)
-
-			// pending tool call ID should be cleared
-			expect(task.pendingNewTaskToolCallId).toBeUndefined()
-		})
-
-		it("should add user message to apiConversationHistory for XML protocol", async () => {
-			// Create a task with a model that doesn't support native tools
-			const task = new Task({
-				provider: mockProvider,
-				apiConfiguration: {
-					...mockApiConfig,
-					apiProvider: "anthropic",
-				},
-				task: "parent task",
-				startTask: false,
-				context: mockProvider.context, // kilocode_change
-			})
-
-			// Mock the API to return an XML protocol model (no native tool support)
-			vi.spyOn(task.api, "getModel").mockReturnValue({
-				id: "claude-2",
-				info: {
-					contextWindow: 100000,
-					maxTokens: 4096,
-					supportsPromptCache: false,
-					supportsNativeTools: false,
-				} as ModelInfo,
-			})
-
-			// Call completeSubtask
-			await task.completeSubtask("Subtask completed successfully")
-
-			// For XML protocol, should add to apiConversationHistory
-			expect(task.apiConversationHistory).toHaveLength(1)
-			expect(task.apiConversationHistory[0]).toEqual(
-				expect.objectContaining({
-					role: "user",
-					content: [{ type: "text", text: "[new_task completed] Result: Subtask completed successfully" }],
-				}),
-			)
-
-			// Should NOT have added to userMessageContent
-			expect(task.userMessageContent).toHaveLength(0)
-		})
-
-		it("should set isPaused to false after completeSubtask", async () => {
-			const task = new Task({
-				provider: mockProvider,
-				apiConfiguration: mockApiConfig,
-				task: "parent task",
-				startTask: false,
-				context: mockProvider.context, // kilocode_change
-			})
-
-			// Mock the API to return an XML protocol model
-			vi.spyOn(task.api, "getModel").mockReturnValue({
-				id: "claude-2",
-				info: {
-					contextWindow: 100000,
-					maxTokens: 4096,
-					supportsPromptCache: false,
-					supportsNativeTools: false,
-				} as ModelInfo,
-			})
-
-			// Set isPaused to true (simulating waiting for subtask)
-			task.isPaused = true
-			task.childTaskId = "child-task-id"
-
-			// Call completeSubtask
-			await task.completeSubtask("Subtask completed")
-
-			// Should reset paused state
-			expect(task.isPaused).toBe(false)
-			expect(task.childTaskId).toBeUndefined()
-		})
-	})
-=======
->>>>>>> dcb04bb2
 })