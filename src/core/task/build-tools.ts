--- conflicted
+++ resolved
@@ -1,9 +1,5 @@
 import type OpenAI from "openai"
-<<<<<<< HEAD
-import type { ProviderSettings, ModeConfig, ModelInfo } from "@roo-code/types" // kilocode_change
-=======
 import type { ProviderSettings, ModeConfig, ModelInfo } from "@roo-code/types"
->>>>>>> dcb04bb2
 import type { ClineProvider } from "../webview/ClineProvider"
 import { getNativeTools, getMcpServerTools } from "../prompts/tools/native-tools"
 import { filterNativeToolsForMode, filterMcpToolsForMode } from "../prompts/tools/filter-tools-for-mode"
@@ -18,14 +14,10 @@
 	apiConfiguration: ProviderSettings | undefined
 	maxReadFileLine: number
 	browserToolEnabled: boolean
-<<<<<<< HEAD
 	// kilocode_change start
 	state?: ClineProviderState
+	// kilocode_change end
 	modelInfo?: ModelInfo
-	// kilocode_change end
-=======
-	modelInfo?: ModelInfo
->>>>>>> dcb04bb2
 }
 
 /**
