--- conflicted
+++ resolved
@@ -1360,14 +1360,10 @@
 	}
 
 	handleWebviewAskResponse(askResponse: ClineAskResponse, text?: string, images?: string[]) {
-<<<<<<< HEAD
-		// this.askResponse = askResponse kilocode_change
-=======
 		// Clear any pending auto-approval timeout when user responds
 		this.cancelAutoApprovalTimeout()
 
-		this.askResponse = askResponse
->>>>>>> 0b112ce8
+		// this.askResponse = askResponse kilocode_change
 		this.askResponseText = text
 		this.askResponseImages = images
 
