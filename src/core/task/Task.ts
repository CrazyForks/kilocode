--- conflicted
+++ resolved
@@ -134,11 +134,8 @@
 import { getAppUrl } from "@roo-code/types"
 import { maybeRemoveReasoningDetails_kilocode, ReasoningDetail } from "../../api/transform/kilocode/reasoning-details"
 import { mergeApiMessages } from "./kilocode"
-<<<<<<< HEAD
 import { AutoApprovalHandler, checkAutoApproval } from "../auto-approval"
-=======
 import { mergeEnvironmentDetailsIntoUserContent } from "../environment/kilocode/mergeEnvironmentDetailsIntoUserContent"
->>>>>>> 8ea639d5
 
 const MAX_EXPONENTIAL_BACKOFF_SECONDS = 600 // 10 minutes
 const DEFAULT_USAGE_COLLECTION_TIMEOUT_MS = 5000 // 5 seconds
@@ -2016,8 +2013,7 @@
 
 			// Add environment details as its own text block, separate from tool
 			// results.
-<<<<<<< HEAD
-			const finalUserContent = [...parsedUserContent, { type: "text" as const, text: environmentDetails }]
+			const finalUserContent = mergeEnvironmentDetailsIntoUserContent(parsedUserContent, environmentDetails) // kilocode_change: support interleaved thinking for environment details
 
 			// Only add user message to conversation history if:
 			// 1. This is the first attempt (retryAttempt === 0), OR
@@ -2027,11 +2023,6 @@
 				await this.addToApiConversationHistory({ role: "user", content: finalUserContent })
 				TelemetryService.instance.captureConversationMessage(this.taskId, "user")
 			}
-=======
-			const finalUserContent = mergeEnvironmentDetailsIntoUserContent(parsedUserContent, environmentDetails) // kilocode_change: support interleaved thinking for environment details
-			await this.addToApiConversationHistory({ role: "user", content: finalUserContent })
-			TelemetryService.instance.captureConversationMessage(this.taskId, "user")
->>>>>>> 8ea639d5
 
 			// Since we sent off a placeholder api_req_started message to update the
 			// webview while waiting to actually start the API request (to load
