--- conflicted
+++ resolved
@@ -11,11 +11,8 @@
 	DEFAULT_CONSECUTIVE_MISTAKE_LIMIT,
 	getModelId,
 	type ProviderName,
-<<<<<<< HEAD
 	type ProfileType, // kilocode_change - autocomplete profile type system
-=======
 	isProviderName,
->>>>>>> 0b112ce8
 } from "@roo-code/types"
 import { TelemetryService } from "@roo-code/telemetry"
 
