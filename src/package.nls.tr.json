{
	"extension.displayName": "Kilo Code AI Agent (Roo / Cline çatalı)",
	"extension.description": "Kod planlama, oluşturma ve düzeltme için açık kaynaklı yapay zeka kodlama asistanı.",
	"command.newTask.title": "Yeni Görev",
	"command.explainCode.title": "Kodu Açıkla",
	"command.fixCode.title": "Kodu Düzelt",
	"command.improveCode.title": "Kodu İyileştir",
	"command.addToContext.title": "Bağlama Ekle",
	"command.openInNewTab.title": "Yeni Sekmede Aç",
	"command.focusInput.title": "Giriş Alanına Odaklan",
	"command.setCustomStoragePath.title": "Özel Depolama Yolunu Ayarla",
	"command.importSettings.title": "Ayarları İçe Aktar",
	"command.terminal.addToContext.title": "Terminal İçeriğini Bağlama Ekle",
	"command.terminal.fixCommand.title": "Bu Komutu Düzelt",
	"command.terminal.explainCommand.title": "Bu Komutu Açıkla",
	"command.terminal.generateCommand.title": "Kilo Code: Terminal Komutu Oluştur",
	"command.acceptInput.title": "Girişi/Öneriyi Kabul Et",
	"command.generateCommitMessage.title": "Kilo ile Commit Mesajı Oluştur",
	"views.activitybar.title": "Kilo Code",
	"views.contextMenu.label": "Kilo Code",
	"views.terminalMenu.label": "Kilo Code",
	"views.sidebar.name": "Kilo Code",
	"command.mcpServers.title": "MCP Sunucuları",
	"command.prompts.title": "Modlar",
	"command.history.title": "Geçmiş",
	"command.marketplace.title": "Marketplace",
	"command.openInEditor.title": "Düzenleyicide Aç",
	"command.cloud.title": "Cloud",
	"command.settings.title": "Ayarlar",
	"command.documentation.title": "Dokümantasyon",
	"command.profile.title": "Profil",
	"configuration.title": "Kilo Code",
	"commands.allowedCommands.description": "'Her zaman yürütme işlemlerini onayla' etkinleştirildiğinde otomatik olarak yürütülebilen komutlar",
	"commands.deniedCommands.description": "Onay istenmeden otomatik olarak reddedilecek komut önekleri. İzin verilen komutlarla çakışma durumunda en uzun önek eşleşmesi öncelik alır. Tüm komutları reddetmek için * ekleyin.",
	"commands.commandExecutionTimeout.description": "Komut yürütmesinin tamamlanmasını beklemek için maksimum süre (saniye), zaman aşımından önce (0 = zaman aşımı yok, 1-600s, varsayılan: 0s)",
	"commands.commandTimeoutAllowlist.description": "Komut yürütme zaman aşımından hariç tutulan komut önekleri. Bu öneklerle eşleşen komutlar zaman aşımı kısıtlamaları olmadan çalışacaktır.",
	"settings.vsCodeLmModelSelector.description": "VSCode dil modeli API'si için ayarlar",
	"settings.vsCodeLmModelSelector.vendor.description": "Dil modelinin sağlayıcısı (örn: copilot)",
	"settings.vsCodeLmModelSelector.family.description": "Dil modelinin ailesi (örn: gpt-4)",
	"settings.customStoragePath.description": "Özel depolama yolu. Varsayılan konumu kullanmak için boş bırakın. Mutlak yolları destekler (örn: 'D:\\KiloCodeStorage')",
	"settings.enableCodeActions.description": "Kilo Code hızlı düzeltmeleri etkinleştir.",
	"settings.autoImportSettingsPath.description": "Uzantı başlangıcında otomatik olarak içe aktarılacak bir Kilo Code yapılandırma dosyasının yolu. Mutlak yolları ve ana dizine göreli yolları destekler (ör. '~/Documents/kilo-code-settings.json'). Otomatik içe aktarmayı devre dışı bırakmak için boş bırakın.",
	"settings.useAgentRules.description": "Aracıya özgü kurallar için AGENTS.md dosyalarının yüklenmesini etkinleştirin (bkz. https://agent-rules.org/)",
	"settings.apiRequestTimeout.description": "API yanıtları için beklenecek maksimum süre (saniye cinsinden) (0 = zaman aşımı yok, 1-3600s, varsayılan: 600s). LM Studio ve Ollama gibi daha fazla işlem süresi gerektirebilecek yerel sağlayıcılar için daha yüksek değerler önerilir.",
<<<<<<< HEAD
	"ghost.input.title": "Onaylamak için 'Enter'a, iptal etmek için 'Escape'e basın",
	"ghost.input.placeholder": "Ne yapmak istediğinizi açıklayın...",
	"ghost.commands.generateSuggestions": "Kilo Code: Düzenleme Önerileri Oluştur",
	"ghost.commands.displaySuggestions": "Düzenleme Önerilerini Göster",
	"ghost.commands.cancelSuggestions": "Düzenleme Önerilerini İptal Et",
	"ghost.commands.applyCurrentSuggestion": "Mevcut Düzenleme Önerisini Uygula",
	"ghost.commands.applyAllSuggestions": "Tüm Düzenleme Önerilerini Uygula",
	"ghost.commands.promptCodeSuggestion": "Hızlı Görev",
	"ghost.commands.goToNextSuggestion": "Sonraki Öneriye Git",
	"ghost.commands.goToPreviousSuggestion": "Önceki Öneriye Git"
=======
	"settings.codeIndex.embeddingBatchSize.description": "Kod indeksleme sırasında gömme işlemleri için toplu iş boyutu. Bunu API sağlayıcınızın sınırlarına göre ayarlayın. Varsayılan 60'tır."
>>>>>>> 173acdb1
}<|MERGE_RESOLUTION|>--- conflicted
+++ resolved
@@ -42,7 +42,7 @@
 	"settings.autoImportSettingsPath.description": "Uzantı başlangıcında otomatik olarak içe aktarılacak bir Kilo Code yapılandırma dosyasının yolu. Mutlak yolları ve ana dizine göreli yolları destekler (ör. '~/Documents/kilo-code-settings.json'). Otomatik içe aktarmayı devre dışı bırakmak için boş bırakın.",
 	"settings.useAgentRules.description": "Aracıya özgü kurallar için AGENTS.md dosyalarının yüklenmesini etkinleştirin (bkz. https://agent-rules.org/)",
 	"settings.apiRequestTimeout.description": "API yanıtları için beklenecek maksimum süre (saniye cinsinden) (0 = zaman aşımı yok, 1-3600s, varsayılan: 600s). LM Studio ve Ollama gibi daha fazla işlem süresi gerektirebilecek yerel sağlayıcılar için daha yüksek değerler önerilir.",
-<<<<<<< HEAD
+	"settings.codeIndex.embeddingBatchSize.description": "Kod indeksleme sırasında gömme işlemleri için toplu iş boyutu. Bunu API sağlayıcınızın sınırlarına göre ayarlayın. Varsayılan 60'tır.",
 	"ghost.input.title": "Onaylamak için 'Enter'a, iptal etmek için 'Escape'e basın",
 	"ghost.input.placeholder": "Ne yapmak istediğinizi açıklayın...",
 	"ghost.commands.generateSuggestions": "Kilo Code: Düzenleme Önerileri Oluştur",
@@ -53,7 +53,4 @@
 	"ghost.commands.promptCodeSuggestion": "Hızlı Görev",
 	"ghost.commands.goToNextSuggestion": "Sonraki Öneriye Git",
 	"ghost.commands.goToPreviousSuggestion": "Önceki Öneriye Git"
-=======
-	"settings.codeIndex.embeddingBatchSize.description": "Kod indeksleme sırasında gömme işlemleri için toplu iş boyutu. Bunu API sağlayıcınızın sınırlarına göre ayarlayın. Varsayılan 60'tır."
->>>>>>> 173acdb1
 }