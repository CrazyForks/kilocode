import chalk from "chalk";
import { ChatCompletionMessageParam } from "openai/resources.mjs";
import * as readlineSync from "readline-sync";
import { CONTINUE_ASCII_ART } from "../asciiArt.js";
import {
  ensureOrganization,
  getOrganizationId,
  loadAuthConfig,
} from "../auth/workos.js";
import { introMessage } from "../intro.js";
import { configureLogger } from "../logger.js";
import { initializeWithOnboarding } from "../onboarding.js";
import { loadSession, saveSession } from "../session.js";
import { streamChatResponse } from "../streamChatResponse.js";
import { constructSystemMessage } from "../systemMessage.js";
import telemetryService from "../telemetry/telemetryService.js";
import { startTUIChat } from "../ui/index.js";
import { safeStdout } from "../util/consoleOverride.js";
import { formatError } from "../util/formatError.js";
import logger from "../util/logger.js";
import { getVersion } from "../version.js";

export interface ChatOptions {
  headless?: boolean;
  config?: string;
  resume?: boolean;
  rule?: string[]; // Array of rule specifications
}

async function initializeChat(options: ChatOptions) {
  const authConfig = loadAuthConfig();

  // Use onboarding flow for initialization
  if (!options.headless) {
    console.log(chalk.white(CONTINUE_ASCII_ART));
    console.info(chalk.gray(`v${getVersion()}\n`));
  }
  const result = await initializeWithOnboarding(
    authConfig,
    options.config,
    options.rule
  );

  // Ensure organization is selected if authenticated
  let finalAuthConfig = authConfig;
  if (result.config && authConfig) {
    finalAuthConfig = await ensureOrganization(
      authConfig,
      options.headless ?? false
    );

    // Update telemetry with organization info
    if (finalAuthConfig) {
      const organizationId = getOrganizationId(finalAuthConfig);
      if (organizationId) {
        telemetryService.updateOrganization(organizationId);
      }
    }
  }

  return {
    config: result.config,
    llmApi: result.llmApi,
    model: result.model,
    mcpService: result.mcpService,
    apiClient: result.apiClient,
  };
}

async function initializeChatHistory(
  options: ChatOptions
): Promise<ChatCompletionMessageParam[]> {
  let chatHistory: ChatCompletionMessageParam[] = [];

  // Load previous session if --resume flag is used
  if (options.resume) {
    const savedHistory = loadSession();
    if (savedHistory) {
      chatHistory = savedHistory;
      logger.info(chalk.yellow("Resuming previous session..."));
    } else {
      logger.info(
        chalk.yellow("No previous session found, starting fresh...")
      );
    }
  }

  // If no session loaded or not resuming, initialize with system message
  if (chatHistory.length === 0) {
    const rulesSystemMessage = ""; // TODO //assistant.systemMessage;
    const systemMessage = await constructSystemMessage(
      rulesSystemMessage,
      options.rule
    );
    if (systemMessage) {
      chatHistory.push({ role: "system", content: systemMessage });
    }
  }

  return chatHistory;
}

async function processMessage(
  userInput: string,
  chatHistory: ChatCompletionMessageParam[],
  model: any,
  llmApi: any,
  isHeadless: boolean
): Promise<void> {
  // Track user prompt
  telemetryService.logUserPrompt(userInput.length, userInput);

  // Add user message to history
  chatHistory.push({ role: "user", content: userInput });

  // Get AI response with potential tool usage
  if (!isHeadless) {
    console.info(`\n${chalk.bold.blue("Assistant:")}`);
  }

  try {
    const abortController = new AbortController();
    const finalResponse = await streamChatResponse(
      chatHistory,
      model,
      llmApi,
      abortController
    );

    // In headless mode, only print the final response using safe stdout
    if (isHeadless && finalResponse.trim()) {
      safeStdout(finalResponse + "\n");
    }

    // Save session after each successful response
    saveSession(chatHistory);
  } catch (e: any) {
    logger.error(`\n${chalk.red(`Error: ${formatError(e)}`)}`);
    if (!isHeadless) {
      logger.info(
        chalk.dim(`Chat history:\n${JSON.stringify(chatHistory, null, 2)}`)
      );
    }
  }
}

async function runHeadlessMode(
  config: any,
  llmApi: any,
  model: any,
  mcpService: any,
  prompt: string | undefined,
  options: ChatOptions
): Promise<void> {
  // Show intro message for headless mode
  introMessage(config, model, mcpService);

  // Initialize chat history
  const chatHistory = await initializeChatHistory(options);

  let isFirstMessage = true;
  while (true) {
    // When in headless mode, don't ask for user input
    if (!isFirstMessage && prompt && options.headless) {
      break;
    }

    // Get user input
    const userInput =
      isFirstMessage && prompt
        ? prompt
        : readlineSync.question(`\n${chalk.bold.green("You:")} `);

    isFirstMessage = false;

    await processMessage(userInput, chatHistory, model, llmApi, true);
  }
}

export async function chat(prompt?: string, options: ChatOptions = {}) {
  // Configure logger based on headless mode
  configureLogger(options.headless ?? false);

  try {
    const { config, llmApi, model, mcpService, apiClient } = await initializeChat(
      options
    );

    // Record session start
    telemetryService.recordSessionStart();

    // Start active time tracking
    telemetryService.startActiveTime();

    // If not in headless mode, start the TUI chat (default)
    if (!options.headless) {
      await startTUIChat(
        config,
        llmApi,
        model,
        mcpService,
        apiClient,
        prompt,
        options.resume,
        options.config,
        options.rule
      );
      return;
    }

<<<<<<< HEAD
    // Run headless mode
    await runHeadlessMode(config, llmApi, model, mcpService, prompt, options);
=======
    // Show intro message for headless mode
    introMessage(config, model, mcpService);

    // Rules
    let chatHistory: ChatCompletionMessageParam[] = [];

    // Load previous session if --resume flag is used
    if (options.resume) {
      const savedHistory = loadSession();
      if (savedHistory) {
        chatHistory = savedHistory;
        logger.info(chalk.yellow("Resuming previous session..."));
      } else {
        logger.info(
          chalk.yellow("No previous session found, starting fresh...")
        );
      }
    }

    // If no session loaded or not resuming, initialize with system message
    if (chatHistory.length === 0) {
      const rulesSystemMessage = ""; // TODO //assistant.systemMessage;
      const systemMessage = await constructSystemMessage(
        rulesSystemMessage,
        options.rule
      );
      if (systemMessage) {
        chatHistory.push({ role: "system", content: systemMessage });
      }
    }

    let isFirstMessage = true;
    while (true) {
      // When in headless mode, don't ask for user input
      if (!isFirstMessage && prompt && options.headless) {
        break;
      }

      // Get user input
      let userInput =
        isFirstMessage && prompt
          ? prompt
          : readlineSync.question(`\n${chalk.bold.green("You:")} `);

      isFirstMessage = false;

      // Track user prompt
      telemetryService.logUserPrompt(userInput.length, userInput);

      // Add user message to history
      chatHistory.push({ role: "user", content: userInput });

      // Get AI response with potential tool usage
      if (!options.headless) {
        console.info(`\n${chalk.bold.blue("Assistant:")}`);
      }

      try {
        const abortController = new AbortController();
        const finalResponse = await streamChatResponse(
          chatHistory,
          model,
          llmApi,
          abortController
        );

        // In headless mode, only print the final response using safe stdout
        if (options.headless) {
          if (finalResponse.trim()) {
            safeStdout(finalResponse + "\n");
          }
        }

        // Save session after each successful response
        saveSession(chatHistory);
      } catch (e: any) {
        logger.error(`\n${chalk.red(`Error: ${formatError(e)}`)}`);
        if (!options.headless) {
          logger.info(
            chalk.dim(`Chat history:\n${JSON.stringify(chatHistory, null, 2)}`)
          );
        }
      }
    }
>>>>>>> 8bd6d09f
  } catch (error: any) {
    logger.error(chalk.red(`Fatal error: ${formatError(error)}`));
    process.exit(1);
  } finally {
    // Stop active time tracking
    telemetryService.stopActiveTime();
  }
}<|MERGE_RESOLUTION|>--- conflicted
+++ resolved
@@ -79,9 +79,7 @@
       chatHistory = savedHistory;
       logger.info(chalk.yellow("Resuming previous session..."));
     } else {
-      logger.info(
-        chalk.yellow("No previous session found, starting fresh...")
-      );
+      logger.info(chalk.yellow("No previous session found, starting fresh..."));
     }
   }
 
@@ -182,9 +180,8 @@
   configureLogger(options.headless ?? false);
 
   try {
-    const { config, llmApi, model, mcpService, apiClient } = await initializeChat(
-      options
-    );
+    const { config, llmApi, model, mcpService, apiClient } =
+      await initializeChat(options);
 
     // Record session start
     telemetryService.recordSessionStart();
@@ -208,95 +205,8 @@
       return;
     }
 
-<<<<<<< HEAD
     // Run headless mode
     await runHeadlessMode(config, llmApi, model, mcpService, prompt, options);
-=======
-    // Show intro message for headless mode
-    introMessage(config, model, mcpService);
-
-    // Rules
-    let chatHistory: ChatCompletionMessageParam[] = [];
-
-    // Load previous session if --resume flag is used
-    if (options.resume) {
-      const savedHistory = loadSession();
-      if (savedHistory) {
-        chatHistory = savedHistory;
-        logger.info(chalk.yellow("Resuming previous session..."));
-      } else {
-        logger.info(
-          chalk.yellow("No previous session found, starting fresh...")
-        );
-      }
-    }
-
-    // If no session loaded or not resuming, initialize with system message
-    if (chatHistory.length === 0) {
-      const rulesSystemMessage = ""; // TODO //assistant.systemMessage;
-      const systemMessage = await constructSystemMessage(
-        rulesSystemMessage,
-        options.rule
-      );
-      if (systemMessage) {
-        chatHistory.push({ role: "system", content: systemMessage });
-      }
-    }
-
-    let isFirstMessage = true;
-    while (true) {
-      // When in headless mode, don't ask for user input
-      if (!isFirstMessage && prompt && options.headless) {
-        break;
-      }
-
-      // Get user input
-      let userInput =
-        isFirstMessage && prompt
-          ? prompt
-          : readlineSync.question(`\n${chalk.bold.green("You:")} `);
-
-      isFirstMessage = false;
-
-      // Track user prompt
-      telemetryService.logUserPrompt(userInput.length, userInput);
-
-      // Add user message to history
-      chatHistory.push({ role: "user", content: userInput });
-
-      // Get AI response with potential tool usage
-      if (!options.headless) {
-        console.info(`\n${chalk.bold.blue("Assistant:")}`);
-      }
-
-      try {
-        const abortController = new AbortController();
-        const finalResponse = await streamChatResponse(
-          chatHistory,
-          model,
-          llmApi,
-          abortController
-        );
-
-        // In headless mode, only print the final response using safe stdout
-        if (options.headless) {
-          if (finalResponse.trim()) {
-            safeStdout(finalResponse + "\n");
-          }
-        }
-
-        // Save session after each successful response
-        saveSession(chatHistory);
-      } catch (e: any) {
-        logger.error(`\n${chalk.red(`Error: ${formatError(e)}`)}`);
-        if (!options.headless) {
-          logger.info(
-            chalk.dim(`Chat history:\n${JSON.stringify(chatHistory, null, 2)}`)
-          );
-        }
-      }
-    }
->>>>>>> 8bd6d09f
   } catch (error: any) {
     logger.error(chalk.red(`Fatal error: ${formatError(error)}`));
     process.exit(1);
