{
	"name": "kilo-code",
	"displayName": "%extension.displayName%",
	"description": "%extension.description%",
<<<<<<< HEAD
	"publisher": "kilocode",
	"version": "4.132.0",
	"icon": "assets/icons/logo-outline-black.png",
=======
	"publisher": "RooVeterinaryInc",
	"version": "3.36.2",
	"icon": "assets/icons/icon.png",
>>>>>>> dcb04bb2
	"galleryBanner": {
		"color": "#FFFFFF",
		"theme": "light"
	},
	"engines": {
		"vscode": "^1.84.0",
		"node": "20.19.2"
	},
	"extensionKind": [
		"workspace"
	],
	"author": {
		"name": "Kilo Code"
	},
	"repository": {
		"type": "git",
		"url": "https://github.com/Kilo-Org/kilocode"
	},
	"homepage": "https://kilo.ai",
	"categories": [
		"AI",
		"Chat",
		"Programming Languages",
		"Education",
		"Snippets",
		"Testing"
	],
	"keywords": [
		"kilo",
		"claude",
		"dev",
		"mcp",
		"openrouter",
		"coding",
		"agent",
		"autonomous",
		"chatgpt",
		"sonnet",
		"ai",
		"llama",
		"Kilo Code",
		"kilocode"
	],
	"activationEvents": [
		"onLanguage",
		"onStartupFinished"
	],
	"main": "./dist/extension.js",
	"contributes": {
		"walkthroughs": [
			{
				"id": "kiloCodeWalkthrough",
				"title": "5 ways Kilo Code helps you code",
				"description": "You now have a personal AI coding assistant.",
				"steps": [
					{
						"id": "welcome",
						"title": "Write code for you",
						"description": "Describe what you want to build. Kilo Code will write it from scratch, generate the files, and run them for you.",
						"media": {
							"markdown": "./dist/walkthrough/step1.md"
						}
					},
					{
						"id": "getting-started",
						"title": "Understand your codebase",
						"description": "Need clarity on how something works? Ask Kilo Code about any part of your files and get a clear explanation.",
						"media": {
							"markdown": "./dist/walkthrough/step2.md"
						},
						"content": {
							"path": "./dist/walkthrough/step2.md"
						}
					},
					{
						"id": "modes",
						"title": "Get things working again",
						"description": "Stuck on an error? Kilo Code can find the issue, fix it, and get your code running.",
						"media": {
							"markdown": "./dist/walkthrough/step3.md"
						}
					},
					{
						"id": "code-actions",
						"title": "Plan your logic",
						"description": "Not sure where to start? Map out your logic and structure before writing a single line of code.",
						"media": {
							"markdown": "./dist/walkthrough/step4.md"
						}
					},
					{
						"id": "advanced-features",
						"title": "And more",
						"description": "Improve your prompt, add context, or create your own custom modes.",
						"media": {
							"markdown": "./dist/walkthrough/step5.md"
						}
					}
				]
			}
		],
		"viewsContainers": {
			"activitybar": [
				{
					"id": "kilo-code-ActivityBar",
					"title": "%views.activitybar.title%",
					"icon": "assets/icons/kilo.png",
					"darkIcon": "assets/icons/kilo-dark.png"
				}
			]
		},
		"views": {
			"kilo-code-ActivityBar": [
				{
					"type": "webview",
					"id": "kilo-code.SidebarProvider",
					"name": "%views.sidebar.name%",
					"icon": "assets/icons/kilo.png",
					"darkIcon": "assets/icons/kilo-dark.png"
				}
			]
		},
		"commands": [
			{
				"command": "kilo-code.plusButtonClicked",
				"title": "%command.newTask.title%",
				"icon": "$(add)"
			},
			{
<<<<<<< HEAD
				"command": "kilo-code.mcpButtonClicked",
				"title": "%command.mcpServers.title%",
				"icon": "$(server)"
			},
			{
				"command": "kilo-code.importSettings",
				"title": "%command.importSettings.title%",
				"category": "%configuration.title%"
			},
			{
				"command": "kilo-code.exportSettings",
				"title": "Export Settings",
				"category": "%configuration.title%"
			},
			{
				"command": "kilo-code.promptsButtonClicked",
				"title": "%command.prompts.title%",
				"icon": "$(organization)"
			},
			{
				"command": "kilo-code.historyButtonClicked",
=======
				"command": "roo-cline.historyButtonClicked",
>>>>>>> dcb04bb2
				"title": "%command.history.title%",
				"icon": "$(history)"
			},
			{
				"command": "kilo-code.marketplaceButtonClicked",
				"title": "%command.marketplace.title%",
				"icon": "$(extensions)"
			},
			{
				"command": "kilo-code.popoutButtonClicked",
				"title": "%command.openInEditor.title%",
				"icon": "$(link-external)"
			},
			{
				"command": "kilo-code.settingsButtonClicked",
				"title": "%command.settings.title%",
				"icon": "$(settings-gear)"
			},
			{
				"command": "kilo-code.helpButtonClicked",
				"title": "%command.documentation.title%",
				"icon": "$(question)"
			},
			{
				"command": "kilo-code.openInNewTab",
				"title": "%command.openInNewTab.title%",
				"category": "%configuration.title%"
			},
			{
				"command": "kilo-code.explainCode",
				"title": "%command.explainCode.title%",
				"category": "%configuration.title%"
			},
			{
				"command": "kilo-code.fixCode",
				"title": "%command.fixCode.title%",
				"category": "%configuration.title%"
			},
			{
				"command": "kilo-code.improveCode",
				"title": "%command.improveCode.title%",
				"category": "%configuration.title%"
			},
			{
				"command": "kilo-code.addToContext",
				"title": "%command.addToContext.title%",
				"category": "%configuration.title%"
			},
			{
				"command": "kilo-code.addToContextAndFocus",
				"title": "Add to Context and Focus",
				"category": "%configuration.title%"
			},
			{
				"command": "kilo-code.newTask",
				"title": "%command.newTask.title%",
				"category": "%configuration.title%"
			},
			{
				"command": "kilo-code.terminalAddToContext",
				"title": "%command.terminal.addToContext.title%",
				"category": "%extension.displayName%"
			},
			{
				"command": "kilo-code.terminalFixCommand",
				"title": "%command.terminal.fixCommand.title%",
				"category": "%extension.displayName%"
			},
			{
				"command": "kilo-code.terminalExplainCommand",
				"title": "%command.terminal.explainCommand.title%",
				"category": "%configuration.title%"
			},
			{
				"command": "kilo-code.generateTerminalCommand",
				"title": "%command.terminal.generateCommand.title%",
				"category": "%configuration.title%"
			},
			{
				"command": "kilo-code.setCustomStoragePath",
				"title": "%command.setCustomStoragePath.title%",
				"category": "%configuration.title%"
			},
			{
				"command": "kilo-code.focusChatInput",
				"title": "%command.focusInput.title%",
				"category": "%configuration.title%"
			},
			{
				"command": "kilo-code.acceptInput",
				"title": "%command.acceptInput.title%",
				"category": "%configuration.title%"
			},
			{
				"command": "kilo-code.profileButtonClicked",
				"title": "%command.profile.title%",
				"icon": "$(account)",
				"category": "%configuration.title%"
			},
			{
				"command": "kilo-code.vsc.generateCommitMessage",
				"title": "%command.generateCommitMessage.title%",
				"icon": {
					"light": "assets/icons/kilo-light.svg",
					"dark": "assets/icons/kilo-dark.svg"
				},
				"category": "%configuration.title%"
			},
			{
				"command": "kilo-code.ghost.generateSuggestions",
				"title": "%ghost.commands.generateSuggestions%",
				"category": "%configuration.title%"
			},
			{
				"command": "kilo-code.ghost.cancelSuggestions",
				"title": "%ghost.commands.cancelSuggestions%",
				"category": "%configuration.title%"
			},
			{
				"command": "kilo-code.ghost.applyCurrentSuggestions",
				"title": "%ghost.commands.applyCurrentSuggestion%",
				"category": "%configuration.title%"
			},
			{
				"command": "kilo-code.ghost.applyAllSuggestions",
				"title": "%ghost.commands.applyAllSuggestions%",
				"category": "%configuration.title%"
			},
			{
				"command": "kilo-code.ghost.goToNextSuggestion",
				"title": "%ghost.commands.goToNextSuggestion%",
				"category": "%configuration.title%"
			},
			{
				"command": "kilo-code.ghost.goToPreviousSuggestion",
				"title": "%ghost.commands.goToPreviousSuggestion%",
				"category": "%configuration.title%"
			},
			{
				"command": "kilo-code.agentManagerOpen",
				"title": "Open Agent Manager",
				"icon": "$(circuit-board)",
				"category": "%configuration.title%"
			}
		],
		"menus": {
			"editor/context": [
				{
					"submenu": "kilo-code.contextMenu",
					"group": "1"
				}
			],
			"kilo-code.contextMenu": [
				{
					"command": "kilo-code.explainCode",
					"group": "1_actions@1"
				},
				{
					"command": "kilo-code.fixCode",
					"group": "1_actions@2"
				},
				{
					"command": "kilo-code.improveCode",
					"group": "1_actions@3"
				},
				{
					"command": "kilo-code.addToContext",
					"group": "1_actions@4"
				}
			],
			"terminal/context": [
				{
					"submenu": "kilo-code.terminalMenu",
					"group": "2"
				}
			],
			"kilo-code.terminalMenu": [
				{
					"command": "kilo-code.terminalAddToContext",
					"group": "1_actions@1"
				},
				{
					"command": "kilo-code.terminalFixCommand",
					"group": "1_actions@2"
				},
				{
					"command": "kilo-code.terminalExplainCommand",
					"group": "1_actions@3"
				}
			],
			"view/title": [
				{
					"command": "kilo-code.plusButtonClicked",
					"group": "navigation@0",
					"when": "view == kilo-code.SidebarProvider"
				},
				{
					"command": "kilo-code.agentManagerOpen",
					"group": "navigation@1",
					"when": "view == kilo-code.SidebarProvider"
				},
				{
<<<<<<< HEAD
					"command": "kilo-code.mcpButtonClicked",
=======
					"command": "roo-cline.settingsButtonClicked",
>>>>>>> dcb04bb2
					"group": "navigation@2",
					"when": "view == kilo-code.SidebarProvider"
				},
				{
<<<<<<< HEAD
					"command": "kilo-code.marketplaceButtonClicked",
=======
					"command": "roo-cline.cloudButtonClicked",
>>>>>>> dcb04bb2
					"group": "navigation@3",
					"when": "view == kilo-code.SidebarProvider"
				},
				{
<<<<<<< HEAD
					"command": "kilo-code.historyButtonClicked",
=======
					"command": "roo-cline.marketplaceButtonClicked",
>>>>>>> dcb04bb2
					"group": "navigation@4",
					"when": "view == kilo-code.SidebarProvider"
				},
				{
					"command": "kilo-code.profileButtonClicked",
					"group": "navigation@5",
					"when": "view == kilo-code.SidebarProvider"
				},
				{
<<<<<<< HEAD
					"command": "kilo-code.settingsButtonClicked",
					"group": "navigation@6",
					"when": "view == kilo-code.SidebarProvider"
				},
				{
					"command": "kilo-code.popoutButtonClicked",
					"group": "navigation@7",
					"when": "view == kilo-code.SidebarProvider"
				},
				{
					"command": "kilo-code.helpButtonClicked",
					"group": "navigation@8",
					"when": "false && view == kilo-code.SidebarProvider"
=======
					"command": "roo-cline.popoutButtonClicked",
					"group": "overflow@2",
					"when": "view == roo-cline.SidebarProvider"
>>>>>>> dcb04bb2
				}
			],
			"editor/title": [
				{
					"command": "kilo-code.plusButtonClicked",
					"group": "navigation@1",
					"when": "activeWebviewPanelId == kilo-code.TabPanelProvider"
				},
				{
<<<<<<< HEAD
					"command": "kilo-code.mcpButtonClicked",
=======
					"command": "roo-cline.settingsButtonClicked",
>>>>>>> dcb04bb2
					"group": "navigation@2",
					"when": "activeWebviewPanelId == kilo-code.TabPanelProvider"
				},
				{
<<<<<<< HEAD
					"command": "kilo-code.historyButtonClicked",
=======
					"command": "roo-cline.cloudButtonClicked",
>>>>>>> dcb04bb2
					"group": "navigation@3",
					"when": "activeWebviewPanelId == kilo-code.TabPanelProvider"
				},
				{
<<<<<<< HEAD
					"command": "kilo-code.popoutButtonClicked",
=======
					"command": "roo-cline.marketplaceButtonClicked",
>>>>>>> dcb04bb2
					"group": "navigation@4",
					"when": "activeWebviewPanelId == kilo-code.TabPanelProvider"
				},
				{
					"command": "kilo-code.settingsButtonClicked",
					"group": "navigation@5",
					"when": "activeWebviewPanelId == kilo-code.TabPanelProvider"
				},
				{
<<<<<<< HEAD
					"command": "kilo-code.helpButtonClicked",
					"group": "navigation@6",
					"when": "activeWebviewPanelId == kilo-code.TabPanelProvider"
				}
			],
			"scm/input": [
				{
					"command": "kilo-code.vsc.generateCommitMessage",
					"group": "navigation"
				}
			],
			"scm/title": [
				{
					"command": "kilo-code.vsc.generateCommitMessage",
					"when": "scmProvider == git",
					"group": "navigation"
=======
					"command": "roo-cline.popoutButtonClicked",
					"group": "overflow@2",
					"when": "activeWebviewPanelId == roo-cline.TabPanelProvider"
>>>>>>> dcb04bb2
				}
			]
		},
		"keybindings": [
			{
				"command": "kilo-code.focusChatInput",
				"key": "ctrl+shift+a",
				"mac": "cmd+shift+a",
				"when": "true"
			},
			{
				"command": "kilo-code.ghost.cancelSuggestions",
				"key": "escape",
				"when": "editorTextFocus && !editorTabMovesFocus && !inSnippetMode && kilocode.ghost.hasSuggestions"
			},
			{
				"command": "kilo-code.ghost.generateSuggestions",
				"key": "ctrl+l",
				"mac": "cmd+l",
				"when": "editorTextFocus && !editorTabMovesFocus && !inSnippetMode && kilocode.ghost.enableSmartInlineTaskKeybinding && !github.copilot.completions.enabled"
			},
			{
				"command": "kilo-code.ghost.showIncompatibilityExtensionPopup",
				"key": "ctrl+l",
				"mac": "cmd+l",
				"when": "editorTextFocus && !editorTabMovesFocus && !inSnippetMode && kilocode.ghost.enableSmartInlineTaskKeybinding && github.copilot.completions.enabled"
			},
			{
				"command": "kilo-code.generateTerminalCommand",
				"key": "ctrl+shift+g",
				"mac": "cmd+shift+g"
			},
			{
				"command": "kilo-code.addToContext",
				"key": "cmd+k cmd+a",
				"mac": "cmd+k cmd+a",
				"win": "ctrl+k ctrl+a",
				"linux": "ctrl+k ctrl+a",
				"when": "editorTextFocus && editorHasSelection"
			},
			{
				"command": "kilo-code.addToContextAndFocus",
				"key": "ctrl+i",
				"mac": "cmd+i",
				"win": "ctrl+i",
				"linux": "ctrl+i",
				"when": "editorTextFocus && !github.copilot.completions.enabled && kilocode.ghost.enableQuickInlineTaskKeybinding"
			},
			{
				"command": "kilo-code.ghost.showIncompatibilityExtensionPopup",
				"key": "ctrl+i",
				"mac": "cmd+i",
				"when": "editorTextFocus && github.copilot.completions.enabled && kilocode.ghost.enableQuickInlineTaskKeybinding"
			},
			{
				"command": "kilo-code.toggleAutoApprove",
				"key": "cmd+alt+a",
				"mac": "cmd+alt+a",
				"win": "ctrl+alt+a",
				"linux": "ctrl+alt+a"
			}
		],
		"submenus": [
			{
				"id": "kilo-code.contextMenu",
				"label": "%views.contextMenu.label%"
			},
			{
				"id": "kilo-code.terminalMenu",
				"label": "%views.terminalMenu.label%"
			}
		],
		"configuration": {
			"title": "%configuration.title%",
			"properties": {
				"kilo-code.allowedCommands": {
					"type": "array",
					"items": {
						"type": "string"
					},
					"default": [
						"git log",
						"git diff",
						"git show"
					],
					"description": "%commands.allowedCommands.description%"
				},
				"kilo-code.deniedCommands": {
					"type": "array",
					"items": {
						"type": "string"
					},
					"default": [],
					"description": "%commands.deniedCommands.description%"
				},
				"kilo-code.commandExecutionTimeout": {
					"type": "number",
					"default": 0,
					"minimum": 0,
					"maximum": 600,
					"description": "%commands.commandExecutionTimeout.description%"
				},
				"kilo-code.commandTimeoutAllowlist": {
					"type": "array",
					"items": {
						"type": "string"
					},
					"default": [],
					"description": "%commands.commandTimeoutAllowlist.description%"
				},
				"kilo-code.preventCompletionWithOpenTodos": {
					"type": "boolean",
					"default": false,
					"description": "%commands.preventCompletionWithOpenTodos.description%"
				},
				"kilo-code.vsCodeLmModelSelector": {
					"type": "object",
					"properties": {
						"vendor": {
							"type": "string",
							"description": "%settings.vsCodeLmModelSelector.vendor.description%"
						},
						"family": {
							"type": "string",
							"description": "%settings.vsCodeLmModelSelector.family.description%"
						}
					},
					"description": "%settings.vsCodeLmModelSelector.description%"
				},
				"kilo-code.customStoragePath": {
					"type": "string",
					"default": "",
					"description": "%settings.customStoragePath.description%"
				},
				"kilo-code.enableCodeActions": {
					"type": "boolean",
					"default": true,
					"description": "%settings.enableCodeActions.description%"
				},
				"kilo-code.autoImportSettingsPath": {
					"type": "string",
					"default": "",
					"description": "%settings.autoImportSettingsPath.description%"
				},
				"kilo-code.maximumIndexedFilesForFileSearch": {
					"type": "number",
					"default": 10000,
					"minimum": 5000,
					"maximum": 500000,
					"description": "%settings.maximumIndexedFilesForFileSearch.description%"
				},
				"kilo-code.useAgentRules": {
					"type": "boolean",
					"default": true,
					"description": "%settings.useAgentRules.description%"
				},
				"kilo-code.apiRequestTimeout": {
					"type": "number",
					"default": 600,
					"minimum": 0,
					"maximum": 86400,
					"description": "%settings.apiRequestTimeout.description%"
				},
				"kilo-code.newTaskRequireTodos": {
					"type": "boolean",
					"default": false,
					"description": "%settings.newTaskRequireTodos.description%"
				},
				"kilo-code.enableSettingsSync": {
					"type": "boolean",
					"default": true,
					"description": "%settings.enableSettingsSync.description%"
				},
				"kilo-code.codeIndex.embeddingBatchSize": {
					"type": "number",
					"default": 60,
					"minimum": 1,
					"maximum": 200,
					"description": "%settings.codeIndex.embeddingBatchSize.description%"
				},
<<<<<<< HEAD
				"kilo-code.toolProtocol": {
					"type": "string",
					"enum": [
						"xml",
						"native"
					],
					"default": "xml",
					"description": "%settings.toolProtocol.description%"
=======
				"roo-cline.debug": {
					"type": "boolean",
					"default": false,
					"description": "%settings.debug.description%"
>>>>>>> dcb04bb2
				}
			}
		},
		"icons": {
			"kilo-logo": {
				"description": "Kilo Code logo",
				"default": {
					"fontPath": "assets/icons/kilo-icon-font.woff2",
					"fontCharacter": "\\F101"
				}
			}
		},
		"codeActions": [
			{
				"languages": [
					"*"
				],
				"providedCodeActionKinds": [
					"vscode.CodeActionKind.QuickFix"
				]
			}
		]
	},
	"scripts": {
		"lint": "eslint . --ext=ts --max-warnings=0",
		"check-types": "tsc --noEmit",
		"pretest": "turbo run kilo-code#bundle --cwd ..",
		"test": "vitest run",
		"format": "prettier --write .",
		"bundle": "node esbuild.mjs",
		"vscode:prepublish": "pnpm bundle --production",
		"vsix:clean": "rimraf ../bin",
		"vsix": "mkdirp ../bin && vsce package --no-dependencies --out ../bin",
		"vsix:unpacked": "mkdirp ../bin-unpacked && unzip -q -o ../bin/kilo-code-*.vsix -d ../bin-unpacked",
		"publish:marketplace": "vsce publish --no-dependencies && ovsx publish --no-dependencies",
		"watch:bundle": "pnpm bundle --watch",
		"watch:tsc": "cd .. && tsc --noEmit --watch --project src/tsconfig.json",
		"clean": "rimraf README.md CHANGELOG.md LICENSE dist logs mock .turbo"
	},
	"dependencies": {
		"@anthropic-ai/bedrock-sdk": "^0.22.0",
		"@anthropic-ai/sdk": "^0.51.0",
		"@anthropic-ai/vertex-sdk": "^0.11.3",
		"@aws-sdk/client-bedrock-runtime": "^3.922.0",
		"@aws-sdk/credential-providers": "^3.922.0",
		"@cerebras/cerebras_cloud_sdk": "^1.35.0",
		"@google/genai": "^1.29.1",
		"@lancedb/lancedb": "^0.21.2",
		"@lmstudio/sdk": "^1.1.1",
		"@mistralai/mistralai": "^1.9.18",
		"@modelcontextprotocol/sdk": "1.13.3",
		"@qdrant/js-client-rest": "^1.14.0",
		"@roo-code/cloud": "workspace:^",
		"@roo-code/ipc": "workspace:^",
		"@roo-code/telemetry": "workspace:^",
		"@roo-code/types": "workspace:^",
		"@sap-ai-sdk/foundation-models": "^2.2.0",
		"@sap-ai-sdk/orchestration": "^2.2.0",
		"@vscode/codicons": "^0.0.36",
		"async-mutex": "^0.5.0",
		"axios": "^1.12.0",
		"cheerio": "^1.0.0",
		"chokidar": "^4.0.1",
		"clone-deep": "^4.0.1",
		"default-shell": "^2.2.0",
		"delay": "^6.0.0",
		"diff": "^7.0.0",
		"diff-match-patch": "^1.0.5",
		"fast-deep-equal": "^3.1.3",
		"fast-xml-parser": "^5.0.0",
		"fastest-levenshtein": "^1.0.16",
		"form-data": ">=4.0.4",
		"fuse.js": "^7.1.0",
		"fzf": "^0.5.2",
		"get-folder-size": "^5.0.0",
		"google-auth-library": "^9.15.1",
		"gray-matter": "^4.0.3",
		"i18next": "^25.0.0",
		"ignore": "^7.0.3",
		"is-wsl": "^3.1.0",
		"isbinaryfile": "^5.0.2",
		"js-tiktoken": "^1.0.8",
		"jsdom": "^26.0.0",
		"json5": "^2.2.3",
		"jwt-decode": "^4.0.0",
		"lodash.debounce": "^4.0.8",
		"lru-cache": "^11.1.0",
		"mammoth": "^1.11.0",
		"monaco-vscode-textmate-theme-converter": "^0.1.7",
		"node-cache": "^5.1.2",
		"node-ipc": "^12.0.0",
		"ollama": "^0.5.17",
		"openai": "^5.12.2",
		"os-name": "^6.0.0",
		"p-limit": "^6.2.0",
		"p-map": "^7.0.3",
		"p-retry": "^7.1.0",
		"p-wait-for": "^5.0.2",
		"partial-json": "^0.1.7",
		"pdf-parse": "^1.1.1",
		"pkce-challenge": "^5.0.0",
		"pretty-bytes": "^7.0.0",
		"proper-lockfile": "^4.1.2",
		"ps-list": "^8.1.1",
		"puppeteer-chromium-resolver": "^24.0.0",
		"puppeteer-core": "^23.4.0",
		"quick-lru": "^7.0.0",
		"reconnecting-eventsource": "^1.6.4",
		"safe-stable-stringify": "^2.5.0",
		"sanitize-filename": "^1.6.3",
		"say": "^0.16.0",
		"serialize-error": "^12.0.0",
		"shell-quote": "^1.8.2",
		"shiki": "^3.6.0",
		"simple-git": "^3.27.0",
		"socket.io-client": "^4.8.1",
		"sound-play": "^1.1.0",
		"stream-json": "^1.8.0",
		"string-similarity": "^4.0.4",
		"strip-ansi": "^7.1.0",
		"strip-bom": "^5.0.0",
		"tiktoken": "^1.0.21",
		"tmp": "^0.2.3",
		"tree-sitter-wasms": "^0.1.12",
		"turndown": "^7.2.0",
		"undici": "^7.13.0",
		"uri-js": "^4.4.1",
		"uuid": "^11.1.0",
		"vscode-material-icons": "^0.1.1",
		"web-tree-sitter": "^0.25.6",
		"workerpool": "^9.2.0",
		"xlsx": "^0.18.5",
		"yaml": "^2.8.0",
		"zod": "^3.25.61"
	},
	"devDependencies": {
		"@roo-code/build": "workspace:^",
		"@roo-code/config-eslint": "workspace:^",
		"@roo-code/config-typescript": "workspace:^",
		"@types/clone-deep": "^4.0.4",
		"@types/debug": "^4.1.12",
		"@types/diff": "^7.0.2",
		"@types/diff-match-patch": "^1.0.36",
		"@types/glob": "^8.1.0",
		"@types/jsdom": "^21.1.7",
		"@types/json5": "^2.2.0",
		"@types/lodash.debounce": "^4.0.9",
		"@types/mocha": "^10.0.10",
		"@types/node": "20.x",
		"@types/node-cache": "^4.1.3",
		"@types/node-ipc": "^9.2.3",
		"@types/proper-lockfile": "^4.1.4",
		"@types/ps-tree": "^1.1.6",
		"@types/shell-quote": "^1.7.5",
		"@types/stream-json": "^1.7.8",
		"@types/string-similarity": "^4.0.2",
		"@types/tmp": "^0.2.6",
		"@types/turndown": "^5.0.5",
		"@types/vscode": "^1.84.0",
		"@vscode/test-electron": "^2.5.2",
		"@vscode/vsce": "3.3.2",
		"dotenv": "^16.4.7",
		"esbuild": "^0.25.0",
		"execa": "^9.5.2",
		"glob": "^11.1.0",
		"mkdirp": "^3.0.1",
		"myers-diff": "^2.1.0",
		"nock": "^14.0.4",
		"npm-run-all2": "^8.0.1",
		"ovsx": "0.10.4",
		"rimraf": "^6.1.0",
		"tsup": "^8.4.0",
		"tsx": "^4.19.3",
		"typescript": "5.8.3",
		"vitest": "^3.2.3",
		"zod-to-ts": "^1.2.0"
	}
}<|MERGE_RESOLUTION|>--- conflicted
+++ resolved
@@ -2,15 +2,9 @@
 	"name": "kilo-code",
 	"displayName": "%extension.displayName%",
 	"description": "%extension.description%",
-<<<<<<< HEAD
 	"publisher": "kilocode",
 	"version": "4.132.0",
 	"icon": "assets/icons/logo-outline-black.png",
-=======
-	"publisher": "RooVeterinaryInc",
-	"version": "3.36.2",
-	"icon": "assets/icons/icon.png",
->>>>>>> dcb04bb2
 	"galleryBanner": {
 		"color": "#FFFFFF",
 		"theme": "light"
@@ -140,7 +134,6 @@
 				"icon": "$(add)"
 			},
 			{
-<<<<<<< HEAD
 				"command": "kilo-code.mcpButtonClicked",
 				"title": "%command.mcpServers.title%",
 				"icon": "$(server)"
@@ -162,9 +155,6 @@
 			},
 			{
 				"command": "kilo-code.historyButtonClicked",
-=======
-				"command": "roo-cline.historyButtonClicked",
->>>>>>> dcb04bb2
 				"title": "%command.history.title%",
 				"icon": "$(history)"
 			},
@@ -367,29 +357,17 @@
 					"when": "view == kilo-code.SidebarProvider"
 				},
 				{
-<<<<<<< HEAD
 					"command": "kilo-code.mcpButtonClicked",
-=======
-					"command": "roo-cline.settingsButtonClicked",
->>>>>>> dcb04bb2
 					"group": "navigation@2",
 					"when": "view == kilo-code.SidebarProvider"
 				},
 				{
-<<<<<<< HEAD
 					"command": "kilo-code.marketplaceButtonClicked",
-=======
-					"command": "roo-cline.cloudButtonClicked",
->>>>>>> dcb04bb2
 					"group": "navigation@3",
 					"when": "view == kilo-code.SidebarProvider"
 				},
 				{
-<<<<<<< HEAD
 					"command": "kilo-code.historyButtonClicked",
-=======
-					"command": "roo-cline.marketplaceButtonClicked",
->>>>>>> dcb04bb2
 					"group": "navigation@4",
 					"when": "view == kilo-code.SidebarProvider"
 				},
@@ -399,7 +377,6 @@
 					"when": "view == kilo-code.SidebarProvider"
 				},
 				{
-<<<<<<< HEAD
 					"command": "kilo-code.settingsButtonClicked",
 					"group": "navigation@6",
 					"when": "view == kilo-code.SidebarProvider"
@@ -413,11 +390,6 @@
 					"command": "kilo-code.helpButtonClicked",
 					"group": "navigation@8",
 					"when": "false && view == kilo-code.SidebarProvider"
-=======
-					"command": "roo-cline.popoutButtonClicked",
-					"group": "overflow@2",
-					"when": "view == roo-cline.SidebarProvider"
->>>>>>> dcb04bb2
 				}
 			],
 			"editor/title": [
@@ -427,29 +399,17 @@
 					"when": "activeWebviewPanelId == kilo-code.TabPanelProvider"
 				},
 				{
-<<<<<<< HEAD
 					"command": "kilo-code.mcpButtonClicked",
-=======
-					"command": "roo-cline.settingsButtonClicked",
->>>>>>> dcb04bb2
 					"group": "navigation@2",
 					"when": "activeWebviewPanelId == kilo-code.TabPanelProvider"
 				},
 				{
-<<<<<<< HEAD
 					"command": "kilo-code.historyButtonClicked",
-=======
-					"command": "roo-cline.cloudButtonClicked",
->>>>>>> dcb04bb2
 					"group": "navigation@3",
 					"when": "activeWebviewPanelId == kilo-code.TabPanelProvider"
 				},
 				{
-<<<<<<< HEAD
 					"command": "kilo-code.popoutButtonClicked",
-=======
-					"command": "roo-cline.marketplaceButtonClicked",
->>>>>>> dcb04bb2
 					"group": "navigation@4",
 					"when": "activeWebviewPanelId == kilo-code.TabPanelProvider"
 				},
@@ -459,7 +419,6 @@
 					"when": "activeWebviewPanelId == kilo-code.TabPanelProvider"
 				},
 				{
-<<<<<<< HEAD
 					"command": "kilo-code.helpButtonClicked",
 					"group": "navigation@6",
 					"when": "activeWebviewPanelId == kilo-code.TabPanelProvider"
@@ -476,11 +435,6 @@
 					"command": "kilo-code.vsc.generateCommitMessage",
 					"when": "scmProvider == git",
 					"group": "navigation"
-=======
-					"command": "roo-cline.popoutButtonClicked",
-					"group": "overflow@2",
-					"when": "activeWebviewPanelId == roo-cline.TabPanelProvider"
->>>>>>> dcb04bb2
 				}
 			]
 		},
@@ -661,7 +615,6 @@
 					"maximum": 200,
 					"description": "%settings.codeIndex.embeddingBatchSize.description%"
 				},
-<<<<<<< HEAD
 				"kilo-code.toolProtocol": {
 					"type": "string",
 					"enum": [
@@ -670,12 +623,11 @@
 					],
 					"default": "xml",
 					"description": "%settings.toolProtocol.description%"
-=======
-				"roo-cline.debug": {
+				},
+				"kilo-code.debug": {
 					"type": "boolean",
 					"default": false,
 					"description": "%settings.debug.description%"
->>>>>>> dcb04bb2
 				}
 			}
 		},
