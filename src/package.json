--- conflicted
+++ resolved
@@ -2,15 +2,9 @@
 	"name": "kilo-code",
 	"displayName": "%extension.displayName%",
 	"description": "%extension.description%",
-<<<<<<< HEAD
 	"publisher": "kilocode",
 	"version": "4.43.0",
 	"icon": "assets/icons/logo-outline-black.png",
-=======
-	"publisher": "RooVeterinaryInc",
-	"version": "3.22.0",
-	"icon": "assets/icons/icon.png",
->>>>>>> 6fce618f
 	"galleryBanner": {
 		"color": "#FFFFFF",
 		"theme": "light"
@@ -146,16 +140,12 @@
 				"category": "%configuration.title%"
 			},
 			{
-<<<<<<< HEAD
 				"command": "kilo-code.promptsButtonClicked",
 				"title": "%command.prompts.title%",
 				"icon": "$(organization)"
 			},
 			{
 				"command": "kilo-code.historyButtonClicked",
-=======
-				"command": "roo-cline.historyButtonClicked",
->>>>>>> 6fce618f
 				"title": "%command.history.title%",
 				"icon": "$(history)"
 			},
@@ -165,16 +155,7 @@
 				"icon": "$(link-external)"
 			},
 			{
-<<<<<<< HEAD
 				"command": "kilo-code.settingsButtonClicked",
-=======
-				"command": "roo-cline.accountButtonClicked",
-				"title": "Account",
-				"icon": "$(account)"
-			},
-			{
-				"command": "roo-cline.settingsButtonClicked",
->>>>>>> 6fce618f
 				"title": "%command.settings.title%",
 				"icon": "$(settings-gear)"
 			},
@@ -234,16 +215,12 @@
 				"category": "%configuration.title%"
 			},
 			{
-<<<<<<< HEAD
-				"command": "kilo-code.focusChatInput",
-=======
 				"command": "roo-cline.importSettings",
 				"title": "%command.importSettings.title%",
 				"category": "%configuration.title%"
 			},
 			{
-				"command": "roo-cline.focusInput",
->>>>>>> 6fce618f
+				"command": "kilo-code.focusChatInput",
 				"title": "%command.focusInput.title%",
 				"category": "%configuration.title%"
 			},
@@ -334,60 +311,39 @@
 					"when": "view == kilo-code.SidebarProvider"
 				},
 				{
-<<<<<<< HEAD
 					"command": "kilo-code.promptsButtonClicked",
-=======
-					"command": "roo-cline.mcpButtonClicked",
->>>>>>> 6fce618f
 					"group": "navigation@2",
 					"when": "view == kilo-code.SidebarProvider"
 				},
 				{
-<<<<<<< HEAD
 					"command": "kilo-code.historyButtonClicked",
-=======
-					"command": "roo-cline.marketplaceButtonClicked",
->>>>>>> 6fce618f
 					"group": "navigation@3",
 					"when": "view == kilo-code.SidebarProvider"
 				},
 				{
-<<<<<<< HEAD
 					"command": "kilo-code.profileButtonClicked",
-=======
-					"command": "roo-cline.historyButtonClicked",
->>>>>>> 6fce618f
 					"group": "navigation@4",
 					"when": "view == kilo-code.SidebarProvider"
 				},
 				{
-<<<<<<< HEAD
 					"command": "kilo-code.settingsButtonClicked",
-=======
-					"command": "roo-cline.popoutButtonClicked",
->>>>>>> 6fce618f
 					"group": "navigation@5",
 					"when": "view == kilo-code.SidebarProvider"
 				},
 				{
-<<<<<<< HEAD
 					"command": "kilo-code.popoutButtonClicked",
-=======
-					"command": "roo-cline.accountButtonClicked",
->>>>>>> 6fce618f
 					"group": "navigation@6",
 					"when": "view == kilo-code.SidebarProvider"
 				},
 				{
-<<<<<<< HEAD
 					"command": "kilo-code.helpButtonClicked",
 					"group": "navigation@7",
 					"when": "false && view == kilo-code.SidebarProvider"
-=======
-					"command": "roo-cline.settingsButtonClicked",
-					"group": "navigation@7",
+				},
+				{
+					"command": "kilo-code.settingsButtonClicked",
+					"group": "navigation@8",
 					"when": "view == roo-cline.SidebarProvider"
->>>>>>> 6fce618f
 				}
 			],
 			"editor/title": [
@@ -397,47 +353,35 @@
 					"when": "activeWebviewPanelId == kilo-code.TabPanelProvider"
 				},
 				{
-<<<<<<< HEAD
 					"command": "kilo-code.promptsButtonClicked",
-=======
-					"command": "roo-cline.mcpButtonClicked",
->>>>>>> 6fce618f
 					"group": "navigation@2",
 					"when": "activeWebviewPanelId == kilo-code.TabPanelProvider"
 				},
 				{
-<<<<<<< HEAD
 					"command": "kilo-code.historyButtonClicked",
-=======
-					"command": "roo-cline.marketplaceButtonClicked",
->>>>>>> 6fce618f
 					"group": "navigation@3",
 					"when": "activeWebviewPanelId == kilo-code.TabPanelProvider"
 				},
 				{
-<<<<<<< HEAD
 					"command": "kilo-code.popoutButtonClicked",
-=======
-					"command": "roo-cline.historyButtonClicked",
->>>>>>> 6fce618f
 					"group": "navigation@4",
 					"when": "activeWebviewPanelId == kilo-code.TabPanelProvider"
 				},
 				{
-<<<<<<< HEAD
 					"command": "kilo-code.settingsButtonClicked",
-=======
-					"command": "roo-cline.accountButtonClicked",
->>>>>>> 6fce618f
 					"group": "navigation@5",
 					"when": "activeWebviewPanelId == kilo-code.TabPanelProvider"
 				},
 				{
-<<<<<<< HEAD
 					"command": "kilo-code.helpButtonClicked",
 					"group": "navigation@6",
 					"when": "activeWebviewPanelId == kilo-code.TabPanelProvider"
-				}
+				},
+                {
+                  "command": "roo-cline.settingsButtonClicked",
+                  "group": "navigation@6",
+                  "when": "activeWebviewPanelId == roo-cline.TabPanelProvider"
+                }
 			],
 			"scm/input": [
 				{
@@ -450,11 +394,6 @@
 					"command": "kilo-code.generateCommitMessage",
 					"when": "scmProvider == git",
 					"group": "navigation"
-=======
-					"command": "roo-cline.settingsButtonClicked",
-					"group": "navigation@6",
-					"when": "activeWebviewPanelId == roo-cline.TabPanelProvider"
->>>>>>> 6fce618f
 				}
 			]
 		},
@@ -504,14 +443,6 @@
 					"type": "string",
 					"default": "",
 					"description": "%settings.customStoragePath.description%"
-<<<<<<< HEAD
-=======
-				},
-				"roo-cline.enableCodeActions": {
-					"type": "boolean",
-					"default": true,
-					"description": "%settings.enableCodeActions.description%"
->>>>>>> 6fce618f
 				}
 			}
 		}
