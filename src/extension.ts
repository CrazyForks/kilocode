--- conflicted
+++ resolved
@@ -42,16 +42,12 @@
 	CodeActionProvider,
 } from "./activate"
 import { initializeI18n } from "./i18n"
-<<<<<<< HEAD
 import { registerGhostProvider } from "./services/ghost" // kilocode_change
 import { registerMainThreadForwardingLogger } from "./utils/fowardingLogger" // kilocode_change
 import { getKiloCodeWrapperProperties } from "./core/kilocode/wrapper" // kilocode_change
 import { SettingsSyncService } from "./services/settings-sync/SettingsSyncService" // kilocode_change
-import { flushModels, getModels } from "./api/providers/fetchers/modelCache"
 import { ManagedIndexer } from "./services/code-index/managed/ManagedIndexer" // kilocode_change
-=======
 import { flushModels, getModels, initializeModelCacheRefresh } from "./api/providers/fetchers/modelCache"
->>>>>>> 2c3b2953
 
 /**
  * Built using https://github.com/microsoft/vscode-webview-ui-toolkit
@@ -199,36 +195,33 @@
 		}
 
 		if (data.state === "active-session" || data.state === "logged-out") {
-<<<<<<< HEAD
-			// kilocode_change: await handleRooModelsCache()
-=======
-			await handleRooModelsCache()
-
-			// Apply stored provider model to API configuration if present
-			if (data.state === "active-session") {
-				try {
-					const storedModel = context.globalState.get<string>("roo-provider-model")
-					if (storedModel) {
-						cloudLogger(`[authStateChangedHandler] Applying stored provider model: ${storedModel}`)
-						// Get the current API configuration name
-						const currentConfigName =
-							provider.contextProxy.getGlobalState("currentApiConfigName") || "default"
-						// Update it with the stored model using upsertProviderProfile
-						await provider.upsertProviderProfile(currentConfigName, {
-							apiProvider: "roo",
-							apiModelId: storedModel,
-						})
-						// Clear the stored model after applying
-						await context.globalState.update("roo-provider-model", undefined)
-						cloudLogger(`[authStateChangedHandler] Applied and cleared stored provider model`)
-					}
-				} catch (error) {
-					cloudLogger(
-						`[authStateChangedHandler] Failed to apply stored provider model: ${error instanceof Error ? error.message : String(error)}`,
-					)
-				}
-			}
->>>>>>> 2c3b2953
+			// kilocode_change start: disable
+			// await handleRooModelsCache()
+			// // Apply stored provider model to API configuration if present
+			// if (data.state === "active-session") {
+			// 	try {
+			// 		const storedModel = context.globalState.get<string>("roo-provider-model")
+			// 		if (storedModel) {
+			// 			cloudLogger(`[authStateChangedHandler] Applying stored provider model: ${storedModel}`)
+			// 			// Get the current API configuration name
+			// 			const currentConfigName =
+			// 				provider.contextProxy.getGlobalState("currentApiConfigName") || "default"
+			// 			// Update it with the stored model using upsertProviderProfile
+			// 			await provider.upsertProviderProfile(currentConfigName, {
+			// 				apiProvider: "roo",
+			// 				apiModelId: storedModel,
+			// 			})
+			// 			// Clear the stored model after applying
+			// 			await context.globalState.update("roo-provider-model", undefined)
+			// 			cloudLogger(`[authStateChangedHandler] Applied and cleared stored provider model`)
+			// 		}
+			// 	} catch (error) {
+			// 		cloudLogger(
+			// 			`[authStateChangedHandler] Failed to apply stored provider model: ${error instanceof Error ? error.message : String(error)}`,
+			// 		)
+			// 	}
+			// }
+			// kilocode_change end
 		}
 	}
 
@@ -485,7 +478,6 @@
 		})
 	}
 
-<<<<<<< HEAD
 	// kilocode_change start: Initialize ManagedIndexer
 	await checkAndRunAutoLaunchingTask(context)
 	const managedIndexer = new ManagedIndexer(contextProxy)
@@ -496,10 +488,8 @@
 		)
 	})
 	// kilocode_change end
-=======
 	// Initialize background model cache refresh
 	initializeModelCacheRefresh()
->>>>>>> 2c3b2953
 
 	return new API(outputChannel, provider, socketPath, enableLogging)
 }
