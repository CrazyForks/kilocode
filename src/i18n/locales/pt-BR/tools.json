--- conflicted
+++ resolved
@@ -6,12 +6,8 @@
 		"imageTooLarge": "Arquivo de imagem é muito grande ({{size}} MB). O tamanho máximo permitido é {{max}} MB.",
 		"imageWithSize": "Arquivo de imagem ({{size}} KB)"
 	},
-<<<<<<< HEAD
-	"toolRepetitionLimitReached": "O modelo parece estar preso em um loop, tentando a mesma ação ({{toolName}}) repetidamente. Isso pode indicar um problema com sua estratégia atual. Considere reformular a tarefa, fornecer instruções mais específicas ou guiá-lo para uma abordagem diferente.",
-=======
-	"toolRepetitionLimitReached": "Roo parece estar preso em um loop, tentando a mesma ação ({{toolName}}) repetidamente. Isso pode indicar um problema com sua estratégia atual. Considere reformular a tarefa, fornecer instruções mais específicas ou guiá-lo para uma abordagem diferente.",
-	"unknownToolError": "Roo tentou usar uma ferramenta desconhecida: \"{{toolName}}\". Tentando novamente...",
->>>>>>> dcb04bb2
+	"toolRepetitionLimitReached": "Kilo parece estar preso em um loop, tentando a mesma ação ({{toolName}}) repetidamente. Isso pode indicar um problema com sua estratégia atual. Considere reformular a tarefa, fornecer instruções mais específicas ou guiá-lo para uma abordagem diferente.",
+	"unknownToolError": "Kilo tentou usar uma ferramenta desconhecida: \"{{toolName}}\". Tentando novamente...",
 	"codebaseSearch": {
 		"approval": "Pesquisando '{{query}}' na base de código..."
 	},
