--- conflicted
+++ resolved
@@ -2,11 +2,8 @@
 import { BaseLlmApi } from "@continuedev/openai-adapters";
 import { DefaultApiInterface } from "@continuedev/sdk/dist/api/dist/index.js";
 import { Box, Text } from "ink";
-<<<<<<< HEAD
 import * as os from "node:os";
 import * as path from "node:path";
-=======
->>>>>>> f8da5edb
 import React, { useEffect, useState } from "react";
 import { loadAuthConfig } from "../auth/workos.js";
 import { initialize } from "../config.js";
@@ -348,7 +345,6 @@
           />
         )}
 
-<<<<<<< HEAD
         {/* Free trial transition UI - replaces input when active */}
         {isShowingFreeTrialTransition && (
           <FreeTrialTransitionUI
@@ -383,32 +379,11 @@
               model={model}
               onTransitionStateChange={setIsShowingFreeTrialTransition}
             />
+            <UpdateNotification />
           </Box>
           <Box marginRight={2}>
             <Text color="gray">● Continue CLI</Text>
           </Box>
-=======
-        {/* Input area - always at bottom */}
-        <UserInput
-          onSubmit={handleUserMessage}
-          isWaitingForResponse={isWaitingForResponse}
-          inputMode={inputMode}
-          onInterrupt={handleInterrupt}
-          assistant={assistant}
-          onFileAttached={handleFileAttached}
-          disabled={showOrgSelector || showConfigSelector || !!loginPrompt}
-        />
-        <Box
-          marginRight={2}
-          justifyContent="space-between"
-          flexDirection="row"
-          marginLeft={2}
-        >
-          <Box>
-            <UpdateNotification />
-          </Box>
-          <Text color="gray">● Continue CLI</Text>
->>>>>>> f8da5edb
         </Box>
       </Box>
     </Box>
