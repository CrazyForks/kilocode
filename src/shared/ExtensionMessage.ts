import type {
	GlobalSettings,
	ProviderSettingsEntry,
	ProviderSettings,
	ModelInfo, // kilocode_change
	HistoryItem,
	ModeConfig,
	TelemetrySetting,
	Experiments,
	ClineMessage,
	MarketplaceItem,
	TodoItem,
	CloudUserInfo,
	CloudOrganizationMembership,
	OrganizationAllowList,
	ShareVisibility,
	QueuedMessage,
} from "@roo-code/types"

import { GitCommit } from "../utils/git"

import { McpServer } from "./mcp"
import { McpMarketplaceCatalog, McpDownloadResponse } from "./kilocode/mcp"
import { Mode } from "./modes"
import { ModelRecord, RouterModels } from "./api"
// kilocode_change start
import {
	ProfileDataResponsePayload,
	BalanceDataResponsePayload,
	TaskHistoryResponsePayload,
	TasksByIdResponsePayload,
} from "./WebviewMessage"
import { ClineRulesToggles } from "./cline-rules"
import { KiloCodeWrapperProperties } from "./kilocode/wrapper"
// kilocode_change end

// Command interface for frontend/backend communication
export interface Command {
	name: string
	source: "global" | "project" | "built-in"
	filePath?: string
	description?: string
	argumentHint?: string
}

// Type for marketplace installed metadata
export interface MarketplaceInstalledMetadata {
	project: Record<string, { type: string }>
	global: Record<string, { type: string }>
}

// Indexing status types
export interface IndexingStatus {
	systemStatus: string
	message?: string
	processedItems: number
	totalItems: number
	currentItemUnit?: string
	workspacePath?: string
	gitBranch?: string // Current git branch being indexed
	manifest?: {
		totalFiles: number
		totalChunks: number
		lastUpdated: string
	}
}

export interface IndexingStatusUpdateMessage {
	type: "indexingStatusUpdate"
	values: IndexingStatus
}

export interface LanguageModelChatSelector {
	vendor?: string
	family?: string
	version?: string
	id?: string
}

// Represents JSON data that is sent from extension to webview, called
// ExtensionMessage and has 'type' enum which can be 'plusButtonClicked' or
// 'settingsButtonClicked' or 'hello'. Webview will hold state.
export interface ExtensionMessage {
	type:
		| "action"
		| "state"
		| "selectedImages"
		| "theme"
		| "workspaceUpdated"
		| "invoke"
		| "messageUpdated"
		| "mcpServers"
		| "enhancedPrompt"
		| "commitSearchResults"
		| "listApiConfig"
		| "routerModels"
		| "openAiModels"
		| "ollamaModels"
		| "lmStudioModels"
		| "vsCodeLmModels"
		| "huggingFaceModels"
		| "vsCodeLmApiAvailable"
		| "updatePrompt"
		| "systemPrompt"
		| "autoApprovalEnabled"
		| "yoloMode" // kilocode_change
		| "updateCustomMode"
		| "deleteCustomMode"
		| "exportModeResult"
		| "importModeResult"
		| "checkRulesDirectoryResult"
		| "deleteCustomModeCheck"
		| "currentCheckpointUpdated"
		| "checkpointInitWarning"
		| "showHumanRelayDialog"
		| "humanRelayResponse"
		| "humanRelayCancel"
		| "insertTextToChatArea" // kilocode_change
		| "browserToolEnabled"
		| "browserConnectionResult"
		| "remoteBrowserEnabled"
		| "ttsStart"
		| "ttsStop"
		| "maxReadFileLine"
		| "fileSearchResults"
		| "toggleApiConfigPin"
		| "mcpMarketplaceCatalog" // kilocode_change
		| "mcpDownloadDetails" // kilocode_change
		| "showSystemNotification" // kilocode_change
		| "openInBrowser" // kilocode_change
		| "acceptInput"
		| "focusChatInput" // kilocode_change
		| "setHistoryPreviewCollapsed"
		| "commandExecutionStatus"
		| "mcpExecutionStatus"
		| "vsCodeSetting"
		| "profileDataResponse" // kilocode_change
		| "balanceDataResponse" // kilocode_change
		| "updateProfileData" // kilocode_change
		| "profileConfigurationForEditing" // kilocode_change: Response with profile config for editing
		| "authenticatedUser"
		| "condenseTaskContextResponse"
		| "singleRouterModelFetchResponse"
		| "indexingStatusUpdate"
		| "indexCleared"
		| "codebaseIndexConfig"
		| "rulesData" // kilocode_change
		| "marketplaceInstallResult"
		| "marketplaceRemoveResult"
		| "marketplaceData"
		| "mermaidFixResponse" // kilocode_change
		| "tasksByIdResponse" // kilocode_change
		| "taskHistoryResponse" // kilocode_change
		| "shareTaskSuccess"
		| "codeIndexSettingsSaved"
		| "codeIndexSecretStatus"
		| "showDeleteMessageDialog"
		| "showEditMessageDialog"
		| "kilocodeNotificationsResponse" // kilocode_change
		| "usageDataResponse" // kilocode_change
		| "keybindingsResponse" // kilocode_change
		| "autoPurgeEnabled" // kilocode_change
		| "autoPurgeDefaultRetentionDays" // kilocode_change
		| "autoPurgeFavoritedTaskRetentionDays" // kilocode_change
		| "autoPurgeCompletedTaskRetentionDays" // kilocode_change
		| "autoPurgeIncompleteTaskRetentionDays" // kilocode_change
		| "manualPurge" // kilocode_change
		| "commands"
		| "insertTextIntoTextarea"
		| "dismissedUpsells"
		| "showTimestamps" // kilocode_change
<<<<<<< HEAD
		| "organizationSwitchResult"
		| "interactionRequired"
=======
>>>>>>> 1de9e0e1
		| "managedIndexerState" // kilocode_change
		| "managedIndexerEnabled" // kilocode_change
		| "organizationSwitchResult"
	text?: string
	// kilocode_change start
	payload?:
		| ProfileDataResponsePayload
		| BalanceDataResponsePayload
		| TasksByIdResponsePayload
		| TaskHistoryResponsePayload
	// kilocode_change end
	// Checkpoint warning message
	checkpointWarning?: {
		type: "WAIT_TIMEOUT" | "INIT_TIMEOUT"
		timeout: number
	}
	action?:
		| "chatButtonClicked"
		| "mcpButtonClicked"
		| "settingsButtonClicked"
		| "historyButtonClicked"
		| "promptsButtonClicked"
		| "profileButtonClicked" // kilocode_change
		| "marketplaceButtonClicked"
		| "cloudButtonClicked"
		| "didBecomeVisible"
		| "focusInput"
		| "switchTab"
		| "focusChatInput" // kilocode_change
		| "toggleAutoApprove"
	invoke?: "newChat" | "sendMessage" | "primaryButtonClick" | "secondaryButtonClick" | "setChatBoxMessage"
	state?: ExtensionState
	images?: string[]
	filePaths?: string[]
	openedTabs?: Array<{
		label: string
		isActive: boolean
		path?: string
	}>
	clineMessage?: ClineMessage
	routerModels?: RouterModels
	openAiModels?: string[]
	ollamaModels?: ModelRecord
	lmStudioModels?: ModelRecord
	vsCodeLmModels?: { vendor?: string; family?: string; version?: string; id?: string }[]
	huggingFaceModels?: Array<{
		id: string
		object: string
		created: number
		owned_by: string
		providers: Array<{
			provider: string
			status: "live" | "staging" | "error"
			supports_tools?: boolean
			supports_structured_output?: boolean
			context_length?: number
			pricing?: {
				input: number
				output: number
			}
		}>
	}>
	mcpServers?: McpServer[]
	commits?: GitCommit[]
	listApiConfig?: ProviderSettingsEntry[]
	apiConfiguration?: ProviderSettings // kilocode_change: For profileConfigurationForEditing response
	mode?: Mode
	customMode?: ModeConfig
	slug?: string
	success?: boolean
	values?: Record<string, any>
	requestId?: string
	promptText?: string
	results?: { path: string; type: "file" | "folder"; label?: string }[]
	error?: string
	mcpMarketplaceCatalog?: McpMarketplaceCatalog // kilocode_change
	mcpDownloadDetails?: McpDownloadResponse // kilocode_change
	notificationOptions?: {
		title?: string
		subtitle?: string
		message: string
	} // kilocode_change
	url?: string // kilocode_change
	keybindings?: Record<string, string> // kilocode_change
	setting?: string
	value?: any
	hasContent?: boolean // For checkRulesDirectoryResult
	items?: MarketplaceItem[]
	userInfo?: CloudUserInfo
	organizationAllowList?: OrganizationAllowList
	tab?: string
	// kilocode_change: Rules data
	globalRules?: ClineRulesToggles
	localRules?: ClineRulesToggles
	globalWorkflows?: ClineRulesToggles
	localWorkflows?: ClineRulesToggles
	marketplaceItems?: MarketplaceItem[]
	organizationMcps?: MarketplaceItem[]
	marketplaceInstalledMetadata?: MarketplaceInstalledMetadata
	fixedCode?: string | null // For mermaidFixResponse // kilocode_change
	errors?: string[]
	visibility?: ShareVisibility
	rulesFolderPath?: string
	settings?: any
	messageTs?: number
	hasCheckpoint?: boolean
	context?: string
	// kilocode_change start: Notifications
	notifications?: Array<{
		id: string
		title: string
		message: string
		action?: {
			actionText: string
			actionURL: string
		}
	}>
	// kilocode_change end
	commands?: Command[]
	queuedMessages?: QueuedMessage[]
	list?: string[] // For dismissedUpsells
	organizationId?: string | null // For organizationSwitchResult
	// kilocode_change start: Managed Indexer
	managedIndexerEnabled?: boolean
	managedIndexerState?: Array<{
		workspaceFolderPath: string
		workspaceFolderName: string
		gitBranch: string | null
		projectId: string | null
		isIndexing: boolean
		hasManifest: boolean
		manifestFileCount: number
		hasWatcher: boolean
		error?: {
			type: string
			message: string
			timestamp: string
			context?: {
				filePath?: string
				branch?: string
				operation?: string
			}
		}
	}> // kilocode_change end: Managed Indexer
}

export type ExtensionState = Pick<
	GlobalSettings,
	| "currentApiConfigName"
	| "listApiConfigMeta"
	| "pinnedApiConfigs"
	| "customInstructions"
	| "dismissedUpsells"
	| "autoApprovalEnabled"
	| "yoloMode" // kilocode_change
	| "alwaysAllowReadOnly"
	| "alwaysAllowReadOnlyOutsideWorkspace"
	| "alwaysAllowWrite"
	| "alwaysAllowWriteOutsideWorkspace"
	| "alwaysAllowWriteProtected"
	| "alwaysAllowBrowser"
	| "alwaysApproveResubmit"
	| "alwaysAllowMcp"
	| "alwaysAllowModeSwitch"
	| "alwaysAllowSubtasks"
	| "alwaysAllowFollowupQuestions"
	| "alwaysAllowExecute"
	| "alwaysAllowUpdateTodoList"
	| "followupAutoApproveTimeoutMs"
	| "allowedCommands"
	| "deniedCommands"
	| "allowedMaxRequests"
	| "allowedMaxCost"
	| "browserToolEnabled"
	| "browserViewportSize"
	| "showAutoApproveMenu" // kilocode_change
	| "hideCostBelowThreshold" // kilocode_change
	| "screenshotQuality"
	| "remoteBrowserEnabled"
	| "cachedChromeHostUrl"
	| "remoteBrowserHost"
	| "ttsEnabled"
	| "ttsSpeed"
	| "soundEnabled"
	| "soundVolume"
	| "maxConcurrentFileReads"
	| "allowVeryLargeReads" // kilocode_change
	| "terminalOutputLineLimit"
	| "terminalOutputCharacterLimit"
	| "terminalShellIntegrationTimeout"
	| "terminalShellIntegrationDisabled"
	| "terminalCommandDelay"
	| "terminalPowershellCounter"
	| "terminalZshClearEolMark"
	| "terminalZshOhMy"
	| "terminalZshP10k"
	| "terminalZdotdir"
	| "terminalCompressProgressBar"
	| "diagnosticsEnabled"
	| "diffEnabled"
	| "fuzzyMatchThreshold"
	| "morphApiKey" // kilocode_change: Morph fast apply - global setting
	| "fastApplyModel" // kilocode_change: Fast Apply model selection
<<<<<<< HEAD
=======
	| "fastApplyApiProvider" // kilocode_change: Fast Apply model api base url
	// | "experiments" // Optional in GlobalSettings, required here.
>>>>>>> 1de9e0e1
	| "language"
	| "modeApiConfigs"
	| "customModePrompts"
	| "customSupportPrompts"
	| "enhancementApiConfigId"
	| "localWorkflowToggles" // kilocode_change
	| "globalRulesToggles" // kilocode_change
	| "localRulesToggles" // kilocode_change
	| "globalWorkflowToggles" // kilocode_change
	| "commitMessageApiConfigId" // kilocode_change
	| "terminalCommandApiConfigId" // kilocode_change
	| "dismissedNotificationIds" // kilocode_change
	| "ghostServiceSettings" // kilocode_change
	| "autoPurgeEnabled" // kilocode_change
	| "autoPurgeDefaultRetentionDays" // kilocode_change
	| "autoPurgeFavoritedTaskRetentionDays" // kilocode_change
	| "autoPurgeCompletedTaskRetentionDays" // kilocode_change
	| "autoPurgeIncompleteTaskRetentionDays" // kilocode_change
	| "autoPurgeLastRunTimestamp" // kilocode_change
	| "condensingApiConfigId"
	| "customCondensingPrompt"
	| "yoloGatekeeperApiConfigId" // kilocode_change: AI gatekeeper for YOLO mode
	| "codebaseIndexConfig"
	| "codebaseIndexModels"
	| "profileThresholds"
	| "systemNotificationsEnabled" // kilocode_change
	| "includeDiagnosticMessages"
	| "maxDiagnosticMessages"
	| "openRouterImageGenerationSelectedModel"
	| "includeTaskHistoryInEnhance"
	| "reasoningBlockCollapsed"
	| "includeCurrentTime"
	| "includeCurrentCost"
> & {
	version: string
	clineMessages: ClineMessage[]
	currentTaskItem?: HistoryItem
	currentTaskTodos?: TodoItem[] // Initial todos for the current task
	apiConfiguration: ProviderSettings
	uriScheme?: string
	uiKind?: string // kilocode_change

	kiloCodeWrapperProperties?: KiloCodeWrapperProperties // kilocode_change: Wrapper information

	kilocodeDefaultModel: string
	shouldShowAnnouncement: boolean

	taskHistoryFullLength: number // kilocode_change
	taskHistoryVersion: number // kilocode_change

	writeDelayMs: number
	requestDelaySeconds: number

	enableCheckpoints: boolean
	checkpointTimeout: number // Timeout for checkpoint initialization in seconds (default: 15)
	maxOpenTabsContext: number // Maximum number of VSCode open tabs to include in context (0-500)
	maxWorkspaceFiles: number // Maximum number of files to include in current working directory details (0-500)
	showRooIgnoredFiles: boolean // Whether to show .kilocodeignore'd files in listings
	maxReadFileLine: number // Maximum number of lines to read from a file before truncating
	showAutoApproveMenu: boolean // kilocode_change: Whether to show the auto-approve menu in the chat view
	maxImageFileSize: number // Maximum size of image files to process in MB
	maxTotalImageSize: number // Maximum total size for all images in a single read operation in MB

	experiments: Experiments // Map of experiment IDs to their enabled state

	mcpEnabled: boolean
	enableMcpServerCreation: boolean

	mode: Mode
	customModes: ModeConfig[]
	toolRequirements?: Record<string, boolean> // Map of tool names to their requirements (e.g. {"apply_diff": true} if diffEnabled)

	cwd?: string // Current working directory
	telemetrySetting: TelemetrySetting
	telemetryKey?: string
	machineId?: string

	renderContext: "sidebar" | "editor"
	settingsImportedAt?: number
	historyPreviewCollapsed?: boolean
	showTaskTimeline?: boolean // kilocode_change
	sendMessageOnEnter?: boolean // kilocode_change
	hideCostBelowThreshold?: number // kilocode_change

	cloudUserInfo: CloudUserInfo | null
	cloudIsAuthenticated: boolean
	cloudApiUrl?: string
	cloudOrganizations?: CloudOrganizationMembership[]
	sharingEnabled: boolean
	organizationAllowList: OrganizationAllowList
	organizationSettingsVersion?: number

	autoCondenseContext: boolean
	autoCondenseContextPercent: number
	marketplaceItems?: MarketplaceItem[]
	marketplaceInstalledMetadata?: { project: Record<string, any>; global: Record<string, any> }
	profileThresholds: Record<string, number>
	hasOpenedModeSelector: boolean
	openRouterImageApiKey?: string
	kiloCodeImageApiKey?: string
	openRouterUseMiddleOutTransform?: boolean
	messageQueue?: QueuedMessage[]
	lastShownAnnouncementId?: string
	apiModelId?: string
	mcpServers?: McpServer[]
	hasSystemPromptOverride?: boolean
	mdmCompliant?: boolean
	remoteControlEnabled: boolean
	taskSyncEnabled: boolean
	featureRoomoteControlEnabled: boolean
	virtualQuotaActiveModel?: { id: string; info: ModelInfo } // kilocode_change: Add virtual quota active model for UI display
	showTimestamps?: boolean // kilocode_change: Show timestamps in chat messages
}

export interface ClineSayTool {
	tool:
		| "editedExistingFile"
		| "appliedDiff"
		| "newFileCreated"
		| "codebaseSearch"
		| "readFile"
		| "fetchInstructions"
		| "listFilesTopLevel"
		| "listFilesRecursive"
		| "listCodeDefinitionNames"
		| "searchFiles"
		| "switchMode"
		| "newTask"
		| "finishTask"
		| "insertContent"
		| "generateImage"
		| "imageGenerated"
		| "runSlashCommand"
		| "updateTodoList"
		| "deleteFile" // kilocode_change: Handles both files and directories
	path?: string
	diff?: string
	content?: string
	// Unified diff statistics computed by the extension
	diffStats?: { added: number; removed: number }
	regex?: string
	filePattern?: string
	mode?: string
	reason?: string
	isOutsideWorkspace?: boolean
	isProtected?: boolean
	additionalFileCount?: number // Number of additional files in the same read_file request
	lineNumber?: number
	query?: string
	// kilocode_change start: Directory stats - only present when deleting directories
	stats?: {
		files: number
		directories: number
		size: number
		isComplete: boolean
	}
	// kilocode_change end
	batchFiles?: Array<{
		path: string
		lineSnippet: string
		isOutsideWorkspace?: boolean
		key: string
		content?: string
	}>
	batchDiffs?: Array<{
		path: string
		changeCount: number
		key: string
		content: string
		// Per-file unified diff statistics computed by the extension
		diffStats?: { added: number; removed: number }
		diffs?: Array<{
			content: string
			startLine?: number
		}>
	}>
	question?: string
	// kilocode_change start
	fastApplyResult?: {
		description?: string
		tokensIn?: number
		tokensOut?: number
		cost?: number
	}
	// kilocode_change end
	imageData?: string // Base64 encoded image data for generated images
	// Properties for runSlashCommand tool
	command?: string
	args?: string
	source?: string
	description?: string
}

// Must keep in sync with system prompt.
export const browserActions = [
	"launch",
	"click",
	"hover",
	"type",
	"scroll_down",
	"scroll_up",
	"resize",
	"close",
] as const

export type BrowserAction = (typeof browserActions)[number]

export interface ClineSayBrowserAction {
	action: BrowserAction
	coordinate?: string
	size?: string
	text?: string
}

export type BrowserActionResult = {
	screenshot?: string
	logs?: string
	currentUrl?: string
	currentMousePosition?: string
}

export interface ClineAskUseMcpServer {
	serverName: string
	type: "use_mcp_tool" | "access_mcp_resource"
	toolName?: string
	arguments?: string
	uri?: string
	response?: string
}

export interface ClineApiReqInfo {
	request?: string
	tokensIn?: number
	tokensOut?: number
	cacheWrites?: number
	cacheReads?: number
	cost?: number
	// kilocode_change
	usageMissing?: boolean
	inferenceProvider?: string
	// kilocode_change end
	cancelReason?: ClineApiReqCancelReason
	streamingFailedMessage?: string
	apiProtocol?: "anthropic" | "openai"
}

export type ClineApiReqCancelReason = "streaming_failed" | "user_cancelled"<|MERGE_RESOLUTION|>--- conflicted
+++ resolved
@@ -169,11 +169,8 @@
 		| "insertTextIntoTextarea"
 		| "dismissedUpsells"
 		| "showTimestamps" // kilocode_change
-<<<<<<< HEAD
 		| "organizationSwitchResult"
 		| "interactionRequired"
-=======
->>>>>>> 1de9e0e1
 		| "managedIndexerState" // kilocode_change
 		| "managedIndexerEnabled" // kilocode_change
 		| "organizationSwitchResult"
@@ -377,11 +374,8 @@
 	| "fuzzyMatchThreshold"
 	| "morphApiKey" // kilocode_change: Morph fast apply - global setting
 	| "fastApplyModel" // kilocode_change: Fast Apply model selection
-<<<<<<< HEAD
-=======
 	| "fastApplyApiProvider" // kilocode_change: Fast Apply model api base url
 	// | "experiments" // Optional in GlobalSettings, required here.
->>>>>>> 1de9e0e1
 	| "language"
 	| "modeApiConfigs"
 	| "customModePrompts"
