import type {
	GlobalSettings,
	ProviderSettingsEntry,
	ProviderSettings,
	HistoryItem,
	ModeConfig,
	TelemetrySetting,
	Experiments,
	ClineMessage,
	MarketplaceItem,
	TodoItem,
	CloudUserInfo,
	CloudOrganizationMembership,
	OrganizationAllowList,
	ShareVisibility,
	QueuedMessage,
} from "@roo-code/types"

import { GitCommit } from "../utils/git"

import { McpServer } from "./mcp"
import { McpMarketplaceCatalog, McpDownloadResponse } from "./kilocode/mcp"
import { Mode } from "./modes"
import { ModelRecord, RouterModels } from "./api"
// kilocode_change start
import {
	ProfileDataResponsePayload,
	BalanceDataResponsePayload,
	TaskHistoryResponsePayload,
	TasksByIdResponsePayload,
} from "./WebviewMessage"
import { ClineRulesToggles } from "./cline-rules"
import { KiloCodeWrapperProperties } from "./kilocode/wrapper"
// kilocode_change end

// Command interface for frontend/backend communication
export interface Command {
	name: string
	source: "global" | "project" | "built-in"
	filePath?: string
	description?: string
	argumentHint?: string
}

// Type for marketplace installed metadata
export interface MarketplaceInstalledMetadata {
	project: Record<string, { type: string }>
	global: Record<string, { type: string }>
}

// Indexing status types
export interface IndexingStatus {
	systemStatus: string
	message?: string
	processedItems: number
	totalItems: number
	currentItemUnit?: string
	workspacePath?: string
}

export interface IndexingStatusUpdateMessage {
	type: "indexingStatusUpdate"
	values: IndexingStatus
}

export interface LanguageModelChatSelector {
	vendor?: string
	family?: string
	version?: string
	id?: string
}

// Represents JSON data that is sent from extension to webview, called
// ExtensionMessage and has 'type' enum which can be 'plusButtonClicked' or
// 'settingsButtonClicked' or 'hello'. Webview will hold state.
export interface ExtensionMessage {
	type:
		| "action"
		| "state"
		| "selectedImages"
		| "theme"
		| "workspaceUpdated"
		| "invoke"
		| "messageUpdated"
		| "mcpServers"
		| "enhancedPrompt"
		| "commitSearchResults"
		| "listApiConfig"
		| "routerModels"
		| "openAiModels"
		| "ollamaModels"
		| "lmStudioModels"
		| "vsCodeLmModels"
		| "huggingFaceModels"
		| "vsCodeLmApiAvailable"
		| "updatePrompt"
		| "systemPrompt"
		| "autoApprovalEnabled"
		| "yoloMode" // kilocode_change
		| "updateCustomMode"
		| "deleteCustomMode"
		| "exportModeResult"
		| "importModeResult"
		| "checkRulesDirectoryResult"
		| "deleteCustomModeCheck"
		| "currentCheckpointUpdated"
		| "checkpointInitWarning"
		| "showHumanRelayDialog"
		| "humanRelayResponse"
		| "humanRelayCancel"
		| "insertTextToChatArea" // kilocode_change
		| "browserToolEnabled"
		| "browserConnectionResult"
		| "remoteBrowserEnabled"
		| "ttsStart"
		| "ttsStop"
		| "maxReadFileLine"
		| "fileSearchResults"
		| "toggleApiConfigPin"
		| "mcpMarketplaceCatalog" // kilocode_change
		| "mcpDownloadDetails" // kilocode_change
		| "showSystemNotification" // kilocode_change
		| "openInBrowser" // kilocode_change
		| "acceptInput"
		| "focusChatInput" // kilocode_change
		| "setHistoryPreviewCollapsed"
		| "commandExecutionStatus"
		| "mcpExecutionStatus"
		| "vsCodeSetting"
		| "profileDataResponse" // kilocode_change
		| "balanceDataResponse" // kilocode_change
		| "updateProfileData" // kilocode_change
		| "authenticatedUser"
		| "condenseTaskContextResponse"
		| "singleRouterModelFetchResponse"
		| "indexingStatusUpdate"
		| "indexCleared"
		| "codebaseIndexConfig"
		| "rulesData" // kilocode_change
		| "marketplaceInstallResult"
		| "marketplaceRemoveResult"
		| "marketplaceData"
		| "mermaidFixResponse" // kilocode_change
		| "tasksByIdResponse" // kilocode_change
		| "taskHistoryResponse" // kilocode_change
		| "shareTaskSuccess"
		| "codeIndexSettingsSaved"
		| "codeIndexSecretStatus"
		| "showDeleteMessageDialog"
		| "showEditMessageDialog"
		| "kilocodeNotificationsResponse" // kilocode_change
		| "usageDataResponse" // kilocode_change
		| "keybindingsResponse" // kilocode_change
		| "autoPurgeEnabled" // kilocode_change
		| "autoPurgeDefaultRetentionDays" // kilocode_change
		| "autoPurgeFavoritedTaskRetentionDays" // kilocode_change
		| "autoPurgeCompletedTaskRetentionDays" // kilocode_change
		| "autoPurgeIncompleteTaskRetentionDays" // kilocode_change
		| "manualPurge" // kilocode_change
		| "commands"
		| "insertTextIntoTextarea"
		| "dismissedUpsells"
		| "showTimestamps" // kilocode_change
		| "organizationSwitchResult"
	text?: string
<<<<<<< HEAD
	// kilocode_change start
	payload?:
		| ProfileDataResponsePayload
		| BalanceDataResponsePayload
		| TasksByIdResponsePayload
		| TaskHistoryResponsePayload
	// kilocode_change end
=======
	payload?: any // Add a generic payload for now, can refine later
	// Checkpoint warning message
	checkpointWarning?: {
		type: "WAIT_TIMEOUT" | "INIT_TIMEOUT"
		timeout: number
	}
>>>>>>> 00518662
	action?:
		| "chatButtonClicked"
		| "mcpButtonClicked"
		| "settingsButtonClicked"
		| "historyButtonClicked"
		| "promptsButtonClicked"
		| "profileButtonClicked" // kilocode_change
		| "marketplaceButtonClicked"
		| "cloudButtonClicked"
		| "didBecomeVisible"
		| "focusInput"
		| "switchTab"
		| "focusChatInput" // kilocode_change
		| "toggleAutoApprove"
	invoke?: "newChat" | "sendMessage" | "primaryButtonClick" | "secondaryButtonClick" | "setChatBoxMessage"
	state?: ExtensionState
	images?: string[]
	filePaths?: string[]
	openedTabs?: Array<{
		label: string
		isActive: boolean
		path?: string
	}>
	clineMessage?: ClineMessage
	routerModels?: RouterModels
	openAiModels?: string[]
	ollamaModels?: ModelRecord
	lmStudioModels?: ModelRecord
	vsCodeLmModels?: { vendor?: string; family?: string; version?: string; id?: string }[]
	huggingFaceModels?: Array<{
		id: string
		object: string
		created: number
		owned_by: string
		providers: Array<{
			provider: string
			status: "live" | "staging" | "error"
			supports_tools?: boolean
			supports_structured_output?: boolean
			context_length?: number
			pricing?: {
				input: number
				output: number
			}
		}>
	}>
	mcpServers?: McpServer[]
	commits?: GitCommit[]
	listApiConfig?: ProviderSettingsEntry[]
	mode?: Mode
	customMode?: ModeConfig
	slug?: string
	success?: boolean
	values?: Record<string, any>
	requestId?: string
	promptText?: string
	results?: { path: string; type: "file" | "folder"; label?: string }[]
	error?: string
	mcpMarketplaceCatalog?: McpMarketplaceCatalog // kilocode_change
	mcpDownloadDetails?: McpDownloadResponse // kilocode_change
	notificationOptions?: {
		title?: string
		subtitle?: string
		message: string
	} // kilocode_change
	url?: string // kilocode_change
	keybindings?: Record<string, string> // kilocode_change
	setting?: string
	value?: any
	hasContent?: boolean // For checkRulesDirectoryResult
	items?: MarketplaceItem[]
	userInfo?: CloudUserInfo
	organizationAllowList?: OrganizationAllowList
	tab?: string
	// kilocode_change: Rules data
	globalRules?: ClineRulesToggles
	localRules?: ClineRulesToggles
	globalWorkflows?: ClineRulesToggles
	localWorkflows?: ClineRulesToggles
	marketplaceItems?: MarketplaceItem[]
	organizationMcps?: MarketplaceItem[]
	marketplaceInstalledMetadata?: MarketplaceInstalledMetadata
	fixedCode?: string | null // For mermaidFixResponse // kilocode_change
	errors?: string[]
	visibility?: ShareVisibility
	rulesFolderPath?: string
	settings?: any
	messageTs?: number
	hasCheckpoint?: boolean
	context?: string
	// kilocode_change start: Notifications
	notifications?: Array<{
		id: string
		title: string
		message: string
		action?: {
			actionText: string
			actionURL: string
		}
	}>
	// kilocode_change end
	commands?: Command[]
	queuedMessages?: QueuedMessage[]
	list?: string[] // For dismissedUpsells
	organizationId?: string | null // For organizationSwitchResult
}

export type ExtensionState = Pick<
	GlobalSettings,
	| "currentApiConfigName"
	| "listApiConfigMeta"
	| "pinnedApiConfigs"
	// | "lastShownAnnouncementId"
	| "customInstructions"
	// | "taskHistory" // Optional in GlobalSettings, required here.
	| "dismissedUpsells"
	| "autoApprovalEnabled"
	| "yoloMode" // kilocode_change
	| "alwaysAllowReadOnly"
	| "alwaysAllowReadOnlyOutsideWorkspace"
	| "alwaysAllowWrite"
	| "alwaysAllowWriteOutsideWorkspace"
	| "alwaysAllowWriteProtected"
	// | "writeDelayMs" // Optional in GlobalSettings, required here.
	| "alwaysAllowBrowser"
	| "alwaysApproveResubmit"
	// | "requestDelaySeconds" // Optional in GlobalSettings, required here.
	| "alwaysAllowMcp"
	| "alwaysAllowModeSwitch"
	| "alwaysAllowSubtasks"
	| "alwaysAllowFollowupQuestions"
	| "alwaysAllowExecute"
	| "alwaysAllowUpdateTodoList"
	| "followupAutoApproveTimeoutMs"
	| "allowedCommands"
	| "deniedCommands"
	| "allowedMaxRequests"
	| "allowedMaxCost"
	| "browserToolEnabled"
	| "browserViewportSize"
	| "showAutoApproveMenu" // kilocode_change
	| "hideCostBelowThreshold" // kilocode_change
	| "screenshotQuality"
	| "remoteBrowserEnabled"
	| "cachedChromeHostUrl"
	| "remoteBrowserHost"
	// | "enableCheckpoints" // Optional in GlobalSettings, required here.
	| "ttsEnabled"
	| "ttsSpeed"
	| "soundEnabled"
	| "soundVolume"
	// | "maxOpenTabsContext" // Optional in GlobalSettings, required here.
	// | "maxWorkspaceFiles" // Optional in GlobalSettings, required here.
	// | "showRooIgnoredFiles" // Optional in GlobalSettings, required here.
	// | "maxReadFileLine" // Optional in GlobalSettings, required here.
	| "maxConcurrentFileReads" // Optional in GlobalSettings, required here.
	| "allowVeryLargeReads" // kilocode_change
	| "terminalOutputLineLimit"
	| "terminalOutputCharacterLimit"
	| "terminalShellIntegrationTimeout"
	| "terminalShellIntegrationDisabled"
	| "terminalCommandDelay"
	| "terminalPowershellCounter"
	| "terminalZshClearEolMark"
	| "terminalZshOhMy"
	| "terminalZshP10k"
	| "terminalZdotdir"
	| "terminalCompressProgressBar"
	| "diagnosticsEnabled"
	| "diffEnabled"
	| "fuzzyMatchThreshold"
	| "morphApiKey" // kilocode_change: Morph fast apply - global setting
	| "fastApplyModel" // kilocode_change: Fast Apply model selection
	// | "experiments" // Optional in GlobalSettings, required here.
	| "language"
	// | "telemetrySetting" // Optional in GlobalSettings, required here.
	// | "mcpEnabled" // Optional in GlobalSettings, required here.
	// | "enableMcpServerCreation" // Optional in GlobalSettings, required here.
	// | "mode" // Optional in GlobalSettings, required here.
	| "modeApiConfigs"
	// | "customModes" // Optional in GlobalSettings, required here.
	| "customModePrompts"
	| "customSupportPrompts"
	| "enhancementApiConfigId"
	| "localWorkflowToggles" // kilocode_change
	| "globalRulesToggles" // kilocode_change
	| "localRulesToggles" // kilocode_change
	| "globalWorkflowToggles" // kilocode_change
	| "commitMessageApiConfigId" // kilocode_change
	| "terminalCommandApiConfigId" // kilocode_change
	| "dismissedNotificationIds" // kilocode_change
	| "ghostServiceSettings" // kilocode_change
	| "autoPurgeEnabled" // kilocode_change
	| "autoPurgeDefaultRetentionDays" // kilocode_change
	| "autoPurgeFavoritedTaskRetentionDays" // kilocode_change
	| "autoPurgeCompletedTaskRetentionDays" // kilocode_change
	| "autoPurgeIncompleteTaskRetentionDays" // kilocode_change
	| "autoPurgeLastRunTimestamp" // kilocode_change
	| "condensingApiConfigId"
	| "customCondensingPrompt"
	| "codebaseIndexConfig"
	| "codebaseIndexModels"
	| "profileThresholds"
	| "systemNotificationsEnabled" // kilocode_change
	| "includeDiagnosticMessages"
	| "maxDiagnosticMessages"
	| "openRouterImageGenerationSelectedModel"
	| "includeTaskHistoryInEnhance"
	| "reasoningBlockCollapsed"
	| "includeCurrentTime"
	| "includeCurrentCost"
> & {
	version: string
	clineMessages: ClineMessage[]
	currentTaskItem?: HistoryItem
	currentTaskTodos?: TodoItem[] // Initial todos for the current task
	apiConfiguration: ProviderSettings
	uriScheme?: string
	uiKind?: string // kilocode_change

	kiloCodeWrapperProperties?: KiloCodeWrapperProperties // kilocode_change: Wrapper information

	kilocodeDefaultModel: string
	shouldShowAnnouncement: boolean

	taskHistoryFullLength: number // kilocode_change
	taskHistoryVersion: number // kilocode_change

	writeDelayMs: number
	requestDelaySeconds: number

	enableCheckpoints: boolean
	checkpointTimeout: number // Timeout for checkpoint initialization in seconds (default: 15)
	maxOpenTabsContext: number // Maximum number of VSCode open tabs to include in context (0-500)
	maxWorkspaceFiles: number // Maximum number of files to include in current working directory details (0-500)
	showRooIgnoredFiles: boolean // Whether to show .kilocodeignore'd files in listings
	maxReadFileLine: number // Maximum number of lines to read from a file before truncating
	showAutoApproveMenu: boolean // kilocode_change: Whether to show the auto-approve menu in the chat view
	maxImageFileSize: number // Maximum size of image files to process in MB
	maxTotalImageSize: number // Maximum total size for all images in a single read operation in MB

	experiments: Experiments // Map of experiment IDs to their enabled state

	mcpEnabled: boolean
	enableMcpServerCreation: boolean

	mode: Mode
	customModes: ModeConfig[]
	toolRequirements?: Record<string, boolean> // Map of tool names to their requirements (e.g. {"apply_diff": true} if diffEnabled)

	cwd?: string // Current working directory
	telemetrySetting: TelemetrySetting
	telemetryKey?: string
	machineId?: string

	renderContext: "sidebar" | "editor"
	settingsImportedAt?: number
	historyPreviewCollapsed?: boolean
	showTaskTimeline?: boolean // kilocode_change
	sendMessageOnEnter?: boolean // kilocode_change
	hideCostBelowThreshold?: number // kilocode_change

	cloudUserInfo: CloudUserInfo | null
	cloudIsAuthenticated: boolean
	cloudApiUrl?: string
	cloudOrganizations?: CloudOrganizationMembership[]
	sharingEnabled: boolean
	organizationAllowList: OrganizationAllowList
	organizationSettingsVersion?: number

	autoCondenseContext: boolean
	autoCondenseContextPercent: number
	marketplaceItems?: MarketplaceItem[]
	marketplaceInstalledMetadata?: { project: Record<string, any>; global: Record<string, any> }
	profileThresholds: Record<string, number>
	hasOpenedModeSelector: boolean
	openRouterImageApiKey?: string
	kiloCodeImageApiKey?: string
	openRouterUseMiddleOutTransform?: boolean
	messageQueue?: QueuedMessage[]
	lastShownAnnouncementId?: string
	apiModelId?: string
	mcpServers?: McpServer[]
	hasSystemPromptOverride?: boolean
	mdmCompliant?: boolean
	remoteControlEnabled: boolean
	taskSyncEnabled: boolean
	featureRoomoteControlEnabled: boolean
	showTimestamps?: boolean // kilocode_change: Show timestamps in chat messages
}

export interface ClineSayTool {
	tool:
		| "editedExistingFile"
		| "appliedDiff"
		| "newFileCreated"
		| "codebaseSearch"
		| "readFile"
		| "fetchInstructions"
		| "listFilesTopLevel"
		| "listFilesRecursive"
		| "listCodeDefinitionNames"
		| "searchFiles"
		| "switchMode"
		| "newTask"
		| "finishTask"
		| "insertContent"
		| "generateImage"
		| "imageGenerated"
		| "runSlashCommand"
	path?: string
	diff?: string
	content?: string
	regex?: string
	filePattern?: string
	mode?: string
	reason?: string
	isOutsideWorkspace?: boolean
	isProtected?: boolean
	additionalFileCount?: number // Number of additional files in the same read_file request
	lineNumber?: number
	query?: string
	batchFiles?: Array<{
		path: string
		lineSnippet: string
		isOutsideWorkspace?: boolean
		key: string
		content?: string
	}>
	batchDiffs?: Array<{
		path: string
		changeCount: number
		key: string
		content: string
		diffs?: Array<{
			content: string
			startLine?: number
		}>
	}>
	question?: string
	// kilocode_change start
	fastApplyResult?: {
		description?: string
		tokensIn?: number
		tokensOut?: number
		cost?: number
	}
	// kilocode_change end
	imageData?: string // Base64 encoded image data for generated images
	// Properties for runSlashCommand tool
	command?: string
	args?: string
	source?: string
	description?: string
}

// Must keep in sync with system prompt.
export const browserActions = [
	"launch",
	"click",
	"hover",
	"type",
	"scroll_down",
	"scroll_up",
	"resize",
	"close",
] as const

export type BrowserAction = (typeof browserActions)[number]

export interface ClineSayBrowserAction {
	action: BrowserAction
	coordinate?: string
	size?: string
	text?: string
}

export type BrowserActionResult = {
	screenshot?: string
	logs?: string
	currentUrl?: string
	currentMousePosition?: string
}

export interface ClineAskUseMcpServer {
	serverName: string
	type: "use_mcp_tool" | "access_mcp_resource"
	toolName?: string
	arguments?: string
	uri?: string
	response?: string
}

export interface ClineApiReqInfo {
	request?: string
	tokensIn?: number
	tokensOut?: number
	cacheWrites?: number
	cacheReads?: number
	cost?: number
	// kilocode_change
	usageMissing?: boolean
	inferenceProvider?: string
	// kilocode_change end
	cancelReason?: ClineApiReqCancelReason
	streamingFailedMessage?: string
	apiProtocol?: "anthropic" | "openai"
}

export type ClineApiReqCancelReason = "streaming_failed" | "user_cancelled"<|MERGE_RESOLUTION|>--- conflicted
+++ resolved
@@ -163,7 +163,6 @@
 		| "showTimestamps" // kilocode_change
 		| "organizationSwitchResult"
 	text?: string
-<<<<<<< HEAD
 	// kilocode_change start
 	payload?:
 		| ProfileDataResponsePayload
@@ -171,14 +170,11 @@
 		| TasksByIdResponsePayload
 		| TaskHistoryResponsePayload
 	// kilocode_change end
-=======
-	payload?: any // Add a generic payload for now, can refine later
 	// Checkpoint warning message
 	checkpointWarning?: {
 		type: "WAIT_TIMEOUT" | "INIT_TIMEOUT"
 		timeout: number
 	}
->>>>>>> 00518662
 	action?:
 		| "chatButtonClicked"
 		| "mcpButtonClicked"
