import type { IPathProvider } from "../types/IPathProvider.js"
import type { ILogger } from "../types/ILogger.js"
import type { IExtensionMessenger } from "../types/IExtensionMessenger.js"
import type { ITaskDataProvider } from "../types/ITaskDataProvider.js"
import {
	SessionClient,
	type ListSessionsInput,
	type ListSessionsOutput,
	type GetSessionInput,
	type GetSessionOutput,
} from "./SessionClient.js"
import { TrpcClient, type TrpcClientDependencies } from "./TrpcClient.js"
import { SessionPersistenceManager } from "../utils/SessionPersistenceManager.js"
import { GitStateService } from "./GitStateService.js"
import { SessionStateManager } from "./SessionStateManager.js"
import { SyncQueue } from "./SyncQueue.js"
import { TokenValidationService } from "./TokenValidationService.js"
import { SessionTitleService } from "./SessionTitleService.js"
import { SessionLifecycleService } from "./SessionLifecycleService.js"
import { SessionSyncService, type SessionCreatedMessage, type SessionSyncedMessage } from "./SessionSyncService.js"

// Re-export types for external consumers
export type { SessionCreatedMessage, SessionSyncedMessage } from "./SessionSyncService.js"
export type { ListSessionsInput, ListSessionsOutput, GetSessionInput, GetSessionOutput } from "./SessionClient.js"

export interface SessionManagerDependencies extends TrpcClientDependencies {
	platform: string
	pathProvider: IPathProvider
	logger: ILogger
	extensionMessenger: IExtensionMessenger
	onSessionCreated: (message: SessionCreatedMessage) => void
	onSessionRestored: () => void
	onSessionSynced: (message: SessionSyncedMessage) => void
	getOrganizationId: (taskId: string) => Promise<string | undefined>
	getMode: (taskId: string) => Promise<string | undefined>
	getModel: (taskId: string) => Promise<string | undefined>
}

/**
 * SessionManager - Facade for CLI session management.
 *
 * This class serves as the main entry point for session operations,
 * delegating to specialized services for specific functionality:
 *
 * - SessionLifecycleService: Session CRUD operations (create, restore, share, fork, rename)
 * - SessionSyncService: Queue-based synchronization with the cloud
 * - SessionTitleService: LLM-based title generation
 * - SessionStateManager: Centralized state management
 * - TokenValidationService: Authentication token validation
 *
 * The facade pattern simplifies the API for consumers while maintaining
 * separation of concerns internally.
 */
export class SessionManager {
	static readonly SYNC_INTERVAL = 3000
<<<<<<< HEAD
	static readonly VERSION = 1
=======
	static readonly MAX_PATCH_SIZE_BYTES = 5 * 1024 * 1024
	static readonly VERSION = 2
	static readonly QUEUE_FLUSH_THRESHOLD = 5
>>>>>>> a80ec02d

	private static instance: SessionManager | null = null

	static init(dependencies?: SessionManagerDependencies) {
		if (dependencies) {
			SessionManager.instance = new SessionManager(dependencies)
		}

		return SessionManager.instance
	}

	/**
	 * Gets the current session ID.
	 * Returns the active session ID or falls back to the last persisted session.
	 */
	public get sessionId() {
		return this.stateManager.getActiveSessionId() || this.persistenceManager.getLastSession()?.sessionId
	}

	// Internal services - private to enforce facade pattern
	private readonly logger: ILogger
	private readonly sessionClient: SessionClient
	private readonly stateManager: SessionStateManager
	private readonly persistenceManager: SessionPersistenceManager
	private readonly syncQueue: SyncQueue
	private readonly tokenValidationService: TokenValidationService
	private readonly titleService: SessionTitleService
	private readonly lifecycleService: SessionLifecycleService
	private readonly syncService: SessionSyncService
	private readonly gitStateService: GitStateService

	private constructor(dependencies: SessionManagerDependencies) {
		this.logger = dependencies.logger

		const trpcClient = new TrpcClient({
			getToken: dependencies.getToken,
		})

		this.sessionClient = new SessionClient(trpcClient)
		this.stateManager = new SessionStateManager()
		this.persistenceManager = new SessionPersistenceManager(dependencies.pathProvider, this.stateManager)
		this.tokenValidationService = new TokenValidationService({
			sessionClient: this.sessionClient,
			stateManager: this.stateManager,
			getToken: dependencies.getToken,
			logger: this.logger,
		})
		this.titleService = new SessionTitleService({
			sessionClient: this.sessionClient,
			stateManager: this.stateManager,
			extensionMessenger: dependencies.extensionMessenger,
			logger: this.logger,
		})
		this.gitStateService = new GitStateService({
			logger: this.logger,
			getWorkspaceDir: () => this.stateManager.getWorkspaceDir(),
		})

		// Create SyncQueue with a flush callback that delegates to syncService
		// Note: We need to create syncService first, but it needs syncQueue
		// So we create syncQueue with a temporary callback and update it after
		this.syncQueue = new SyncQueue(() => this.doSync())

		this.syncService = new SessionSyncService({
			sessionClient: this.sessionClient,
			persistenceManager: this.persistenceManager,
			stateManager: this.stateManager,
			titleService: this.titleService,
			gitStateService: this.gitStateService,
			tokenValidationService: this.tokenValidationService,
			syncQueue: this.syncQueue,
			logger: this.logger,
			platform: dependencies.platform,
			version: SessionManager.VERSION,
			getOrganizationId: dependencies.getOrganizationId,
			getMode: dependencies.getMode,
			getModel: dependencies.getModel,
			onSessionCreated: dependencies.onSessionCreated,
			onSessionSynced: dependencies.onSessionSynced,
		})

		this.lifecycleService = new SessionLifecycleService({
			sessionClient: this.sessionClient,
			persistenceManager: this.persistenceManager,
			stateManager: this.stateManager,
			titleService: this.titleService,
			gitStateService: this.gitStateService,
			pathProvider: dependencies.pathProvider,
			extensionMessenger: dependencies.extensionMessenger,
			logger: this.logger,
			platform: dependencies.platform,
			version: SessionManager.VERSION,
			getOrganizationId: dependencies.getOrganizationId,
			getMode: dependencies.getMode,
			getModel: dependencies.getModel,
			onSessionRestored: dependencies.onSessionRestored,
		})

		this.logger.debug("Initialized SessionManager", "SessionManager")
	}

	/**
	 * Handles a file update by delegating to SessionSyncService.
	 */
	handleFileUpdate(taskId: string, key: string, value: string) {
		this.syncService.handleFileUpdate(taskId, key, value)
	}

	/**
	 * Sets the workspace directory for session operations.
	 */
	setWorkspaceDirectory(dir: string) {
		this.stateManager.setWorkspaceDir(dir)
	}

	/**
	 * Restores the last session from persistence.
	 * Delegates to SessionLifecycleService.
	 */
	async restoreLastSession(): Promise<boolean> {
		return this.lifecycleService.restoreLastSession()
	}

	/**
	 * Restores a session by ID from the cloud.
	 * Delegates to SessionLifecycleService.
	 */
	async restoreSession(sessionId: string, rethrowError = false): Promise<void> {
		return this.lifecycleService.restoreSession(sessionId, rethrowError)
	}

	/**
	 * Shares a session publicly.
	 * Delegates to SessionLifecycleService.
	 */
	async shareSession(sessionIdInput?: string) {
		const sessionId = sessionIdInput || this.sessionId

		if (!sessionId) {
			throw new Error("No active session")
		}

		return this.lifecycleService.shareSession(sessionId)
	}

	/**
	 * Renames a session.
	 * Delegates to SessionLifecycleService.
	 */
	async renameSession(sessionId: string, newTitle: string): Promise<void> {
		return this.lifecycleService.renameSession(sessionId, newTitle)
	}

	/**
	 * Forks a session by share ID or session ID.
	 * Delegates to SessionLifecycleService.
	 */
	async forkSession(shareOrSessionId: string, rethrowError = false): Promise<void> {
		return this.lifecycleService.forkSession(shareOrSessionId, rethrowError)
	}

	/**
	 * Gets or creates a session for a task.
	 * Delegates to SessionLifecycleService.
	 */
	async getSessionFromTask(taskId: string, provider: ITaskDataProvider): Promise<string> {
		return this.lifecycleService.getOrCreateSessionForTask(taskId, provider)
	}

	/**
	 * Performs a sync operation.
	 * Delegates to SessionSyncService.
	 */
	async doSync(force = false): Promise<void> {
		return this.syncService.doSync(force)
	}

	// ============================================================
	// Session Query Methods - Facade for SessionClient operations
	// ============================================================

	/**
	 * Lists sessions with pagination support.
	 * @param input - Optional pagination parameters (cursor, limit)
	 * @returns List of sessions and pagination cursor
	 */
	async listSessions(input?: ListSessionsInput): Promise<ListSessionsOutput> {
		return this.sessionClient.list(input)
	}

	/**
	 * Gets a specific session by ID.
	 * @param input - Session ID and optional flag to include blob URLs
	 * @returns Session details
	 */
	async getSession(input: GetSessionInput): Promise<GetSessionOutput> {
		return this.sessionClient.get(input)
	}
}<|MERGE_RESOLUTION|>--- conflicted
+++ resolved
@@ -53,13 +53,7 @@
  */
 export class SessionManager {
 	static readonly SYNC_INTERVAL = 3000
-<<<<<<< HEAD
-	static readonly VERSION = 1
-=======
-	static readonly MAX_PATCH_SIZE_BYTES = 5 * 1024 * 1024
 	static readonly VERSION = 2
-	static readonly QUEUE_FLUSH_THRESHOLD = 5
->>>>>>> a80ec02d
 
 	private static instance: SessionManager | null = null
 
