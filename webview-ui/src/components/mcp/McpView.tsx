import React, { useState } from "react"
import { Trans } from "react-i18next"
import {
	VSCodeCheckbox,
	VSCodeLink,
	VSCodePanels,
	VSCodePanelTab,
	VSCodePanelView,
} from "@vscode/webview-ui-toolkit/react"
import { Webhook } from "lucide-react"

import { McpServer } from "@roo/mcp"

import { vscode } from "@src/utils/vscode"
import { useExtensionState } from "@src/context/ExtensionStateContext"
import { useAppTranslation } from "@src/i18n/TranslationContext"
import {
	Button,
	Dialog,
	DialogContent,
	DialogHeader,
	DialogTitle,
	DialogDescription,
	DialogFooter,
	ToggleSwitch,
	// StandardTooltip, // kilocode_change: not used
} from "@src/components/ui"
import { buildDocLink } from "@src/utils/docLinks"
import { Section } from "@src/components/settings/Section"
import { SectionHeader } from "@src/components/settings/SectionHeader"

import McpToolRow from "./McpToolRow"
import McpResourceRow from "./McpResourceRow"
// import McpEnabledToggle from "./McpEnabledToggle" // kilocode_change not used
import { McpErrorRow } from "./McpErrorRow"

<<<<<<< HEAD
type McpViewProps = {
	onDone: () => void
	hideHeader?: boolean // kilocode_change
}

const McpView = ({ onDone, hideHeader = false }: McpViewProps) => {
=======
const McpView = () => {
>>>>>>> dcb04bb2
	const {
		mcpServers: servers,
		alwaysAllowMcp,
		mcpEnabled,
		enableMcpServerCreation,
		setEnableMcpServerCreation,
	} = useExtensionState()

	const { t } = useAppTranslation()

	return (
<<<<<<< HEAD
		// kilocode_change: add relative className
		<Tab className="relative">
			{/*  kilocode_change: display header conditionally */}
			<TabHeader style={{ display: hideHeader ? "none" : "flex" }} className="flex justify-between items-center">
				<h3 className="text-vscode-foreground m-0">{t("mcp:title")}</h3>
				<Button onClick={onDone}>{t("mcp:done")}</Button>
			</TabHeader>
=======
		<div>
			<SectionHeader>
				<div className="flex items-center gap-2">
					<Webhook className="w-4" />
					<div>{t("mcp:title")}</div>
				</div>
			</SectionHeader>
>>>>>>> dcb04bb2

			<Section>
				<div
					style={{
						color: "var(--vscode-foreground)",
						fontSize: "13px",
						marginBottom: "10px",
						marginTop: "5px",
					}}>
					<Trans i18nKey="mcp:description">
						<VSCodeLink
							href={buildDocLink("features/mcp/using-mcp-in-kilo-code", "mcp_settings")}
							style={{ display: "inline" }}>
							Learn More
						</VSCodeLink>
					</Trans>
				</div>

				{/* <McpEnabledToggle /> kilocode_change: we always enable MCP */}

				{mcpEnabled && (
					<>
						{/* kilocode_change: display: none; we always allow mcp server creation */}
						<div style={{ display: "none", marginBottom: 15 }}>
							<VSCodeCheckbox
								checked={enableMcpServerCreation}
								onChange={(e: any) => {
									setEnableMcpServerCreation(e.target.checked)
									vscode.postMessage({ type: "enableMcpServerCreation", bool: e.target.checked })
								}}>
								<span style={{ fontWeight: "500" }}>{t("mcp:enableServerCreation.title")}</span>
							</VSCodeCheckbox>
							<div
								style={{
									fontSize: "12px",
									marginTop: "5px",
									color: "var(--vscode-descriptionForeground)",
								}}>
								<Trans i18nKey="mcp:enableServerCreation.description">
									<VSCodeLink
										href={buildDocLink(
											"features/mcp/using-mcp-in-kilo-code#how-to-use-kilo-code-to-create-an-mcp-server",
											"mcp_server_creation",
										)}
										style={{ display: "inline" }}>
										Learn about server creation
									</VSCodeLink>
									<strong>new</strong>
								</Trans>
								<p style={{ marginTop: "8px" }}>{t("mcp:enableServerCreation.hint")}</p>
							</div>
						</div>

						{/* Server List */}
						{servers.length > 0 && (
							<div style={{ display: "flex", flexDirection: "column", gap: "10px" }}>
								{servers.map((server) => (
									<ServerRow
										key={`${server.name}-${server.source || "global"}`}
										server={server}
										alwaysAllowMcp={alwaysAllowMcp}
									/>
								))}
							</div>
						)}

						{/* Edit Settings Buttons */}
						<div
							style={{
								marginTop: "10px",
								width: "100%",
								display: "grid",
								gridTemplateColumns: "repeat(auto-fit, minmax(200px, 1fr))",
								gap: "10px",
							}}>
							<Button
								variant="secondary"
								style={{ width: "100%" }}
								onClick={() => {
									vscode.postMessage({ type: "openMcpSettings" })
								}}>
								<span className="codicon codicon-edit" style={{ marginRight: "6px" }}></span>
								{t("mcp:editGlobalMCP")}
							</Button>
							<Button
								variant="secondary"
								style={{ width: "100%" }}
								onClick={() => {
									vscode.postMessage({ type: "openProjectMcpSettings" })
								}}>
								<span className="codicon codicon-edit" style={{ marginRight: "6px" }}></span>
								{t("mcp:editProjectMCP")}
							</Button>
							<Button
								variant="secondary"
								style={{ width: "100%" }}
								onClick={() => {
									vscode.postMessage({ type: "refreshAllMcpServers" })
								}}>
								<span className="codicon codicon-refresh" style={{ marginRight: "6px" }}></span>
								{t("mcp:refreshMCP")}
							</Button>
							{/* kilocode_change
							<StandardTooltip content={t("mcp:marketplace")}>
								<Button
									variant="secondary"
									style={{ width: "100%" }}
									onClick={() => {
										window.postMessage(
											{
												type: "action",
												action: "marketplaceButtonClicked",
												values: { marketplaceTab: "mcp" },
											},
											"*",
										)
									}}>
									<span className="codicon codicon-extensions" style={{ marginRight: "6px" }}></span>
									{t("mcp:marketplace")}
								</Button>
							</StandardTooltip>
							*/}
						</div>
						{/* kilocode_change start */}
						<div className="mt-5">
							You can find the MCP Marketplace under Settings &gt; MCP Servers &gt; Marketplace
						</div>
						{/* kilocode_change end */}
						<div
							style={{
								marginTop: "15px",
								fontSize: "12px",
								color: "var(--vscode-descriptionForeground)",
							}}>
							<VSCodeLink
								href={buildDocLink(
									"features/mcp/using-mcp-in-kilo-code#editing-mcp-settings-files",
									"mcp_edit_settings",
								)}
								style={{ display: "inline" }}>
								{t("mcp:learnMoreEditingSettings")}
							</VSCodeLink>
						</div>
					</>
				)}
			</Section>
		</div>
	)
}

const ServerRow = ({ server, alwaysAllowMcp }: { server: McpServer; alwaysAllowMcp?: boolean }) => {
	const { t } = useAppTranslation()
	const [isExpanded, setIsExpanded] = useState(false)
	const [showDeleteConfirm, setShowDeleteConfirm] = useState(false)
	const [timeoutValue, setTimeoutValue] = useState(() => {
		const configTimeout = JSON.parse(server.config)?.timeout
		return configTimeout ?? 60 // Default 1 minute (60 seconds)
	})

	// Computed property to check if server is expandable
	const isExpandable = server.status === "connected" && !server.disabled

	const timeoutOptions = [
		{ value: 15, label: t("mcp:networkTimeout.options.15seconds") },
		{ value: 30, label: t("mcp:networkTimeout.options.30seconds") },
		{ value: 60, label: t("mcp:networkTimeout.options.1minute") },
		{ value: 300, label: t("mcp:networkTimeout.options.5minutes") },
		{ value: 600, label: t("mcp:networkTimeout.options.10minutes") },
		{ value: 900, label: t("mcp:networkTimeout.options.15minutes") },
		{ value: 1800, label: t("mcp:networkTimeout.options.30minutes") },
		{ value: 3600, label: t("mcp:networkTimeout.options.60minutes") },
	]

	const getStatusColor = () => {
		// Disabled servers should always show grey regardless of connection status
		if (server.disabled) {
			return "var(--vscode-descriptionForeground)"
		}

		switch (server.status) {
			case "connected":
				return "var(--vscode-testing-iconPassed)"
			case "connecting":
				return "var(--vscode-charts-yellow)"
			case "disconnected":
				return "var(--vscode-testing-iconFailed)"
		}
	}

	const handleRowClick = () => {
		// Only allow expansion for connected and enabled servers
		if (isExpandable) {
			setIsExpanded(!isExpanded)
		}
	}

	const handleRestart = () => {
		vscode.postMessage({
			type: "restartMcpServer",
			text: server.name,
			source: server.source || "global",
		})
	}

	const handleTimeoutChange = (event: React.ChangeEvent<HTMLSelectElement>) => {
		const seconds = parseInt(event.target.value)
		setTimeoutValue(seconds)
		vscode.postMessage({
			type: "updateMcpTimeout",
			serverName: server.name,
			source: server.source || "global",
			timeout: seconds,
		})
	}

	const handleDelete = () => {
		vscode.postMessage({
			type: "deleteMcpServer",
			serverName: server.name,
			source: server.source || "global",
		})
		setShowDeleteConfirm(false)
	}

	return (
		<div style={{ marginBottom: "10px" }}>
			<div
				style={{
					display: "flex",
					alignItems: "center",
					padding: "8px",
					background: "var(--vscode-textCodeBlock-background)",
					cursor: isExpandable ? "pointer" : "default",
					borderRadius: isExpanded || isExpandable ? "4px" : "4px 4px 0 0",
					opacity: server.disabled ? 0.6 : 1,
				}}
				onClick={handleRowClick}>
				{isExpandable && (
					<span
						className={`codicon codicon-chevron-${isExpanded ? "down" : "right"}`}
						style={{ marginRight: "8px" }}
					/>
				)}
				<span style={{ flex: 1 }}>
					{server.name}
					{server.source && (
						<span
							style={{
								marginLeft: "8px",
								padding: "1px 6px",
								fontSize: "11px",
								borderRadius: "4px",
								background: "var(--vscode-badge-background)",
								color: "var(--vscode-badge-foreground)",
							}}>
							{server.source}
						</span>
					)}
				</span>
				<div
					style={{ display: "flex", alignItems: "center", marginRight: "8px" }}
					onClick={(e) => e.stopPropagation()}>
					<Button
						variant="ghost"
						size="icon"
						onClick={() => setShowDeleteConfirm(true)}
						style={{ marginRight: "8px" }}>
						<span className="codicon codicon-trash" style={{ fontSize: "14px" }}></span>
					</Button>
					<Button
						variant="ghost"
						size="icon"
						onClick={handleRestart}
						disabled={server.status === "connecting"}
						style={{ marginRight: "8px" }}>
						<span className="codicon codicon-refresh" style={{ fontSize: "14px" }}></span>
					</Button>
				</div>
				<div
					style={{
						width: "8px",
						height: "8px",
						borderRadius: "50%",
						background: getStatusColor(),
						marginLeft: "8px",
					}}
				/>
				<div style={{ marginLeft: "8px" }}>
					<ToggleSwitch
						checked={!server.disabled}
						onChange={() => {
							vscode.postMessage({
								type: "toggleMcpServer",
								serverName: server.name,
								source: server.source || "global",
								disabled: !server.disabled,
							})
						}}
						size="medium"
						aria-label={`Toggle ${server.name} server`}
					/>
				</div>
			</div>

			{isExpandable
				? isExpanded && (
						<div
							style={{
								background: "var(--vscode-textCodeBlock-background)",
								padding: "0 10px 10px 10px",
								fontSize: "13px",
								borderRadius: "0 0 4px 4px",
							}}>
							<VSCodePanels style={{ marginBottom: "10px" }}>
								<VSCodePanelTab id="tools">
									{t("mcp:tabs.tools")} ({server.tools?.length || 0})
								</VSCodePanelTab>
								<VSCodePanelTab id="resources">
									{t("mcp:tabs.resources")} (
									{[...(server.resourceTemplates || []), ...(server.resources || [])].length || 0})
								</VSCodePanelTab>
								{server.instructions && (
									<VSCodePanelTab id="instructions">{t("mcp:instructions")}</VSCodePanelTab>
								)}
								<VSCodePanelTab id="logs">
									{t("mcp:tabs.logs")} ({server.errorHistory?.length || 0})
								</VSCodePanelTab>

								<VSCodePanelView id="tools-view">
									{server.tools && server.tools.length > 0 ? (
										<div
											style={{
												display: "flex",
												flexDirection: "column",
												gap: "8px",
												width: "100%",
											}}>
											{server.tools.map((tool) => (
												<McpToolRow
													key={`${tool.name}-${server.name}-${server.source || "global"}`}
													tool={tool}
													serverName={server.name}
													serverSource={server.source || "global"}
													alwaysAllowMcp={alwaysAllowMcp}
												/>
											))}
										</div>
									) : (
										<div
											style={{ padding: "10px 0", color: "var(--vscode-descriptionForeground)" }}>
											{t("mcp:emptyState.noTools")}
										</div>
									)}
								</VSCodePanelView>

								<VSCodePanelView id="resources-view">
									{(server.resources && server.resources.length > 0) ||
									(server.resourceTemplates && server.resourceTemplates.length > 0) ? (
										<div
											style={{
												display: "flex",
												flexDirection: "column",
												gap: "8px",
												width: "100%",
											}}>
											{[...(server.resourceTemplates || []), ...(server.resources || [])].map(
												(item) => (
													<McpResourceRow
														key={"uriTemplate" in item ? item.uriTemplate : item.uri}
														item={item}
													/>
												),
											)}
										</div>
									) : (
										<div
											style={{ padding: "10px 0", color: "var(--vscode-descriptionForeground)" }}>
											{t("mcp:emptyState.noResources")}
										</div>
									)}
								</VSCodePanelView>

								{server.instructions && (
									<VSCodePanelView id="instructions-view">
										<div style={{ padding: "10px 0", fontSize: "12px" }}>
											<div className="opacity-80 whitespace-pre-wrap break-words">
												{server.instructions}
											</div>
										</div>
									</VSCodePanelView>
								)}

								<VSCodePanelView id="logs-view">
									{server.errorHistory && server.errorHistory.length > 0 ? (
										<div
											style={{
												display: "flex",
												flexDirection: "column",
												gap: "8px",
												width: "100%",
											}}>
											{[...server.errorHistory]
												.sort((a, b) => b.timestamp - a.timestamp)
												.map((error, index) => (
													<McpErrorRow key={`${error.timestamp}-${index}`} error={error} />
												))}
										</div>
									) : (
										<div
											style={{ padding: "10px 0", color: "var(--vscode-descriptionForeground)" }}>
											{t("mcp:emptyState.noLogs")}
										</div>
									)}
								</VSCodePanelView>
							</VSCodePanels>

							{/* Network Timeout */}
							<div style={{ padding: "10px 7px" }}>
								<div
									style={{
										display: "flex",
										alignItems: "center",
										gap: "10px",
										marginBottom: "8px",
									}}>
									<span>{t("mcp:networkTimeout.label")}</span>
									<select
										value={timeoutValue}
										onChange={handleTimeoutChange}
										style={{
											flex: 1,
											padding: "4px",
											background: "var(--vscode-dropdown-background)",
											color: "var(--vscode-dropdown-foreground)",
											border: "1px solid var(--vscode-dropdown-border)",
											borderRadius: "2px",
											outline: "none",
											cursor: "pointer",
										}}>
										{timeoutOptions.map((option) => (
											<option key={option.value} value={option.value}>
												{option.label}
											</option>
										))}
									</select>
								</div>
								<span
									style={{
										fontSize: "12px",
										color: "var(--vscode-descriptionForeground)",
										display: "block",
									}}>
									{t("mcp:networkTimeout.description")}
								</span>
							</div>
						</div>
					)
				: // Only show error UI for non-disabled servers
					!server.disabled && (
						<div
							style={{
								fontSize: "13px",
								background: "var(--vscode-textCodeBlock-background)",
								borderRadius: "0 0 4px 4px",
								width: "100%",
							}}>
							<div
								style={{
									color: "var(--vscode-testing-iconFailed)",
									marginBottom: "8px",
									padding: "0 10px",
									overflowWrap: "break-word",
									wordBreak: "break-word",
								}}>
								{server.error &&
									server.error.split("\n").map((item, index) => (
										<React.Fragment key={index}>
											{index > 0 && <br />}
											{item}
										</React.Fragment>
									))}
							</div>
							<Button
								variant="secondary"
								onClick={handleRestart}
								disabled={server.status === "connecting"}
								style={{ width: "calc(100% - 20px)", margin: "0 10px 10px 10px" }}>
								{server.status === "connecting"
									? t("mcp:serverStatus.retrying")
									: t("mcp:serverStatus.retryConnection")}
							</Button>
						</div>
					)}

			{/* Delete Confirmation Dialog */}
			<Dialog open={showDeleteConfirm} onOpenChange={setShowDeleteConfirm}>
				<DialogContent>
					<DialogHeader>
						<DialogTitle>{t("mcp:deleteDialog.title")}</DialogTitle>
						<DialogDescription>
							{t("mcp:deleteDialog.description", { serverName: server.name })}
						</DialogDescription>
					</DialogHeader>
					<DialogFooter>
						<Button variant="secondary" onClick={() => setShowDeleteConfirm(false)}>
							{t("mcp:deleteDialog.cancel")}
						</Button>
						<Button variant="primary" onClick={handleDelete}>
							{t("mcp:deleteDialog.delete")}
						</Button>
					</DialogFooter>
				</DialogContent>
			</Dialog>
		</div>
	)
}

export default McpView<|MERGE_RESOLUTION|>--- conflicted
+++ resolved
@@ -7,7 +7,6 @@
 	VSCodePanelTab,
 	VSCodePanelView,
 } from "@vscode/webview-ui-toolkit/react"
-import { Webhook } from "lucide-react"
 
 import { McpServer } from "@roo/mcp"
 
@@ -27,23 +26,20 @@
 } from "@src/components/ui"
 import { buildDocLink } from "@src/utils/docLinks"
 import { Section } from "@src/components/settings/Section"
-import { SectionHeader } from "@src/components/settings/SectionHeader"
+
+import { Tab, TabHeader } from "../common/Tab" // kilocode_change
 
 import McpToolRow from "./McpToolRow"
 import McpResourceRow from "./McpResourceRow"
 // import McpEnabledToggle from "./McpEnabledToggle" // kilocode_change not used
 import { McpErrorRow } from "./McpErrorRow"
 
-<<<<<<< HEAD
 type McpViewProps = {
 	onDone: () => void
 	hideHeader?: boolean // kilocode_change
 }
 
 const McpView = ({ onDone, hideHeader = false }: McpViewProps) => {
-=======
-const McpView = () => {
->>>>>>> dcb04bb2
 	const {
 		mcpServers: servers,
 		alwaysAllowMcp,
@@ -55,7 +51,6 @@
 	const { t } = useAppTranslation()
 
 	return (
-<<<<<<< HEAD
 		// kilocode_change: add relative className
 		<Tab className="relative">
 			{/*  kilocode_change: display header conditionally */}
@@ -63,15 +58,6 @@
 				<h3 className="text-vscode-foreground m-0">{t("mcp:title")}</h3>
 				<Button onClick={onDone}>{t("mcp:done")}</Button>
 			</TabHeader>
-=======
-		<div>
-			<SectionHeader>
-				<div className="flex items-center gap-2">
-					<Webhook className="w-4" />
-					<div>{t("mcp:title")}</div>
-				</div>
-			</SectionHeader>
->>>>>>> dcb04bb2
 
 			<Section>
 				<div
@@ -218,7 +204,7 @@
 					</>
 				)}
 			</Section>
-		</div>
+		</Tab>
 	)
 }
 
