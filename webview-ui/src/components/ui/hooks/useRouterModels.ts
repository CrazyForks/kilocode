--- conflicted
+++ resolved
@@ -52,7 +52,6 @@
 		}
 	})
 
-<<<<<<< HEAD
 // kilocode_change start
 type RouterModelsQueryKey = {
 	openRouterBaseUrl?: string
@@ -66,17 +65,13 @@
 	chutesApiKey?: string
 	// Requesty, Unbound, etc should perhaps also be here, but they already have their own hacks for reloading
 }
+// kilocode_change end
 
-export const useRouterModels = (queryKey: RouterModelsQueryKey) =>
-	useQuery({ queryKey: ["routerModels", queryKey], queryFn: () => getRouterModels() })
-// kilocode_change end
-=======
-export const useRouterModels = (opts: UseRouterModelsOptions = {}) => {
+export const useRouterModels = (queryKey: RouterModelsQueryKey, opts: UseRouterModelsOptions = {}) => {
 	const provider = opts.provider || undefined
 	return useQuery({
-		queryKey: ["routerModels", provider || "all"],
+		queryKey: ["routerModels", provider || "all", queryKey],
 		queryFn: () => getRouterModels(provider),
 		enabled: opts.enabled !== false,
 	})
-}
->>>>>>> 00518662
+}