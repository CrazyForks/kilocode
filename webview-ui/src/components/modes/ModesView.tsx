--- conflicted
+++ resolved
@@ -1157,45 +1157,6 @@
 						</button>
 
 						{isSystemPromptDisclosureOpen && (
-<<<<<<< HEAD
-							<div className="text-xs text-vscode-descriptionForeground mt-2 ml-5">
-								<Trans
-									i18nKey="prompts:advancedSystemPrompt.description"
-									values={{
-										slug: getCurrentMode()?.slug || "code",
-									}}
-									components={{
-										span: (
-											<span
-												className="text-vscode-textLink-foreground cursor-pointer underline"
-												onClick={() => {
-													const currentMode = getCurrentMode()
-													if (!currentMode) return
-
-													vscode.postMessage({
-														type: "openFile",
-														// kilocode_change
-														text: `./.kilocode/system-prompt-${currentMode.slug}`,
-														values: {
-															create: true,
-															content: "",
-														},
-													})
-												}}
-											/>
-										),
-										"1": (
-											<VSCodeLink
-												href={buildDocLink(
-													"features/footgun-prompting",
-													"prompts_advanced_system_prompt",
-												)}
-												style={{ display: "inline" }}></VSCodeLink>
-										),
-										"2": <strong />,
-									}}
-								/>
-=======
 							<div className="mt-2 ml-5 space-y-4">
 								{/* Override System Prompt Section */}
 								<div>
@@ -1218,7 +1179,7 @@
 
 															vscode.postMessage({
 																type: "openFile",
-																text: `./.roo/system-prompt-${currentMode.slug}`,
+																text: `./.kilocode/system-prompt-${currentMode.slug}`, // kilocode_change
 																values: {
 																	create: true,
 																	content: "",
@@ -1240,7 +1201,6 @@
 										/>
 									</div>
 								</div>
->>>>>>> ed536a98
 							</div>
 						)}
 					</div>
@@ -1520,10 +1480,6 @@
 					</div>
 				</div>
 			)}
-<<<<<<< HEAD
-			{/* kilocode_change */}
-			<BottomControls />
-=======
 
 			{/* Import Mode Dialog */}
 			{showImportDialog && (
@@ -1586,7 +1542,8 @@
 					</div>
 				</div>
 			)}
->>>>>>> ed536a98
+			{/* kilocode_change */}
+			<BottomControls />
 		</Tab>
 	)
 }
