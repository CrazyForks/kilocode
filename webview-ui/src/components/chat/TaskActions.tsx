import { useState } from "react"
import { useTranslation } from "react-i18next"

import type { HistoryItem } from "@roo-code/types"

import { vscode } from "@/utils/vscode"
import { useCopyToClipboard } from "@/utils/clipboard"

import { DeleteTaskDialog } from "../history/DeleteTaskDialog"
<<<<<<< HEAD
import { IconButton } from "./IconButton"
// import { ShareButton } from "./ShareButton" // kilocode_change unused
// import { CloudTaskButton } from "./CloudTaskButton" // kilocode_change: unused
=======
import { ShareButton } from "./ShareButton"
import { CloudTaskButton } from "./CloudTaskButton"
import { CopyIcon, DownloadIcon, Trash2Icon } from "lucide-react"
import { LucideIconButton } from "./LucideIconButton"
>>>>>>> 06b775a8

interface TaskActionsProps {
	item?: HistoryItem
	buttonsDisabled: boolean
}

export const TaskActions = ({ item, buttonsDisabled }: TaskActionsProps) => {
	const [deleteTaskId, setDeleteTaskId] = useState<string | null>(null)
	const { t } = useTranslation()
	const { copyWithFeedback } = useCopyToClipboard()

	return (
		<div className="flex flex-row items-center -ml-0.5 mt-1 gap-1">
			<LucideIconButton
				icon={DownloadIcon}
				title={t("chat:task.export")}
				onClick={() => vscode.postMessage({ type: "exportCurrentTask" })}
			/>

			{item?.task && (
				<LucideIconButton
					icon={CopyIcon}
					title={t("history:copyPrompt")}
					onClick={(e) => copyWithFeedback(item.task, e)}
				/>
			)}
			{!!item?.size && item.size > 0 && (
				<>
					<LucideIconButton
						icon={Trash2Icon}
						title={t("chat:task.delete")}
						disabled={buttonsDisabled}
						onClick={(e) => {
							e.stopPropagation()
							if (e.shiftKey) {
								vscode.postMessage({ type: "deleteTaskWithId", text: item.id })
							} else {
								setDeleteTaskId(item.id)
							}
						}}
					/>
					{deleteTaskId && (
						<DeleteTaskDialog
							taskId={deleteTaskId}
							onOpenChange={(open) => !open && setDeleteTaskId(null)}
							open
						/>
					)}
				</>
			)}
<<<<<<< HEAD
			{/* <ShareButton item={item} disabled={false} showLabel={false} /> kilocode_change: unused */}
			{/* <CloudTaskButton item={item} disabled={buttonsDisabled} />  */}
=======
			<ShareButton item={item} disabled={false} />
			<CloudTaskButton item={item} disabled={buttonsDisabled} />
>>>>>>> 06b775a8
		</div>
	)
}<|MERGE_RESOLUTION|>--- conflicted
+++ resolved
@@ -7,16 +7,11 @@
 import { useCopyToClipboard } from "@/utils/clipboard"
 
 import { DeleteTaskDialog } from "../history/DeleteTaskDialog"
-<<<<<<< HEAD
 import { IconButton } from "./IconButton"
 // import { ShareButton } from "./ShareButton" // kilocode_change unused
 // import { CloudTaskButton } from "./CloudTaskButton" // kilocode_change: unused
-=======
-import { ShareButton } from "./ShareButton"
-import { CloudTaskButton } from "./CloudTaskButton"
 import { CopyIcon, DownloadIcon, Trash2Icon } from "lucide-react"
 import { LucideIconButton } from "./LucideIconButton"
->>>>>>> 06b775a8
 
 interface TaskActionsProps {
 	item?: HistoryItem
@@ -67,13 +62,8 @@
 					)}
 				</>
 			)}
-<<<<<<< HEAD
 			{/* <ShareButton item={item} disabled={false} showLabel={false} /> kilocode_change: unused */}
 			{/* <CloudTaskButton item={item} disabled={buttonsDisabled} />  */}
-=======
-			<ShareButton item={item} disabled={false} />
-			<CloudTaskButton item={item} disabled={buttonsDisabled} />
->>>>>>> 06b775a8
 		</div>
 	)
 }