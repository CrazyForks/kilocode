import React, { memo, useCallback, useEffect, useMemo, useRef, useState } from "react"
import { useSize } from "react-use"
import { useTranslation, Trans } from "react-i18next"
import deepEqual from "fast-deep-equal"
import { VSCodeBadge } from "@vscode/webview-ui-toolkit/react"

import type { ClineMessage, FollowUpData, SuggestionItem } from "@roo-code/types"
import { Mode } from "@roo/modes"

import { ClineApiReqInfo, ClineAskUseMcpServer, ClineSayTool } from "@roo/ExtensionMessage"
import { COMMAND_OUTPUT_STRING } from "@roo/combineCommandSequences"
import { safeJsonParse } from "@roo/safeJsonParse"

import { useExtensionState } from "@src/context/ExtensionStateContext"
import { findMatchingResourceOrTemplate } from "@src/utils/mcp"
import { vscode } from "@src/utils/vscode"
import { formatPathTooltip } from "@src/utils/formatPathTooltip"

import { ToolUseBlock, ToolUseBlockHeader } from "../common/ToolUseBlock"
import UpdateTodoListToolBlock from "./UpdateTodoListToolBlock"
import { TodoChangeDisplay } from "./TodoChangeDisplay"
import CodeAccordian from "../common/CodeAccordian"
import MarkdownBlock from "../common/MarkdownBlock"
import { ReasoningBlock } from "./ReasoningBlock"
import Thumbnails from "../common/Thumbnails"
import ImageBlock from "../common/ImageBlock"
import ErrorRow from "./ErrorRow"

import McpResourceRow from "../mcp/McpResourceRow"

import { Mention } from "./Mention"
import { CheckpointSaved } from "./checkpoints/CheckpointSaved"
import { FollowUpSuggest } from "./FollowUpSuggest"
import { BatchFilePermission } from "./BatchFilePermission"
import { BatchDiffApproval } from "./BatchDiffApproval"
import { ProgressIndicator } from "./ProgressIndicator"
import { Markdown } from "./Markdown"
import { CommandExecution } from "./CommandExecution"
import { CommandExecutionError } from "./CommandExecutionError"
import ReportBugPreview from "./ReportBugPreview"

import { AutoApprovedRequestLimitWarning } from "./AutoApprovedRequestLimitWarning"
import { InProgressRow, CondensationResultRow, CondensationErrorRow, TruncationResultRow } from "./context-management"
import CodebaseSearchResultsDisplay from "./CodebaseSearchResultsDisplay"
import { appendImages } from "@src/utils/imageUtils"
import { McpExecution } from "./McpExecution"
import { ChatTextArea } from "./ChatTextArea"
import { MAX_IMAGES_PER_MESSAGE } from "./ChatView"
import { useSelectedModel } from "../ui/hooks/useSelectedModel"
import {
	Eye,
	FileDiff,
	ListTree,
	User,
	Edit,
	Trash2,
	MessageCircleQuestionMark,
	SquareArrowOutUpRight,
	FileCode2,
	PocketKnife,
	FolderTree,
	TerminalSquare,
	MessageCircle,
	Repeat2,
} from "lucide-react"
import { cn } from "@/lib/utils"
import { SeeNewChangesButtons } from "./kilocode/SeeNewChangesButtons"
import { PathTooltip } from "../ui/PathTooltip"

// kilocode_change start
import { LowCreditWarning } from "../kilocode/chat/LowCreditWarning"
import { NewTaskPreview } from "../kilocode/chat/NewTaskPreview"
import { KiloChatRowGutterBar } from "../kilocode/chat/KiloChatRowGutterBar"
import { StandardTooltip } from "../ui"
import { FastApplyChatDisplay } from "./kilocode/FastApplyChatDisplay"
import { InvalidModelWarning } from "../kilocode/chat/InvalidModelWarning"
import { formatFileSize } from "@/lib/formatting-utils"
import ChatTimestamps from "./ChatTimestamps"
import { removeLeadingNonAlphanumeric } from "@/utils/removeLeadingNonAlphanumeric"
import { KILOCODE_TOKEN_REQUIRED_ERROR } from "@roo/kilocode/errorUtils"
// kilocode_change end

// Helper function to get previous todos before a specific message
function getPreviousTodos(messages: ClineMessage[], currentMessageTs: number): any[] {
	// Find the previous updateTodoList message before the current one
	const previousUpdateIndex = messages
		.slice()
		.reverse()
		.findIndex((msg) => {
			if (msg.ts >= currentMessageTs) return false
			if (msg.type === "ask" && msg.ask === "tool") {
				try {
					const tool = JSON.parse(msg.text || "{}")
					return tool.tool === "updateTodoList"
				} catch {
					return false
				}
			}
			return false
		})

	if (previousUpdateIndex !== -1) {
		const previousMessage = messages.slice().reverse()[previousUpdateIndex]
		try {
			const tool = JSON.parse(previousMessage.text || "{}")
			return tool.todos || []
		} catch {
			return []
		}
	}

	// If no previous updateTodoList message, return empty array
	return []
}

interface ChatRowProps {
	message: ClineMessage
	lastModifiedMessage?: ClineMessage
	isExpanded: boolean
	isLast: boolean
	isStreaming: boolean
	onToggleExpand: (ts: number) => void
	onHeightChange: (isTaller: boolean) => void
	onSuggestionClick?: (suggestion: SuggestionItem, event?: React.MouseEvent) => void
	onBatchFileResponse?: (response: { [key: string]: boolean }) => void
	highlighted?: boolean // kilocode_change: Add highlighted prop
	enableCheckpoints?: boolean // kilocode_change
	onFollowUpUnmount?: () => void
	isFollowUpAnswered?: boolean
	isFollowUpAutoApprovalPaused?: boolean
	editable?: boolean
	hasCheckpoint?: boolean
}

// eslint-disable-next-line @typescript-eslint/no-empty-object-type
interface ChatRowContentProps extends Omit<ChatRowProps, "onHeightChange"> {}

const ChatRow = memo(
	(props: ChatRowProps) => {
		const { highlighted } = props // kilocode_change: Add highlighted prop
		const { showTaskTimeline } = useExtensionState() // kilocode_change: Used by KiloChatRowGutterBar
		const { isLast, onHeightChange, message } = props
		// Store the previous height to compare with the current height
		// This allows us to detect changes without causing re-renders
		const prevHeightRef = useRef(0)

		const [chatrow, { height }] = useSize(
			<div
				// kilocode_change: add highlighted className
				className={cn(
					`px-[15px] py-[10px] pr-[6px] relative ${highlighted ? "animate-message-highlight" : ""}`,
				)}>
				{showTaskTimeline && <KiloChatRowGutterBar message={message} />}
				<ChatRowContent {...props} />
			</div>,
		)

		useEffect(() => {
			// used for partials, command output, etc.
			// NOTE: it's important we don't distinguish between partial or complete here since our scroll effects in chatview need to handle height change during partial -> complete
			const isInitialRender = prevHeightRef.current === 0 // prevents scrolling when new element is added since we already scroll for that
			// height starts off at Infinity
			if (isLast && height !== 0 && height !== Infinity && height !== prevHeightRef.current) {
				if (!isInitialRender) {
					onHeightChange(height > prevHeightRef.current)
				}
				prevHeightRef.current = height
			}
		}, [height, isLast, onHeightChange, message])

		// we cannot return null as virtuoso does not support it, so we use a separate visibleMessages array to filter out messages that should not be rendered
		return chatrow
	},
	// memo does shallow comparison of props, so we need to do deep comparison of arrays/objects whose properties might change
	deepEqual,
)

export default ChatRow

export const ChatRowContent = ({
	message,
	lastModifiedMessage,
	isExpanded,
	isLast,
	isStreaming,
	onToggleExpand,
	onSuggestionClick,
	onFollowUpUnmount,
	onBatchFileResponse,
	enableCheckpoints, // kilocode_change
	isFollowUpAnswered,
	isFollowUpAutoApprovalPaused,
}: ChatRowContentProps) => {
	const { t, i18n } = useTranslation()

	// kilocode_change: add showTimestamps
	const { mcpServers, alwaysAllowMcp, currentCheckpoint, mode, apiConfiguration, clineMessages, showTimestamps } =
		useExtensionState()
	const { info: model } = useSelectedModel(apiConfiguration)
	const [isEditing, setIsEditing] = useState(false)
	const [editedContent, setEditedContent] = useState("")
	const [editMode, setEditMode] = useState<Mode>(mode || "code")
	const [editImages, setEditImages] = useState<string[]>([])

	// Handle message events for image selection during edit mode
	useEffect(() => {
		const handleMessage = (event: MessageEvent) => {
			const msg = event.data
			if (msg.type === "selectedImages" && msg.context === "edit" && msg.messageTs === message.ts && isEditing) {
				setEditImages((prevImages) => appendImages(prevImages, msg.images, MAX_IMAGES_PER_MESSAGE))
			}
		}

		window.addEventListener("message", handleMessage)
		return () => window.removeEventListener("message", handleMessage)
	}, [isEditing, message.ts])

	// Memoized callback to prevent re-renders caused by inline arrow functions.
	const handleToggleExpand = useCallback(() => {
		onToggleExpand(message.ts)
	}, [onToggleExpand, message.ts])

	// Handle edit button click
	const handleEditClick = useCallback(() => {
		setIsEditing(true)
		setEditedContent(message.text || "")
		setEditImages(message.images || [])
		setEditMode(mode || "code")
		// Edit mode is now handled entirely in the frontend
		// No need to notify the backend
	}, [message.text, message.images, mode])

	// Handle cancel edit
	const handleCancelEdit = useCallback(() => {
		setIsEditing(false)
		setEditedContent(message.text || "")
		setEditImages(message.images || [])
		setEditMode(mode || "code")
	}, [message.text, message.images, mode])

	// Handle save edit
	const handleSaveEdit = useCallback(() => {
		setIsEditing(false)
		// Send edited message to backend
		vscode.postMessage({
			type: "submitEditedMessage",
			value: message.ts,
			editedMessageContent: editedContent,
			images: editImages,
		})
	}, [message.ts, editedContent, editImages])

	// Handle image selection for editing
	const handleSelectImages = useCallback(() => {
		vscode.postMessage({ type: "selectImages", context: "edit", messageTs: message.ts })
	}, [message.ts])

	// kilocode_change: usageMissing, inferenceProvider
	const [cost, usageMissing, inferenceProvider, apiReqCancelReason, apiReqStreamingFailedMessage] = useMemo(() => {
		if (message.text !== null && message.text !== undefined && message.say === "api_req_started") {
			const info = safeJsonParse<ClineApiReqInfo>(message.text)
			return [
				info?.cost,
				info?.usageMissing,
				info?.inferenceProvider,
				info?.cancelReason,
				info?.streamingFailedMessage,
			]
		}

		return [undefined, undefined, undefined]
	}, [message.text, message.say])

	// kilocode_change start: hide cost display check
	const { hideCostBelowThreshold } = useExtensionState()
	const shouldShowCost = useMemo(() => {
		if (cost === undefined || cost === null || cost <= 0) return false
		if (isExpanded) return true
		const threshold = hideCostBelowThreshold ?? 0
		return cost >= threshold
	}, [cost, isExpanded, hideCostBelowThreshold])
	// kilocode_change end: hide cost display check

	// When resuming task, last wont be api_req_failed but a resume_task
	// message, so api_req_started will show loading spinner. That's why we just
	// remove the last api_req_started that failed without streaming anything.
	const apiRequestFailedMessage =
		isLast && lastModifiedMessage?.ask === "api_req_failed" // if request is retried then the latest message is a api_req_retried
			? lastModifiedMessage?.text
			: undefined

	const isCommandExecuting =
		isLast && lastModifiedMessage?.ask === "command" && lastModifiedMessage?.text?.includes(COMMAND_OUTPUT_STRING)

	const isMcpServerResponding = isLast && lastModifiedMessage?.say === "mcp_server_request_started"

	const type = message.type === "ask" ? message.ask : message.say

	const normalColor = "var(--vscode-foreground)"
	const errorColor = "var(--vscode-errorForeground)"
	const successColor = "var(--vscode-charts-green)"
	const cancelledColor = "var(--vscode-descriptionForeground)"

	const [icon, title] = useMemo(() => {
		switch (type) {
			case "error":
			case "mistake_limit_reached":
				return [null, null] // These will be handled by ErrorRow component
			case "command":
				return [
					isCommandExecuting ? (
						<ProgressIndicator />
					) : (
						<TerminalSquare className="size-4" aria-label="Terminal icon" />
					),
					<span style={{ color: normalColor, fontWeight: "bold" }}>
						{t("chat:commandExecution.running")}
					</span>,
				]
			case "use_mcp_server":
				const mcpServerUse = safeJsonParse<ClineAskUseMcpServer>(message.text)
				if (mcpServerUse === undefined) {
					return [null, null]
				}
				return [
					isMcpServerResponding ? (
						<ProgressIndicator />
					) : (
						<span
							className="codicon codicon-server"
							style={{ color: normalColor, marginBottom: "-1.5px" }}></span>
					),
					<span style={{ color: normalColor, fontWeight: "bold" }}>
						{mcpServerUse.type === "use_mcp_tool"
							? t("chat:mcp.wantsToUseTool", { serverName: mcpServerUse.serverName })
							: t("chat:mcp.wantsToAccessResource", { serverName: mcpServerUse.serverName })}
					</span>,
				]
			case "completion_result":
				return [
					<span
						className="codicon codicon-check"
						style={{ color: successColor, marginBottom: "-1.5px" }}></span>,
					<span style={{ color: successColor, fontWeight: "bold" }}>{t("chat:taskCompleted")}</span>,
				]
			case "api_req_retry_delayed":
				return []
			case "api_req_started":
				const getIconSpan = (iconName: string, color: string) => (
					<div
						style={{
							width: 16,
							height: 16,
							display: "flex",
							alignItems: "center",
							justifyContent: "center",
						}}>
						<span
							className={`codicon codicon-${iconName}`}
							style={{ color, fontSize: 16, marginBottom: "-1.5px" }}
						/>
					</div>
				)
				return [
					apiReqCancelReason !== null && apiReqCancelReason !== undefined ? (
						apiReqCancelReason === "user_cancelled" ? (
							getIconSpan("error", cancelledColor)
						) : (
							getIconSpan("error", errorColor)
						)
					) : cost !== null && cost !== undefined ? (
						getIconSpan("arrow-swap", normalColor)
					) : apiRequestFailedMessage ? (
						getIconSpan("error", errorColor)
					) : (
						<ProgressIndicator />
					),
					apiReqCancelReason !== null && apiReqCancelReason !== undefined ? (
						apiReqCancelReason === "user_cancelled" ? (
							<span style={{ color: normalColor, fontWeight: "bold" }}>
								{t("chat:apiRequest.cancelled")}
							</span>
						) : (
							<span style={{ color: errorColor, fontWeight: "bold" }}>
								{t("chat:apiRequest.streamingFailed")}
							</span>
						)
					) : cost !== null && cost !== undefined ? (
						// kilocode_change start: tooltip
						<StandardTooltip content={inferenceProvider && `Inference Provider: ${inferenceProvider}`}>
							<span style={{ color: normalColor }}>{t("chat:apiRequest.title")}</span>
						</StandardTooltip>
					) : // kilocode_change end
					apiRequestFailedMessage ? (
						<span style={{ color: errorColor }}>{t("chat:apiRequest.failed")}</span>
					) : (
						<span style={{ color: normalColor }}>{t("chat:apiRequest.streaming")}</span>
					),
				]
			case "followup":
				return [
					<MessageCircleQuestionMark className="w-4 shrink-0" aria-label="Question icon" />,
					<span style={{ color: normalColor, fontWeight: "bold" }}>{t("chat:questions.hasQuestion")}</span>,
				]
			default:
				return [null, null]
		}
	}, [
		type,
		isCommandExecuting,
		message,
		isMcpServerResponding,
		apiReqCancelReason,
		cost,
		apiRequestFailedMessage,
		t,
		inferenceProvider, // kilocode_change
	])

	const headerStyle: React.CSSProperties = {
		display: "flex",
		alignItems: "center",
		gap: "10px",
		marginBottom: "10px",
		wordBreak: "break-word",
	}

	const tool = useMemo(
		() => (message.ask === "tool" ? safeJsonParse<ClineSayTool>(message.text) : null),
		[message.ask, message.text],
	)

	// Unified diff content (provided by backend when relevant)
	const unifiedDiff = useMemo(() => {
		if (!tool) return undefined
		return (tool.content ?? tool.diff) as string | undefined
	}, [tool])

	const followUpData = useMemo(() => {
		if (message.type === "ask" && message.ask === "followup" && !message.partial) {
			return safeJsonParse<FollowUpData>(message.text)
		}
		return null
	}, [message.type, message.ask, message.partial, message.text])

	if (tool) {
		const toolIcon = (name: string) => (
			<span
				className={`codicon codicon-${name}`}
				style={{ color: "var(--vscode-foreground)", marginBottom: "-1.5px" }}></span>
		)

		switch (tool.tool as string) {
			case "editedExistingFile":
			case "appliedDiff":
				// Check if this is a batch diff request
				if (message.type === "ask" && tool.batchDiffs && Array.isArray(tool.batchDiffs)) {
					return (
						<>
							<div style={headerStyle}>
								<FileDiff className="w-4 shrink-0" aria-label="Batch diff icon" />
								<span style={{ fontWeight: "bold" }}>
									{t("chat:fileOperations.wantsToApplyBatchChanges")}
								</span>
							</div>
							<BatchDiffApproval files={tool.batchDiffs} ts={message.ts} />
						</>
					)
				}

				// Regular single file diff
				return (
					<>
						<div style={headerStyle}>
							{tool.isProtected ? (
								<span
									className="codicon codicon-lock"
									style={{ color: "var(--vscode-editorWarning-foreground)", marginBottom: "-1.5px" }}
								/>
							) : (
								toolIcon(tool.tool === "appliedDiff" ? "diff" : "edit")
							)}
							<span style={{ fontWeight: "bold" }}>
								{tool.isProtected
									? t("chat:fileOperations.wantsToEditProtected")
									: tool.isOutsideWorkspace
										? t("chat:fileOperations.wantsToEditOutsideWorkspace")
										: t("chat:fileOperations.wantsToEdit")}
							</span>
						</div>
						<div className="pl-6">
							<CodeAccordian
								path={tool.path}
								code={unifiedDiff ?? tool.content ?? tool.diff}
								language="diff"
								progressStatus={message.progressStatus}
								isLoading={message.partial}
								isExpanded={isExpanded}
								onToggleExpand={handleToggleExpand}
								diffStats={tool.diffStats}
							/>
							{
								// kilocode_change start
								tool.fastApplyResult && <FastApplyChatDisplay fastApplyResult={tool.fastApplyResult} />
								// kilocode_change end
							}
						</div>
					</>
				)
			case "insertContent":
				return (
					<>
						<div style={headerStyle}>
							{tool.isProtected ? (
								<span
									className="codicon codicon-lock"
									style={{ color: "var(--vscode-editorWarning-foreground)", marginBottom: "-1.5px" }}
								/>
							) : (
								toolIcon("insert")
							)}
							<span style={{ fontWeight: "bold" }}>
								{tool.isProtected
									? t("chat:fileOperations.wantsToEditProtected")
									: tool.isOutsideWorkspace
										? t("chat:fileOperations.wantsToEditOutsideWorkspace")
										: tool.lineNumber === 0
											? t("chat:fileOperations.wantsToInsertAtEnd")
											: t("chat:fileOperations.wantsToInsertWithLineNumber", {
													lineNumber: tool.lineNumber,
												})}
							</span>
						</div>
						<div className="pl-6">
							<CodeAccordian
								path={tool.path}
								code={unifiedDiff ?? tool.diff}
								language="diff"
								progressStatus={message.progressStatus}
								isLoading={message.partial}
								isExpanded={isExpanded}
								onToggleExpand={handleToggleExpand}
								diffStats={tool.diffStats}
							/>
						</div>
					</>
				)
			case "searchAndReplace":
				return (
					<>
						<div style={headerStyle}>
							{tool.isProtected ? (
								<span
									className="codicon codicon-lock"
									style={{ color: "var(--vscode-editorWarning-foreground)", marginBottom: "-1.5px" }}
								/>
							) : (
								toolIcon("replace")
							)}
							<span style={{ fontWeight: "bold" }}>
								{tool.isProtected && message.type === "ask"
									? t("chat:fileOperations.wantsToEditProtected")
									: message.type === "ask"
										? t("chat:fileOperations.wantsToSearchReplace")
										: t("chat:fileOperations.didSearchReplace")}
							</span>
						</div>
						<div className="pl-6">
							<CodeAccordian
								path={tool.path}
								code={unifiedDiff ?? tool.diff}
								language="diff"
								progressStatus={message.progressStatus}
								isLoading={message.partial}
								isExpanded={isExpanded}
								onToggleExpand={handleToggleExpand}
								diffStats={tool.diffStats}
							/>
						</div>
					</>
				)
			case "codebaseSearch": {
				return (
					<div style={headerStyle}>
						{toolIcon("search")}
						<span style={{ fontWeight: "bold" }}>
							{tool.path ? (
								<Trans
									i18nKey="chat:codebaseSearch.wantsToSearchWithPath"
									components={{ code: <code></code> }}
									values={{ query: tool.query, path: tool.path }}
								/>
							) : (
								<Trans
									i18nKey="chat:codebaseSearch.wantsToSearch"
									components={{ code: <code></code> }}
									values={{ query: tool.query }}
								/>
							)}
						</span>
					</div>
				)
			}
			case "updateTodoList" as any: {
				const todos = (tool as any).todos || []
				// Get previous todos from the latest todos in the task context
				const previousTodos = getPreviousTodos(clineMessages, message.ts)

				return <TodoChangeDisplay previousTodos={previousTodos} newTodos={todos} />
			}
			case "newFileCreated":
				return (
					<>
						<div style={headerStyle}>
							{tool.isProtected ? (
								<span
									className="codicon codicon-lock"
									style={{ color: "var(--vscode-editorWarning-foreground)", marginBottom: "-1.5px" }}
								/>
							) : (
								toolIcon("new-file")
							)}
							<span style={{ fontWeight: "bold" }}>
								{tool.isProtected
									? t("chat:fileOperations.wantsToEditProtected")
									: t("chat:fileOperations.wantsToCreate")}
							</span>
						</div>
						<div className="pl-6">
							<CodeAccordian
								path={tool.path}
								code={unifiedDiff ?? ""}
								language="diff"
								isLoading={message.partial}
								isExpanded={isExpanded}
								onToggleExpand={handleToggleExpand}
								onJumpToFile={() => vscode.postMessage({ type: "openFile", text: "./" + tool.path })}
								diffStats={tool.diffStats}
							/>
							{
								// kilocode_change start
								tool.fastApplyResult && <FastApplyChatDisplay fastApplyResult={tool.fastApplyResult} />
								// kilocode_change end
							}
						</div>
					</>
				)
			// kilocode_change start
			case "deleteFile":
				return (
					<>
						<div style={headerStyle}>
							<Trash2 className="w-4 shrink-0" aria-label="Delete icon" />
							<span style={{ fontWeight: "bold" }}>
								{tool.stats
									? t("chat:fileOperations.wantsToDeleteDirectory")
									: t("chat:fileOperations.wantsToDelete")}
							</span>
						</div>
						<div className="pl-6">
							<ToolUseBlock>
								<ToolUseBlockHeader className="group">
									{tool.path?.startsWith(".") && <span>.</span>}
									<span className="whitespace-nowrap overflow-hidden text-ellipsis text-left mr-2 rtl">
										{removeLeadingNonAlphanumeric(tool.path ?? "") + "\u200E"}
									</span>
								</ToolUseBlockHeader>
								{tool.stats && tool.stats.isComplete === true && (
									<div
										className="py-1.5 text-xs text-vscode-descriptionForeground"
										style={{
											borderTop: "1px solid var(--vscode-editorGroup-border)",
										}}>
										<div className="flex items-center gap-3 flex-wrap">
											<span className="flex items-center gap-1">
												<span>📁</span>
												<span>{tool.stats.directories}</span>
											</span>
											<span className="flex items-center gap-1">
												<span>📄</span>
												<span>{tool.stats.files}</span>
											</span>
											<span className="flex items-center gap-1">
												<span>💾</span>
												<span>{formatFileSize(tool.stats.size)}</span>
											</span>
										</div>
									</div>
								)}
							</ToolUseBlock>
						</div>
					</>
				)
			// kilocode_change end
			case "readFile":
				// Check if this is a batch file permission request
				const isBatchRequest = message.type === "ask" && tool.batchFiles && Array.isArray(tool.batchFiles)

				if (isBatchRequest) {
					return (
						<>
							<div style={headerStyle}>
								<Eye className="w-4 shrink-0" aria-label="View files icon" />
								<span style={{ fontWeight: "bold" }}>
									{t("chat:fileOperations.wantsToReadMultiple")}
								</span>
							</div>
							<BatchFilePermission
								files={tool.batchFiles || []}
								onPermissionResponse={(response) => {
									onBatchFileResponse?.(response)
								}}
								ts={message?.ts}
							/>
						</>
					)
				}

				// Regular single file read request
				return (
					<>
						<div style={headerStyle}>
							<FileCode2 className="w-4 shrink-0" aria-label="Read file icon" />
							<span style={{ fontWeight: "bold" }}>
								{message.type === "ask"
									? tool.isOutsideWorkspace
										? t("chat:fileOperations.wantsToReadOutsideWorkspace")
										: tool.additionalFileCount && tool.additionalFileCount > 0
											? t("chat:fileOperations.wantsToReadAndXMore", {
													count: tool.additionalFileCount,
												})
											: t("chat:fileOperations.wantsToRead")
									: t("chat:fileOperations.didRead")}
							</span>
						</div>
						<div className="pl-6">
							<ToolUseBlock>
								<ToolUseBlockHeader
									className="group"
									onClick={() => vscode.postMessage({ type: "openFile", text: tool.content })}>
									{tool.path?.startsWith(".") && <span>.</span>}
									<PathTooltip content={formatPathTooltip(tool.path, tool.reason)}>
										<span className="whitespace-nowrap overflow-hidden text-ellipsis text-left mr-2 rtl">
											{formatPathTooltip(tool.path, tool.reason)}
										</span>
									</PathTooltip>
									<div style={{ flexGrow: 1 }}></div>
									<SquareArrowOutUpRight
										className="w-4 shrink-0 codicon codicon-link-external opacity-0 group-hover:opacity-100 transition-opacity"
										style={{ fontSize: 13.5, margin: "1px 0" }}
									/>
								</ToolUseBlockHeader>
							</ToolUseBlock>
						</div>
					</>
				)
			case "fetchInstructions":
				return (
					<>
						<div style={headerStyle}>
							{toolIcon("file-code")}
							<span style={{ fontWeight: "bold" }}>{t("chat:instructions.wantsToFetch")}</span>
						</div>
						<div className="pl-6">
							<CodeAccordian
								code={tool.content}
								language="markdown"
								isLoading={message.partial}
								isExpanded={isExpanded}
								onToggleExpand={handleToggleExpand}
							/>
						</div>
					</>
				)
			case "listFilesTopLevel":
				return (
					<>
						<div style={headerStyle}>
							<ListTree className="w-4 shrink-0" aria-label="List files icon" />
							<span style={{ fontWeight: "bold" }}>
								{message.type === "ask"
									? tool.isOutsideWorkspace
										? t("chat:directoryOperations.wantsToViewTopLevelOutsideWorkspace")
										: t("chat:directoryOperations.wantsToViewTopLevel")
									: tool.isOutsideWorkspace
										? t("chat:directoryOperations.didViewTopLevelOutsideWorkspace")
										: t("chat:directoryOperations.didViewTopLevel")}
							</span>
						</div>
						<div className="pl-6">
							<CodeAccordian
								path={tool.path}
								code={tool.content}
								language="shell-session"
								isExpanded={isExpanded}
								onToggleExpand={handleToggleExpand}
							/>
						</div>
					</>
				)
			case "listFilesRecursive":
				return (
					<>
						<div style={headerStyle}>
							<FolderTree className="w-4 shrink-0" aria-label="Folder tree icon" />
							<span style={{ fontWeight: "bold" }}>
								{message.type === "ask"
									? tool.isOutsideWorkspace
										? t("chat:directoryOperations.wantsToViewRecursiveOutsideWorkspace")
										: t("chat:directoryOperations.wantsToViewRecursive")
									: tool.isOutsideWorkspace
										? t("chat:directoryOperations.didViewRecursiveOutsideWorkspace")
										: t("chat:directoryOperations.didViewRecursive")}
							</span>
						</div>
						<div className="pl-6">
							<CodeAccordian
								path={tool.path}
								code={tool.content}
								language="shellsession"
								isExpanded={isExpanded}
								onToggleExpand={handleToggleExpand}
							/>
						</div>
					</>
				)
			case "searchFiles":
				return (
					<>
						<div style={headerStyle}>
							{toolIcon("search")}
							<span style={{ fontWeight: "bold" }}>
								{message.type === "ask" ? (
									<Trans
										i18nKey={
											tool.isOutsideWorkspace
												? "chat:directoryOperations.wantsToSearchOutsideWorkspace"
												: "chat:directoryOperations.wantsToSearch"
										}
										components={{ code: <code className="font-medium">{tool.regex}</code> }}
										values={{ regex: tool.regex }}
									/>
								) : (
									<Trans
										i18nKey={
											tool.isOutsideWorkspace
												? "chat:directoryOperations.didSearchOutsideWorkspace"
												: "chat:directoryOperations.didSearch"
										}
										components={{ code: <code className="font-medium">{tool.regex}</code> }}
										values={{ regex: tool.regex }}
									/>
								)}
							</span>
						</div>
						<div className="pl-6">
							<CodeAccordian
								path={tool.path! + (tool.filePattern ? `/(${tool.filePattern})` : "")}
								code={tool.content}
								language="shellsession"
								isExpanded={isExpanded}
								onToggleExpand={handleToggleExpand}
							/>
						</div>
					</>
				)
			case "switchMode":
				return (
					<>
						<div style={headerStyle}>
							<PocketKnife className="w-4 shrink-0" aria-label="Switch mode icon" />
							<span style={{ fontWeight: "bold" }}>
								{message.type === "ask" ? (
									<>
										{tool.reason ? (
											<Trans
												i18nKey="chat:modes.wantsToSwitchWithReason"
												components={{ code: <code className="font-medium">{tool.mode}</code> }}
												values={{ mode: tool.mode, reason: tool.reason }}
											/>
										) : (
											<Trans
												i18nKey="chat:modes.wantsToSwitch"
												components={{ code: <code className="font-medium">{tool.mode}</code> }}
												values={{ mode: tool.mode }}
											/>
										)}
									</>
								) : (
									<>
										{tool.reason ? (
											<Trans
												i18nKey="chat:modes.didSwitchWithReason"
												components={{ code: <code className="font-medium">{tool.mode}</code> }}
												values={{ mode: tool.mode, reason: tool.reason }}
											/>
										) : (
											<Trans
												i18nKey="chat:modes.didSwitch"
												components={{ code: <code className="font-medium">{tool.mode}</code> }}
												values={{ mode: tool.mode }}
											/>
										)}
									</>
								)}
							</span>
						</div>
					</>
				)
			case "newTask":
				return (
					<>
						<div style={headerStyle}>
							{toolIcon("tasklist")}
							<span style={{ fontWeight: "bold" }}>
								<Trans
									i18nKey="chat:subtasks.wantsToCreate"
									components={{ code: <code>{tool.mode}</code> }}
									values={{ mode: tool.mode }}
								/>
							</span>
						</div>
						<div
							style={{
								marginTop: "4px",
								backgroundColor: "var(--vscode-badge-background)",
								border: "1px solid var(--vscode-badge-background)",
								borderRadius: "4px 4px 0 0",
								overflow: "hidden",
								marginBottom: "2px",
							}}>
							<div
								style={{
									padding: "9px 10px 9px 14px",
									backgroundColor: "var(--vscode-badge-background)",
									borderBottom: "1px solid var(--vscode-editorGroup-border)",
									fontWeight: "bold",
									fontSize: "var(--vscode-font-size)",
									color: "var(--vscode-badge-foreground)",
									display: "flex",
									alignItems: "center",
									gap: "6px",
								}}>
								<span className="codicon codicon-arrow-right"></span>
								{t("chat:subtasks.newTaskContent")}
							</div>
							<div style={{ padding: "12px 16px", backgroundColor: "var(--vscode-editor-background)" }}>
								<MarkdownBlock markdown={tool.content} />
							</div>
						</div>
					</>
				)
			case "finishTask":
				return (
					<>
						<div style={headerStyle}>
							{toolIcon("check-all")}
							<span style={{ fontWeight: "bold" }}>{t("chat:subtasks.wantsToFinish")}</span>
						</div>
						<div
							style={{
								marginTop: "4px",
								backgroundColor: "var(--vscode-editor-background)",
								border: "1px solid var(--vscode-badge-background)",
								borderRadius: "4px",
								overflow: "hidden",
								marginBottom: "8px",
							}}>
							<div
								style={{
									padding: "9px 10px 9px 14px",
									backgroundColor: "var(--vscode-badge-background)",
									borderBottom: "1px solid var(--vscode-editorGroup-border)",
									fontWeight: "bold",
									fontSize: "var(--vscode-font-size)",
									color: "var(--vscode-badge-foreground)",
									display: "flex",
									alignItems: "center",
									gap: "6px",
								}}>
								<span className="codicon codicon-check"></span>
								{t("chat:subtasks.completionContent")}
							</div>
							<div style={{ padding: "12px 16px", backgroundColor: "var(--vscode-editor-background)" }}>
								<MarkdownBlock markdown={t("chat:subtasks.completionInstructions")} />
							</div>
						</div>
					</>
				)
			case "runSlashCommand": {
				const slashCommandInfo = tool
				return (
					<>
						<div style={headerStyle}>
							{toolIcon("play")}
							<span style={{ fontWeight: "bold" }}>
								{message.type === "ask"
									? t("chat:slashCommand.wantsToRun")
									: t("chat:slashCommand.didRun")}
							</span>
						</div>
						<div
							style={{
								marginTop: "4px",
								backgroundColor: "var(--vscode-editor-background)",
								border: "1px solid var(--vscode-editorGroup-border)",
								borderRadius: "4px",
								overflow: "hidden",
								cursor: "pointer",
							}}
							onClick={handleToggleExpand}>
							<ToolUseBlockHeader
								className="group"
								style={{
									display: "flex",
									alignItems: "center",
									justifyContent: "space-between",
									padding: "10px 12px",
								}}>
								<div style={{ display: "flex", alignItems: "center", gap: "8px" }}>
									<span style={{ fontWeight: "500", fontSize: "var(--vscode-font-size)" }}>
										/{slashCommandInfo.command}
									</span>
									{slashCommandInfo.source && (
										<VSCodeBadge style={{ fontSize: "calc(var(--vscode-font-size) - 2px)" }}>
											{slashCommandInfo.source}
										</VSCodeBadge>
									)}
								</div>
								<span
									className={`codicon codicon-chevron-${isExpanded ? "up" : "down"} opacity-0 group-hover:opacity-100 transition-opacity duration-200`}></span>
							</ToolUseBlockHeader>
							{isExpanded && (slashCommandInfo.args || slashCommandInfo.description) && (
								<div
									style={{
										padding: "12px 16px",
										borderTop: "1px solid var(--vscode-editorGroup-border)",
										display: "flex",
										flexDirection: "column",
										gap: "8px",
									}}>
									{slashCommandInfo.args && (
										<div>
											<span style={{ fontWeight: "500" }}>Arguments: </span>
											<span style={{ color: "var(--vscode-descriptionForeground)" }}>
												{slashCommandInfo.args}
											</span>
										</div>
									)}
									{slashCommandInfo.description && (
										<div style={{ color: "var(--vscode-descriptionForeground)" }}>
											{slashCommandInfo.description}
										</div>
									)}
								</div>
							)}
						</div>
					</>
				)
			}
			case "generateImage":
				return (
					<>
						<div style={headerStyle}>
							{tool.isProtected ? (
								<span
									className="codicon codicon-lock"
									style={{ color: "var(--vscode-editorWarning-foreground)", marginBottom: "-1.5px" }}
								/>
							) : (
								toolIcon("file-media")
							)}
							<span style={{ fontWeight: "bold" }}>
								{message.type === "ask"
									? tool.isProtected
										? t("chat:fileOperations.wantsToGenerateImageProtected")
										: tool.isOutsideWorkspace
											? t("chat:fileOperations.wantsToGenerateImageOutsideWorkspace")
											: t("chat:fileOperations.wantsToGenerateImage")
									: t("chat:fileOperations.didGenerateImage")}
							</span>
						</div>
						{message.type === "ask" && (
							<div className="pl-6">
								<ToolUseBlock>
									<div className="p-2">
										<div className="mb-2 break-words">{tool.content}</div>
										<div className="flex items-center gap-1 text-xs text-vscode-descriptionForeground">
											{tool.path}
										</div>
									</div>
								</ToolUseBlock>
							</div>
						)}
					</>
				)
			default:
				return null
		}
	}

	switch (message.type) {
		case "say":
			switch (message.say) {
				case "diff_error":
					return (
						<ErrorRow
							type="diff_error"
							message={message.text || ""}
							expandable={true}
							showCopyButton={true}
						/>
					)
				case "subtask_result":
					return (
						<div>
							<div
								style={{
									marginTop: "0px",
									backgroundColor: "var(--vscode-badge-background)",
									border: "1px solid var(--vscode-badge-background)",
									borderRadius: "0 0 4px 4px",
									overflow: "hidden",
									marginBottom: "8px",
								}}>
								<div
									style={{
										padding: "9px 10px 9px 14px",
										backgroundColor: "var(--vscode-badge-background)",
										borderBottom: "1px solid var(--vscode-editorGroup-border)",
										fontWeight: "bold",
										fontSize: "var(--vscode-font-size)",
										color: "var(--vscode-badge-foreground)",
										display: "flex",
										alignItems: "center",
										gap: "6px",
									}}>
									<span className="codicon codicon-arrow-left"></span>
									{t("chat:subtasks.resultContent")}
								</div>
								<div
									style={{
										padding: "12px 16px",
										backgroundColor: "var(--vscode-editor-background)",
									}}>
									<MarkdownBlock markdown={message.text} />
								</div>
							</div>
						</div>
					)
				case "reasoning":
					return (
						<ReasoningBlock
							content={message.text || ""}
							ts={message.ts}
							isStreaming={isStreaming}
							isLast={isLast}
						/>
					)
				case "api_req_started":
					// Determine if the API request is in progress
					const isApiRequestInProgress =
						apiReqCancelReason === undefined && apiRequestFailedMessage === undefined && cost === undefined

					return (
						<>
							<div
								className={`group text-sm transition-opacity ${
									isApiRequestInProgress ? "opacity-100" : "opacity-40 hover:opacity-100"
								}`}
								style={{
									...headerStyle,
									marginBottom:
										((cost === null || cost === undefined) && apiRequestFailedMessage) ||
										apiReqStreamingFailedMessage
											? 10
											: 0,
									justifyContent: "space-between",
								}}>
								<div style={{ display: "flex", alignItems: "center", gap: "10px", flexGrow: 1 }}>
									{icon}
									{/* kilocode_change start */}
									<div style={{ display: "flex", alignItems: "center", gap: "8px", flexGrow: 1 }}>
										{title}
										{showTimestamps && <ChatTimestamps ts={message.ts} />}
									</div>
									{/* kilocode_change end */}
								</div>
								<div
									className="text-xs text-vscode-dropdown-foreground border-vscode-dropdown-border/50 border px-1.5 py-0.5 rounded-lg"
									style={{ opacity: shouldShowCost ? 1 : 0 }}>
									${Number(cost || 0)?.toFixed(4)}
								</div>
								{
									// kilocode_change start
									!cost && usageMissing && (
										<StandardTooltip content={t("kilocode:pricing.costUnknownDescription")}>
											<div className="flex items-center text-xs text-vscode-dropdown-foreground border-vscode-dropdown-border/50 border px-1.5 py-0.5 rounded-lg whitespace-nowrap">
												<span className="codicon codicon-warning pr-1"></span>
												{t("kilocode:pricing.costUnknown")}
											</div>
										</StandardTooltip>
									)
									// kilocode_change end
								}
							</div>
							{(((cost === null || cost === undefined) && apiRequestFailedMessage) ||
								apiReqStreamingFailedMessage) && (
								<ErrorRow
									type="api_failure"
									message={apiRequestFailedMessage || apiReqStreamingFailedMessage || ""}
									docsURL={
										apiRequestFailedMessage?.toLowerCase().includes("powershell")
											? "https://github.com/cline/cline/wiki/TroubleShooting-%E2%80%90-%22PowerShell-is-not-recognized-as-an-internal-or-external-command%22"
											: undefined
									}
								/>
							)}
						</>
					)
				case "api_req_retry_delayed":
					let body = t(`chat:apiRequest.failed`)
					let retryInfo, rawError, code, docsURL
					if (message.text !== undefined) {
						// Try to show richer error message for that code, if available
						const potentialCode = parseInt(message.text.substring(0, 3))
<<<<<<< HEAD
						if (potentialCode >= 400) {
=======
						if (!isNaN(potentialCode) && potentialCode >= 400) {
>>>>>>> 0b112ce8
							code = potentialCode
							const stringForError = `chat:apiRequest.errorMessage.${code}`
							if (i18n.exists(stringForError)) {
								body = t(stringForError)
								// Fill this out in upcoming PRs
								// Do not remove this
								// switch(code) {
								// 	case ERROR_CODE:
								// 		docsURL = ???
								// 		break;
								// }
							} else {
								body = t("chat:apiRequest.errorMessage.unknown")
								docsURL = "mailto:support@roocode.com?subject=Unknown API Error"
							}
<<<<<<< HEAD
							retryInfo = (
								<p className="mt-1 font-light text-xs text-vscode-errorForeground/80 cursor-default">
									{message.text.substring(4)}
								</p>
							)
						} else {
							body = message.text
=======
						} else if (message.text.indexOf("Connection error") === 0) {
							body = t("chat:apiRequest.errorMessage.connection")
						} else {
							// Non-HTTP-status-code error message - store full text as errorDetails
							body = t("chat:apiRequest.errorMessage.unknown")
							docsURL = "mailto:support@roocode.com?subject=Unknown API Error"
>>>>>>> 0b112ce8
						}

						// This isn't pretty, but since the retry logic happens at a lower level
						// and the message object is just a flat string, we need to extract the
						// retry information using this "tag" as a convention
						const retryTimerMatch = message.text.match(/<retry_timer>(.*?)<\/retry_timer>/)
						const retryTimer = retryTimerMatch && retryTimerMatch[1] ? parseInt(retryTimerMatch[1], 10) : 0
						rawError = message.text.replace(/<retry_timer>(.*?)<\/retry_timer>/, "").trim()
						retryInfo = retryTimer > 0 && (
							<p
								className={cn(
									"mt-2 font-light text-xs  text-vscode-descriptionForeground cursor-default flex items-center gap-1 transition-all duration-1000",
									retryTimer === 0 ? "opacity-0 max-h-0" : "max-h-2 opacity-100",
								)}>
								<Repeat2 className="size-3" strokeWidth={1.5} />
								<span>{retryTimer}s</span>
							</p>
						)
					}
					return (
						<ErrorRow
							type="api_req_retry_delayed"
							code={code}
							message={body}
							docsURL={docsURL}
							additionalContent={retryInfo}
							errorDetails={rawError}
						/>
					)
				case "api_req_finished":
					return null // we should never see this message type
				case "text":
					return (
						<div>
							<div style={headerStyle}>
								<MessageCircle className="w-4 shrink-0" aria-label="Speech bubble icon" />
								<span style={{ fontWeight: "bold" }}>{t("chat:text.rooSaid")}</span>
							</div>
							<div className="pl-6">
								<Markdown markdown={message.text} partial={message.partial} />
								{message.images && message.images.length > 0 && (
									<div style={{ marginTop: "10px" }}>
										{message.images.map((image, index) => (
											<ImageBlock key={index} imageData={image} />
										))}
									</div>
								)}
							</div>
						</div>
					)
				case "user_feedback":
					return (
						<div className="group">
							<div style={headerStyle}>
								<User className="w-4 shrink-0" aria-label="User icon" />
								<span style={{ fontWeight: "bold" }}>{t("chat:feedback.youSaid")}</span>
							</div>
							<div
								className={cn(
									"ml-6 border rounded-sm whitespace-pre-wrap",
									isEditing ? "overflow-visible" : "overflow-hidden", // kilocode_change
									isEditing
										? "bg-vscode-editor-background text-vscode-editor-foreground"
										: "cursor-text p-1 bg-vscode-editor-foreground/70 text-vscode-editor-background",
								)}>
								{isEditing ? (
									<div className="flex flex-col gap-2">
										<ChatTextArea
											inputValue={editedContent}
											setInputValue={setEditedContent}
											sendingDisabled={false}
											selectApiConfigDisabled={true}
											placeholderText={t("chat:editMessage.placeholder")}
											selectedImages={editImages}
											setSelectedImages={setEditImages}
											onSend={handleSaveEdit}
											onSelectImages={handleSelectImages}
											shouldDisableImages={!model?.supportsImages}
											mode={editMode}
											setMode={setEditMode}
											modeShortcutText=""
											isEditMode={true}
											onCancel={handleCancelEdit}
										/>
									</div>
								) : (
									<div className="flex justify-between">
										<div
											className="flex-grow px-2 py-1 wrap-anywhere rounded-lg transition-colors"
											onClick={(e) => {
												e.stopPropagation()
												if (!isStreaming) {
													handleEditClick()
												}
											}}
											title={t("chat:queuedMessages.clickToEdit")}>
											<Mention text={message.text} withShadow />
										</div>
										<div className="flex gap-2 pr-1">
											<div
												className="cursor-pointer shrink-0 opacity-0 group-hover:opacity-100 transition-opacity"
												style={{ visibility: isStreaming ? "hidden" : "visible" }}
												onClick={(e) => {
													e.stopPropagation()
													handleEditClick()
												}}>
												<Edit className="w-4 shrink-0" aria-label="Edit message icon" />
											</div>
											<div
												className="cursor-pointer shrink-0 opacity-0 group-hover:opacity-100 transition-opacity"
												style={{ visibility: isStreaming ? "hidden" : "visible" }}
												onClick={(e) => {
													e.stopPropagation()
													vscode.postMessage({ type: "deleteMessage", value: message.ts })
												}}>
												<Trash2 className="w-4 shrink-0" aria-label="Delete message icon" />
											</div>
										</div>
									</div>
								)}
								{!isEditing && message.images && message.images.length > 0 && (
									<Thumbnails images={message.images} style={{ marginTop: "8px" }} />
								)}
							</div>
						</div>
					)
				case "user_feedback_diff":
					const tool = safeJsonParse<ClineSayTool>(message.text)
					return (
						<div style={{ marginTop: -10, width: "100%" }}>
							<CodeAccordian
								code={tool?.diff}
								language="diff"
								isFeedback={true}
								isExpanded={isExpanded}
								onToggleExpand={handleToggleExpand}
							/>
						</div>
					)
				case "error":
<<<<<<< HEAD
					// kilocode_change start: Show login button for KiloCode auth errors
					const isKiloCodeAuthError =
						apiConfiguration?.apiProvider === "kilocode" &&
						message.text?.includes(KILOCODE_TOKEN_REQUIRED_ERROR)
					return (
						<ErrorRow
							type="error"
							message={message.text || ""}
							showLoginButton={isKiloCodeAuthError}
							onLoginClick={
								isKiloCodeAuthError
									? () => {
											vscode.postMessage({
												type: "switchTab",
												tab: "auth",
												values: { returnTo: "chat" },
											})
										}
									: undefined
							}
						/>
					)
				// kilocode_change end
=======
					return <ErrorRow type="error" message={t("chat:error")} errorDetails={message.text || undefined} />
>>>>>>> 0b112ce8
				case "completion_result":
					const commitRange = message.metadata?.kiloCode?.commitRange
					return (
						<>
							<div style={headerStyle}>
								{icon}
								{/* kilocode_change start */}
								<div style={{ display: "flex", alignItems: "center", gap: "8px" }}>
									{title}
									{showTimestamps && <ChatTimestamps ts={message.ts} />}
								</div>
								{/* kilocode_change end */}
							</div>
							<div className="border-l border-green-600/30 ml-2 pl-4 pb-1">
								<Markdown markdown={message.text} />
							</div>
							{
								// kilocode_change start
								!message.partial && enableCheckpoints !== false && commitRange ? (
									<SeeNewChangesButtons commitRange={commitRange} />
								) : (
									<></>
								)
								// kilocode_change end
							}
						</>
					)
				case "shell_integration_warning":
					return <CommandExecutionError />
				case "checkpoint_saved":
					return (
						<CheckpointSaved
							ts={message.ts!}
							commitHash={message.text!}
							currentHash={currentCheckpoint}
							checkpoint={message.checkpoint}
						/>
					)
				case "condense_context":
					// In-progress state
					if (message.partial) {
						return <InProgressRow eventType="condense_context" />
					}
					// Completed state
					if (message.contextCondense) {
						return <CondensationResultRow data={message.contextCondense} />
					}
					return null
				case "condense_context_error":
					return <CondensationErrorRow errorText={message.text} />
				case "sliding_window_truncation":
					// In-progress state
					if (message.partial) {
						return <InProgressRow eventType="sliding_window_truncation" />
					}
					// Completed state
					if (message.contextTruncation) {
						return <TruncationResultRow data={message.contextTruncation} />
					}
					return null
				case "codebase_search_result":
					let parsed: {
						content: {
							query: string
							results: Array<{
								filePath: string
								score: number
								startLine: number
								endLine: number
								codeChunk: string
							}>
						}
					} | null = null

					try {
						if (message.text) {
							parsed = JSON.parse(message.text)
						}
					} catch (error) {
						console.error("Failed to parse codebaseSearch content:", error)
					}

					if (parsed && !parsed?.content) {
						console.error("Invalid codebaseSearch content structure:", parsed.content)
						return <div>Error displaying search results.</div>
					}

					const { results = [] } = parsed?.content || {}

					return <CodebaseSearchResultsDisplay results={results} />
				case "user_edit_todos":
					return <UpdateTodoListToolBlock userEdited onChange={() => {}} />
				case "tool" as any:
					// Handle say tool messages
					const sayTool = safeJsonParse<ClineSayTool>(message.text)
					if (!sayTool) return null

					switch (sayTool.tool) {
						case "runSlashCommand": {
							const slashCommandInfo = sayTool
							return (
								<>
									<div style={headerStyle}>
										<span
											className="codicon codicon-terminal-cmd"
											style={{
												color: "var(--vscode-foreground)",
												marginBottom: "-1.5px",
											}}></span>
										<span style={{ fontWeight: "bold" }}>{t("chat:slashCommand.didRun")}</span>
									</div>
									<div className="pl-6">
										<ToolUseBlock>
											<ToolUseBlockHeader
												style={{
													display: "flex",
													flexDirection: "column",
													alignItems: "flex-start",
													gap: "4px",
													padding: "10px 12px",
												}}>
												<div
													style={{
														display: "flex",
														alignItems: "center",
														gap: "8px",
														width: "100%",
													}}>
													<span
														style={{
															fontWeight: "500",
															fontSize: "var(--vscode-font-size)",
														}}>
														/{slashCommandInfo.command}
													</span>
													{slashCommandInfo.args && (
														<span
															style={{
																color: "var(--vscode-descriptionForeground)",
																fontSize: "var(--vscode-font-size)",
															}}>
															{slashCommandInfo.args}
														</span>
													)}
												</div>
												{slashCommandInfo.description && (
													<div
														style={{
															color: "var(--vscode-descriptionForeground)",
															fontSize: "calc(var(--vscode-font-size) - 1px)",
														}}>
														{slashCommandInfo.description}
													</div>
												)}
												{slashCommandInfo.source && (
													<div style={{ display: "flex", alignItems: "center", gap: "4px" }}>
														<VSCodeBadge
															style={{ fontSize: "calc(var(--vscode-font-size) - 2px)" }}>
															{slashCommandInfo.source}
														</VSCodeBadge>
													</div>
												)}
											</ToolUseBlockHeader>
										</ToolUseBlock>
									</div>
								</>
							)
						}
						default:
							return null
					}
				case "image":
					// Parse the JSON to get imageUri and imagePath
					const imageInfo = safeJsonParse<{ imageUri: string; imagePath: string }>(message.text || "{}")
					if (!imageInfo) {
						return null
					}
					return (
						<div style={{ marginTop: "10px" }}>
							<ImageBlock imageUri={imageInfo.imageUri} imagePath={imageInfo.imagePath} />
						</div>
					)
				// kilocode_change start: upstream pr https://github.com/RooCodeInc/Roo-Code/pull/5452
				case "browser_action":
					return null
				case "browser_action_result":
					// This should not normally be rendered here as browser_action_result messages
					// should be grouped into browser sessions and rendered by BrowserSessionRow.
					// If we see this, it means the message grouping logic has a bug.
					return (
						<>
							{title && (
								<div style={headerStyle}>
									{icon}
									{title}
								</div>
							)}
							<div style={{ paddingTop: 10 }}>
								<div
									style={{
										color: "var(--vscode-errorForeground)",
										fontFamily: "monospace",
										fontSize: "12px",
										padding: "8px",
										backgroundColor: "var(--vscode-editor-background)",
										border: "1px solid var(--vscode-editorError-border)",
										borderRadius: "4px",
										marginBottom: "8px",
									}}>
									⚠️ Browser action result not properly grouped - this is a bug in the message
									grouping logic
								</div>
								<Markdown markdown={message.text} partial={message.partial} />
							</div>
						</>
					)
				// kilocode_change end
				default:
					return (
						<>
							{title && (
								<div style={headerStyle}>
									{icon}
									{/* kilocode_change start */}
									<div style={{ display: "flex", alignItems: "center", gap: "8px", flexGrow: 1 }}>
										{title}
										{showTimestamps && <ChatTimestamps ts={message.ts} />}
									</div>
									{/* kilocode_change end */}
								</div>
							)}
							<div style={{ paddingTop: 10 }}>
								<Markdown markdown={message.text} partial={message.partial} />
							</div>
						</>
					)
			}
		case "ask":
			switch (message.ask) {
				case "mistake_limit_reached":
					return <ErrorRow type="mistake_limit" message={message.text || ""} />
				case "command":
					return (
						<CommandExecution
							executionId={message.ts.toString()}
							text={message.text}
							icon={icon}
							title={title}
						/>
					)
				case "use_mcp_server":
					// Parse the message text to get the MCP server request
					const messageJson = safeJsonParse<any>(message.text, {})

					// Extract the response field if it exists
					const { response, ...mcpServerRequest } = messageJson

					// Create the useMcpServer object with the response field
					const useMcpServer: ClineAskUseMcpServer = {
						...mcpServerRequest,
						response,
					}

					if (!useMcpServer) {
						return null
					}

					const server = mcpServers.find((server) => server.name === useMcpServer.serverName)

					return (
						<>
							<div style={headerStyle}>
								{icon}
								{title}
							</div>
							<div className="w-full bg-vscode-editor-background border border-vscode-border rounded-xs p-2 mt-2">
								{useMcpServer.type === "access_mcp_resource" && (
									<McpResourceRow
										item={{
											// Use the matched resource/template details, with fallbacks
											...(findMatchingResourceOrTemplate(
												useMcpServer.uri || "",
												server?.resources,
												server?.resourceTemplates,
											) || {
												name: "",
												mimeType: "",
												description: "",
											}),
											// Always use the actual URI from the request
											uri: useMcpServer.uri || "",
										}}
									/>
								)}
								{useMcpServer.type === "use_mcp_tool" && (
									<McpExecution
										executionId={message.ts.toString()}
										text={useMcpServer.arguments !== "{}" ? useMcpServer.arguments : undefined}
										serverName={useMcpServer.serverName}
										toolName={useMcpServer.toolName}
										isArguments={true}
										server={server}
										useMcpServer={useMcpServer}
										alwaysAllowMcp={alwaysAllowMcp}
									/>
								)}
							</div>
						</>
					)
				case "completion_result":
					if (message.text) {
						return (
							<div>
								<div style={headerStyle}>
									{icon}
									{title}
								</div>
								<div style={{ color: "var(--vscode-charts-green)", paddingTop: 10 }}>
									<Markdown markdown={message.text} partial={message.partial} />
								</div>
							</div>
						)
					} else {
						return null // Don't render anything when we get a completion_result ask without text
					}
				case "followup":
					return (
						<>
							{title && (
								<div style={headerStyle}>
									{icon}
									{/* kilocode_change start */}
									<div style={{ display: "flex", alignItems: "center", gap: "8px" }}>
										{title}
										{showTimestamps && <ChatTimestamps ts={message.ts} />}
									</div>
									{/* kilocode_change start */}
								</div>
							)}
							<div className="flex flex-col gap-2 ml-6">
								<Markdown
									markdown={message.partial === true ? message?.text : followUpData?.question}
								/>
								<FollowUpSuggest
									suggestions={followUpData?.suggest}
									onSuggestionClick={onSuggestionClick}
									ts={message?.ts}
									onCancelAutoApproval={onFollowUpUnmount}
									isAnswered={isFollowUpAnswered}
									isFollowUpAutoApprovalPaused={isFollowUpAutoApprovalPaused}
								/>
							</div>
						</>
					)

				// kilocode_change begin
				case "condense":
					return (
						<>
							<div style={headerStyle}>
								<span
									className="codicon codicon-new-file"
									style={{
										color: normalColor,
										marginBottom: "-1.5px",
									}}></span>
								<span style={{ color: normalColor, fontWeight: "bold" }}>
									{t("kilocode:chat.condense.wantsToCondense")}
								</span>
							</div>
							<NewTaskPreview context={message.text || ""} />
						</>
					)

				case "payment_required_prompt": {
					return (
						<LowCreditWarning
							message={message}
							isOrganization={!!apiConfiguration.kilocodeOrganizationId}
						/>
					)
				}
				case "invalid_model": {
					return <InvalidModelWarning message={message} isLast={isLast} />
				}
				case "report_bug":
					return (
						<>
							<div style={headerStyle}>
								<span
									className="codicon codicon-new-file"
									style={{
										color: normalColor,
										marginBottom: "-1.5px",
									}}></span>
								<span style={{ color: normalColor, fontWeight: "bold" }}>
									KiloCode wants to create a Github issue:
								</span>
							</div>
							<ReportBugPreview data={message.text || ""} />
						</>
					)
				// kilocode_change end
				case "auto_approval_max_req_reached": {
					return <AutoApprovedRequestLimitWarning message={message} />
				}
				default:
					return null
			}
	}
}<|MERGE_RESOLUTION|>--- conflicted
+++ resolved
@@ -1224,11 +1224,7 @@
 					if (message.text !== undefined) {
 						// Try to show richer error message for that code, if available
 						const potentialCode = parseInt(message.text.substring(0, 3))
-<<<<<<< HEAD
-						if (potentialCode >= 400) {
-=======
 						if (!isNaN(potentialCode) && potentialCode >= 400) {
->>>>>>> 0b112ce8
 							code = potentialCode
 							const stringForError = `chat:apiRequest.errorMessage.${code}`
 							if (i18n.exists(stringForError)) {
@@ -1244,22 +1240,10 @@
 								body = t("chat:apiRequest.errorMessage.unknown")
 								docsURL = "mailto:support@roocode.com?subject=Unknown API Error"
 							}
-<<<<<<< HEAD
-							retryInfo = (
-								<p className="mt-1 font-light text-xs text-vscode-errorForeground/80 cursor-default">
-									{message.text.substring(4)}
-								</p>
-							)
-						} else {
-							body = message.text
-=======
 						} else if (message.text.indexOf("Connection error") === 0) {
 							body = t("chat:apiRequest.errorMessage.connection")
 						} else {
-							// Non-HTTP-status-code error message - store full text as errorDetails
-							body = t("chat:apiRequest.errorMessage.unknown")
-							docsURL = "mailto:support@roocode.com?subject=Unknown API Error"
->>>>>>> 0b112ce8
+							body = message.text
 						}
 
 						// This isn't pretty, but since the retry logic happens at a lower level
@@ -1400,7 +1384,6 @@
 						</div>
 					)
 				case "error":
-<<<<<<< HEAD
 					// kilocode_change start: Show login button for KiloCode auth errors
 					const isKiloCodeAuthError =
 						apiConfiguration?.apiProvider === "kilocode" &&
@@ -1408,7 +1391,8 @@
 					return (
 						<ErrorRow
 							type="error"
-							message={message.text || ""}
+							message={t("chat:error")}
+							errorDetails={message.text || undefined}
 							showLoginButton={isKiloCodeAuthError}
 							onLoginClick={
 								isKiloCodeAuthError
@@ -1424,9 +1408,6 @@
 						/>
 					)
 				// kilocode_change end
-=======
-					return <ErrorRow type="error" message={t("chat:error")} errorDetails={message.text || undefined} />
->>>>>>> 0b112ce8
 				case "completion_result":
 					const commitRange = message.metadata?.kiloCode?.commitRange
 					return (
