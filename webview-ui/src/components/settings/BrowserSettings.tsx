--- conflicted
+++ resolved
@@ -127,42 +127,6 @@
 						onChange={(e: any) => setCachedStateField("browserToolEnabled", e.target.checked)}>
 						<span className="font-medium">{t("settings:browser.enable.label")}</span>
 					</VSCodeCheckbox>
-<<<<<<< HEAD
-					<p className="text-vscode-descriptionForeground text-sm mt-0">
-						When enabled, Kilo Code can use a browser to interact with websites when using models that
-						support computer use.
-					</p>
-					{browserToolEnabled && (
-						<div
-							style={{
-								marginLeft: 0,
-								paddingLeft: 10,
-								borderLeft: "2px solid var(--vscode-button-background)",
-							}}>
-							<div>
-								<label style={{ fontWeight: "500", display: "block", marginBottom: 5 }}>
-									Viewport size
-								</label>
-								<div className="dropdown-container">
-									<Dropdown
-										value={browserViewportSize}
-										onChange={(value: unknown) => {
-											setCachedStateField("browserViewportSize", (value as DropdownOption).value)
-										}}
-										style={{ width: "100%" }}
-										options={[
-											{ value: "1280x800", label: "Large Desktop (1280x800)" },
-											{ value: "900x600", label: "Small Desktop (900x600)" },
-											{ value: "768x1024", label: "Tablet (768x1024)" },
-											{ value: "360x640", label: "Mobile (360x640)" },
-										]}
-									/>
-								</div>
-								<p className="text-vscode-descriptionForeground text-sm mt-0">
-									Select the viewport size for browser interactions. This affects how websites are
-									displayed and interacted with.
-								</p>
-=======
 					<div className="text-vscode-descriptionForeground text-sm mt-1">
 						{t("settings:browser.enable.description")}
 					</div>
@@ -190,7 +154,6 @@
 							</Select>
 							<div className="text-vscode-descriptionForeground text-sm mt-1">
 								{t("settings:browser.viewport.description")}
->>>>>>> 95ba760d
 							</div>
 						</div>
 
