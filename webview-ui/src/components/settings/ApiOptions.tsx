import React, { Fragment, memo, useCallback, useEffect, useMemo, useState } from "react" // kilocode_change Fragment
import { convertHeadersToObject } from "./utils/headers"
import { useDebounce } from "react-use"
import { VSCodeLink, VSCodeButton } from "@vscode/webview-ui-toolkit/react"
// import { ExternalLinkIcon } from "@radix-ui/react-icons" // kilocode_change

import {
	type ProviderName,
	type ProviderSettings,
	DEFAULT_CONSECUTIVE_MISTAKE_LIMIT,
	openRouterDefaultModelId,
	requestyDefaultModelId,
	glamaDefaultModelId,
	unboundDefaultModelId,
	litellmDefaultModelId,
	openAiNativeDefaultModelId,
	anthropicDefaultModelId,
	doubaoDefaultModelId,
	claudeCodeDefaultModelId,
	qwenCodeDefaultModelId,
	geminiDefaultModelId,
	geminiCliDefaultModelId,
	deepSeekDefaultModelId,
	moonshotDefaultModelId,
	mistralDefaultModelId,
	xaiDefaultModelId,
	groqDefaultModelId,
	cerebrasDefaultModelId,
	chutesDefaultModelId,
	bedrockDefaultModelId,
	vertexDefaultModelId,
	sambaNovaDefaultModelId,
	internationalZAiDefaultModelId,
	mainlandZAiDefaultModelId,
	fireworksDefaultModelId,
	syntheticDefaultModelId, // kilocode_change
	featherlessDefaultModelId,
	ioIntelligenceDefaultModelId,
	rooDefaultModelId,
	vercelAiGatewayDefaultModelId,
	deepInfraDefaultModelId,
	ovhCloudAiEndpointsDefaultModelId, // kilocode_change
	inceptionDefaultModelId, // kilocode_change
	nativeFunctionCallingProviders, // kilocode_change: Added import for native function calling providers
} from "@roo-code/types"

import { vscode } from "@src/utils/vscode"
import { validateApiConfigurationExcludingModelErrors, getModelValidationError } from "@src/utils/validate"
import { useAppTranslation } from "@src/i18n/TranslationContext"
import { useRouterModels } from "@src/components/ui/hooks/useRouterModels"
import { useSelectedModel } from "@src/components/ui/hooks/useSelectedModel"
import { useExtensionState } from "@src/context/ExtensionStateContext"
// kilocode_change start
//import {
//	useOpenRouterModelProviders,
//	OPENROUTER_DEFAULT_PROVIDER_NAME,
//} from "@src/components/ui/hooks/useOpenRouterModelProviders"
// kilocode_change start
import { filterModels } from "./utils/organizationFilters"
import {
	Select,
	SelectTrigger,
	SelectValue,
	SelectContent,
	SelectItem,
	SearchableSelect,
	Collapsible,
	CollapsibleTrigger,
	CollapsibleContent,
} from "@src/components/ui"

import {
	Anthropic,
	Bedrock,
	Cerebras,
	Chutes,
	ClaudeCode,
	DeepSeek,
	Doubao,
	Gemini,
	Glama,
	Groq,
	HuggingFace,
	IOIntelligence,
	LMStudio,
	LiteLLM,
	Mistral,
	Moonshot,
	Ollama,
	OpenAI,
	OpenAICompatible,
	OpenRouter,
	QwenCode,
	Requesty,
	SambaNova,
	Unbound,
	Vertex,
	VSCodeLM,
	XAI,
	// kilocode_change start
	GeminiCli,
	VirtualQuotaFallbackProvider,
	Synthetic,
	OvhCloudAiEndpoints,
	Inception,
	// kilocode_change end
	ZAi,
	Fireworks,
	Featherless,
	VercelAiGateway,
	DeepInfra,
<<<<<<< HEAD
	OvhCloudAiEndpoints, // kilocode_change
	SapAiCore,
=======
>>>>>>> e0cd29a9
} from "./providers"

import { MODELS_BY_PROVIDER, PROVIDERS } from "./constants"
import { inputEventTransform, noTransform } from "./transforms"
// import { ModelPicker } from "./ModelPicker" // kilocode_change
import { ModelInfoView } from "./ModelInfoView"
import { ApiErrorMessage } from "./ApiErrorMessage"
import { ThinkingBudget } from "./ThinkingBudget"
import { Verbosity } from "./Verbosity"
import { DiffSettingsControl } from "./DiffSettingsControl"
import { TodoListSettingsControl } from "./TodoListSettingsControl"
import { TemperatureControl } from "./TemperatureControl"
import { RateLimitSecondsControl } from "./RateLimitSecondsControl"
import { ConsecutiveMistakeLimitControl } from "./ConsecutiveMistakeLimitControl"
import { ToolUseControl } from "./kilocode/ToolUseControl" // kilocode_change
import { BedrockCustomArn } from "./providers/BedrockCustomArn"
import { KiloCode } from "../kilocode/settings/providers/KiloCode" // kilocode_change
import { buildDocLink } from "@src/utils/docLinks"
import { KiloProviderRouting, KiloProviderRoutingManagedByOrganization } from "./providers/KiloProviderRouting"
import { RateLimitAfterControl } from "./RateLimitAfterSettings" // kilocode_change

export interface ApiOptionsProps {
	uriScheme: string | undefined
	apiConfiguration: ProviderSettings
	setApiConfigurationField: <K extends keyof ProviderSettings>(
		field: K,
		value: ProviderSettings[K],
		isUserAction?: boolean,
	) => void
	fromWelcomeView?: boolean
	errorMessage: string | undefined
	setErrorMessage: React.Dispatch<React.SetStateAction<string | undefined>>
	hideKiloCodeButton?: boolean // kilocode_change
	currentApiConfigName?: string // kilocode_change
}

const ApiOptions = ({
	uriScheme,
	apiConfiguration,
	setApiConfigurationField,
	fromWelcomeView,
	errorMessage,
	setErrorMessage,
	hideKiloCodeButton = false,
	currentApiConfigName, // kilocode_change
}: ApiOptionsProps) => {
	const { t } = useAppTranslation()
	const {
		organizationAllowList,
		uiKind, // kilocode_change
		kiloCodeWrapperProperties, // kilocode_change
		kilocodeDefaultModel,
		cloudIsAuthenticated,
	} = useExtensionState()

	const [customHeaders, setCustomHeaders] = useState<[string, string][]>(() => {
		const headers = apiConfiguration?.openAiHeaders || {}
		return Object.entries(headers)
	})

	useEffect(() => {
		const propHeaders = apiConfiguration?.openAiHeaders || {}

		if (JSON.stringify(customHeaders) !== JSON.stringify(Object.entries(propHeaders))) {
			setCustomHeaders(Object.entries(propHeaders))
		}
	}, [apiConfiguration?.openAiHeaders, customHeaders])

	// Helper to convert array of tuples to object (filtering out empty keys).

	// Debounced effect to update the main configuration when local
	// customHeaders state stabilizes.
	useDebounce(
		() => {
			const currentConfigHeaders = apiConfiguration?.openAiHeaders || {}
			const newHeadersObject = convertHeadersToObject(customHeaders)

			// Only update if the processed object is different from the current config.
			if (JSON.stringify(currentConfigHeaders) !== JSON.stringify(newHeadersObject)) {
				setApiConfigurationField("openAiHeaders", newHeadersObject)
			}
		},
		300,
		[customHeaders, apiConfiguration?.openAiHeaders, setApiConfigurationField],
	)

	const [isDescriptionExpanded, setIsDescriptionExpanded] = useState(false)
	const [isAdvancedSettingsOpen, setIsAdvancedSettingsOpen] = useState(false)

	const handleInputChange = useCallback(
		<K extends keyof ProviderSettings, E>(
			field: K,
			transform: (event: E) => ProviderSettings[K] = inputEventTransform,
		) =>
			(event: E | Event) => {
				setApiConfigurationField(field, transform(event as E))
			},
		[setApiConfigurationField],
	)

	const {
		provider: selectedProvider,
		id: selectedModelId,
		info: selectedModelInfo,
	} = useSelectedModel(apiConfiguration)

	// kilocode_change start: queryKey, chutesApiKey, gemini
	const { data: routerModels, refetch: refetchRouterModels } = useRouterModels({
		openRouterBaseUrl: apiConfiguration?.openRouterBaseUrl,
		openRouterApiKey: apiConfiguration?.openRouterApiKey,
		kilocodeOrganizationId: apiConfiguration?.kilocodeOrganizationId ?? "personal",
		deepInfraApiKey: apiConfiguration?.deepInfraApiKey,
		geminiApiKey: apiConfiguration?.geminiApiKey,
		googleGeminiBaseUrl: apiConfiguration?.googleGeminiBaseUrl,
		chutesApiKey: apiConfiguration?.chutesApiKey,
	})

	//const { data: openRouterModelProviders } = useOpenRouterModelProviders(
	//	apiConfiguration?.openRouterModelId,
	//	apiConfiguration?.openRouterBaseUrl,
	//	apiConfiguration?.openRouterApiKey,
	//	{
	//		enabled:
	//			!!apiConfiguration?.openRouterModelId &&
	//			routerModels?.openrouter &&
	//			Object.keys(routerModels.openrouter).length > 1 &&
	//			apiConfiguration.openRouterModelId in routerModels.openrouter,
	//	},
	//)
	// kilocode_change end

	// Update `apiModelId` whenever `selectedModelId` changes.
	useEffect(() => {
		if (selectedModelId && apiConfiguration.apiModelId !== selectedModelId) {
			// Pass false as third parameter to indicate this is not a user action
			// This is an internal sync, not a user-initiated change
			setApiConfigurationField("apiModelId", selectedModelId, false)
		}
	}, [selectedModelId, setApiConfigurationField, apiConfiguration.apiModelId])

	// Debounced refresh model updates, only executed 250ms after the user
	// stops typing.
	useDebounce(
		() => {
			if (selectedProvider === "openai") {
				// Use our custom headers state to build the headers object.
				const headerObject = convertHeadersToObject(customHeaders)

				vscode.postMessage({
					type: "requestOpenAiModels",
					values: {
						baseUrl: apiConfiguration?.openAiBaseUrl,
						apiKey: apiConfiguration?.openAiApiKey,
						customHeaders: {}, // Reserved for any additional headers.
						openAiHeaders: headerObject,
					},
				})
			} else if (selectedProvider === "ollama") {
				vscode.postMessage({ type: "requestOllamaModels" })
			} else if (selectedProvider === "lmstudio") {
				vscode.postMessage({ type: "requestLmStudioModels" })
			} else if (selectedProvider === "vscode-lm") {
				vscode.postMessage({ type: "requestVsCodeLmModels" })
			} else if (
				selectedProvider === "litellm" ||
				selectedProvider === "deepinfra" ||
				selectedProvider === "chutes" // kilocode_change
			) {
				vscode.postMessage({ type: "requestRouterModels" })
			}
		},
		250,
		[
			selectedProvider,
			apiConfiguration?.requestyApiKey,
			apiConfiguration?.openAiBaseUrl,
			apiConfiguration?.openAiApiKey,
			apiConfiguration?.ollamaBaseUrl,
			apiConfiguration?.lmStudioBaseUrl,
			apiConfiguration?.litellmBaseUrl,
			apiConfiguration?.litellmApiKey,
			apiConfiguration?.deepInfraApiKey,
			apiConfiguration?.deepInfraBaseUrl,
			apiConfiguration?.chutesApiKey, // kilocode_change
			apiConfiguration?.ovhCloudAiEndpointsBaseUrl, // kilocode_change
			customHeaders,
		],
	)

	useEffect(() => {
		const apiValidationResult = validateApiConfigurationExcludingModelErrors(
			apiConfiguration,
			routerModels,
			organizationAllowList,
		)
		setErrorMessage(apiValidationResult)
	}, [apiConfiguration, routerModels, organizationAllowList, setErrorMessage])

	const selectedProviderModels = useMemo(() => {
		const models = MODELS_BY_PROVIDER[selectedProvider]
		if (!models) return []

		const filteredModels = filterModels(models, selectedProvider, organizationAllowList)

		// Include the currently selected model even if deprecated (so users can see what they have selected)
		// But filter out other deprecated models from being newly selectable
		const availableModels = filteredModels
			? Object.entries(filteredModels)
					.filter(([modelId, modelInfo]) => {
						// Always include the currently selected model
						if (modelId === selectedModelId) return true
						// Filter out deprecated models that aren't currently selected
						return !modelInfo.deprecated
					})
					.map(([modelId]) => ({
						value: modelId,
						label: modelId,
					}))
			: []

		return availableModels
	}, [selectedProvider, organizationAllowList, selectedModelId])

	const onProviderChange = useCallback(
		(value: ProviderName) => {
			setApiConfigurationField("apiProvider", value)

			// It would be much easier to have a single attribute that stores
			// the modelId, but we have a separate attribute for each of
			// OpenRouter, Glama, Unbound, and Requesty.
			// If you switch to one of these providers and the corresponding
			// modelId is not set then you immediately end up in an error state.
			// To address that we set the modelId to the default value for th
			// provider if it's not already set.
			const validateAndResetModel = (
				modelId: string | undefined,
				field: keyof ProviderSettings,
				defaultValue?: string,
			) => {
				// in case we haven't set a default value for a provider
				if (!defaultValue) return

				// only set default if no model is set, but don't reset invalid models
				// let users see and decide what to do with invalid model selections
				const shouldSetDefault = !modelId

				if (shouldSetDefault) {
					setApiConfigurationField(field, defaultValue, false)
				}
			}

			// Define a mapping object that associates each provider with its model configuration
			const PROVIDER_MODEL_CONFIG: Partial<
				Record<
					ProviderName,
					{
						field: keyof ProviderSettings
						default?: string
					}
				>
			> = {
				deepinfra: { field: "deepInfraModelId", default: deepInfraDefaultModelId },
				openrouter: { field: "openRouterModelId", default: openRouterDefaultModelId },
				glama: { field: "glamaModelId", default: glamaDefaultModelId },
				unbound: { field: "unboundModelId", default: unboundDefaultModelId },
				requesty: { field: "requestyModelId", default: requestyDefaultModelId },
				litellm: { field: "litellmModelId", default: litellmDefaultModelId },
				anthropic: { field: "apiModelId", default: anthropicDefaultModelId },
				cerebras: { field: "apiModelId", default: cerebrasDefaultModelId },
				"claude-code": { field: "apiModelId", default: claudeCodeDefaultModelId },
				"qwen-code": { field: "apiModelId", default: qwenCodeDefaultModelId },
				"openai-native": { field: "apiModelId", default: openAiNativeDefaultModelId },
				gemini: { field: "apiModelId", default: geminiDefaultModelId },
				deepseek: { field: "apiModelId", default: deepSeekDefaultModelId },
				doubao: { field: "apiModelId", default: doubaoDefaultModelId },
				moonshot: { field: "apiModelId", default: moonshotDefaultModelId },
				mistral: { field: "apiModelId", default: mistralDefaultModelId },
				xai: { field: "apiModelId", default: xaiDefaultModelId },
				groq: { field: "apiModelId", default: groqDefaultModelId },
				chutes: { field: "apiModelId", default: chutesDefaultModelId },
				bedrock: { field: "apiModelId", default: bedrockDefaultModelId },
				vertex: { field: "apiModelId", default: vertexDefaultModelId },
				sambanova: { field: "apiModelId", default: sambaNovaDefaultModelId },
				zai: {
					field: "apiModelId",
					default:
						apiConfiguration.zaiApiLine === "china_coding"
							? mainlandZAiDefaultModelId
							: internationalZAiDefaultModelId,
				},
				fireworks: { field: "apiModelId", default: fireworksDefaultModelId },
				synthetic: { field: "apiModelId", default: syntheticDefaultModelId }, // kilocode_change
				featherless: { field: "apiModelId", default: featherlessDefaultModelId },
				ovhcloud: { field: "ovhCloudAiEndpointsModelId", default: ovhCloudAiEndpointsDefaultModelId }, // kilocode_change
				inception: { field: "inceptionLabsModelId", default: inceptionDefaultModelId }, // kilocode_change
				"io-intelligence": { field: "ioIntelligenceModelId", default: ioIntelligenceDefaultModelId },
				roo: { field: "apiModelId", default: rooDefaultModelId },
				"vercel-ai-gateway": { field: "vercelAiGatewayModelId", default: vercelAiGatewayDefaultModelId },
				openai: { field: "openAiModelId" },
				ollama: { field: "ollamaModelId" },
				lmstudio: { field: "lmStudioModelId" },
				// kilocode_change start
				kilocode: { field: "kilocodeModel", default: kilocodeDefaultModel },
				"gemini-cli": { field: "apiModelId", default: geminiCliDefaultModelId },
				// kilocode_change end
			}

			const config = PROVIDER_MODEL_CONFIG[value]
			if (config) {
				validateAndResetModel(
					apiConfiguration[config.field] as string | undefined,
					config.field,
					config.default,
				)
			}
		},
		[setApiConfigurationField, apiConfiguration, kilocodeDefaultModel],
	)

	const modelValidationError = useMemo(() => {
		return getModelValidationError(apiConfiguration, routerModels, organizationAllowList)
	}, [apiConfiguration, routerModels, organizationAllowList])

	const docs = useMemo(() => {
		const provider = PROVIDERS.find(({ value }) => value === selectedProvider)
		const name = provider?.label

		if (!name) {
			return undefined
		}

		// kilocode_change start
		// Providers that don't have documentation pages yet
		const excludedProviders = ["gemini-cli", "moonshot", "chutes", "cerebras", "litellm", "zai", "qwen-code"]

		// Skip documentation link when the provider is excluded because documentation is not available
		if (excludedProviders.includes(selectedProvider)) {
			return undefined
		}
		// kilocode_change end

		// Get the URL slug - use custom mapping if available, otherwise use the provider key.
		const slugs: Record<string, string> = {
			"openai-native": "openai",
			openai: "openai-compatible",
		}

		const slug = slugs[selectedProvider] || selectedProvider
		return {
			url: buildDocLink(`providers/${slug}`, "provider_docs"),
			name,
		}
	}, [selectedProvider])

	// Convert providers to SearchableSelect options
	// kilocode_change start: no organizationAllowList
	const providerOptions = useMemo(
		() =>
			PROVIDERS.map(({ value, label }) => {
				return { value, label }
			}),
		[],
	)
	// kilocode_change end

	return (
		<div className="flex flex-col gap-3">
			<div className="flex flex-col gap-1 relative">
				<div className="flex justify-between items-center">
					<label className="block font-medium mb-1">{t("settings:providers.apiProvider")}</label>
					{docs && (
						<div className="text-xs text-vscode-descriptionForeground">
							<VSCodeLink href={docs.url} className="hover:text-vscode-foreground" target="_blank">
								{t("settings:providers.providerDocumentation", { provider: docs.name })}
							</VSCodeLink>
						</div>
					)}
				</div>
				<SearchableSelect
					value={selectedProvider}
					onValueChange={(value) => onProviderChange(value as ProviderName)}
					options={providerOptions}
					placeholder={t("settings:common.select")}
					searchPlaceholder={t("settings:providers.searchProviderPlaceholder")}
					emptyMessage={t("settings:providers.noProviderMatchFound")}
					className="w-full"
					data-testid="provider-select"
				/>
			</div>

			{errorMessage && <ApiErrorMessage errorMessage={errorMessage} />}

			{/* kilocode_change start */}
			{selectedProvider === "kilocode" && (
				<KiloCode
					apiConfiguration={apiConfiguration}
					setApiConfigurationField={setApiConfigurationField}
					hideKiloCodeButton={hideKiloCodeButton}
					currentApiConfigName={currentApiConfigName}
					routerModels={routerModels}
					organizationAllowList={organizationAllowList}
					uriScheme={uriScheme}
					uiKind={uiKind}
					kiloCodeWrapperProperties={kiloCodeWrapperProperties}
					kilocodeDefaultModel={kilocodeDefaultModel}
				/>
			)}
			{/* kilocode_change end */}

			{selectedProvider === "openrouter" && (
				<OpenRouter
					apiConfiguration={apiConfiguration}
					setApiConfigurationField={setApiConfigurationField}
					routerModels={routerModels}
					selectedModelId={selectedModelId}
					uriScheme={uriScheme}
					fromWelcomeView={fromWelcomeView}
					organizationAllowList={organizationAllowList}
					modelValidationError={modelValidationError}
				/>
			)}

			{selectedProvider === "requesty" && (
				<Requesty
					uriScheme={uriScheme}
					apiConfiguration={apiConfiguration}
					setApiConfigurationField={setApiConfigurationField}
					routerModels={routerModels}
					refetchRouterModels={refetchRouterModels}
					organizationAllowList={organizationAllowList}
					modelValidationError={modelValidationError}
				/>
			)}

			{selectedProvider === "glama" && (
				<Glama
					apiConfiguration={apiConfiguration}
					setApiConfigurationField={setApiConfigurationField}
					routerModels={routerModels}
					uriScheme={uriScheme}
					organizationAllowList={organizationAllowList}
					modelValidationError={modelValidationError}
				/>
			)}

			{selectedProvider === "unbound" && (
				<Unbound
					apiConfiguration={apiConfiguration}
					setApiConfigurationField={setApiConfigurationField}
					routerModels={routerModels}
					organizationAllowList={organizationAllowList}
					modelValidationError={modelValidationError}
				/>
			)}

			{selectedProvider === "deepinfra" && (
				<DeepInfra
					apiConfiguration={apiConfiguration}
					setApiConfigurationField={setApiConfigurationField}
					routerModels={routerModels}
					refetchRouterModels={refetchRouterModels}
					organizationAllowList={organizationAllowList}
					modelValidationError={modelValidationError}
				/>
			)}

			{/* kilocode_change start */}
			{selectedProvider === "inception" && (
				<Inception
					apiConfiguration={apiConfiguration}
					setApiConfigurationField={setApiConfigurationField}
					routerModels={routerModels}
					refetchRouterModels={refetchRouterModels}
					organizationAllowList={organizationAllowList}
					modelValidationError={modelValidationError}
				/>
			)}
			{/* kilocode_change end */}

			{selectedProvider === "anthropic" && (
				<Anthropic apiConfiguration={apiConfiguration} setApiConfigurationField={setApiConfigurationField} />
			)}

			{selectedProvider === "claude-code" && (
				<ClaudeCode apiConfiguration={apiConfiguration} setApiConfigurationField={setApiConfigurationField} />
			)}

			{selectedProvider === "openai-native" && (
				<OpenAI
					apiConfiguration={apiConfiguration}
					setApiConfigurationField={setApiConfigurationField}
					selectedModelInfo={selectedModelInfo}
				/>
			)}

			{/* kilocode_change start */}
			{selectedProvider === "ovhcloud" && (
				<OvhCloudAiEndpoints
					apiConfiguration={apiConfiguration}
					setApiConfigurationField={setApiConfigurationField}
					routerModels={routerModels}
					organizationAllowList={organizationAllowList}
					modelValidationError={modelValidationError}
				/>
			)}
			{/* kilocode_change end */}

			{selectedProvider === "mistral" && (
				<Mistral apiConfiguration={apiConfiguration} setApiConfigurationField={setApiConfigurationField} />
			)}

			{selectedProvider === "bedrock" && (
				<Bedrock
					apiConfiguration={apiConfiguration}
					setApiConfigurationField={setApiConfigurationField}
					selectedModelInfo={selectedModelInfo}
				/>
			)}

			{selectedProvider === "vertex" && (
				<Vertex
					apiConfiguration={apiConfiguration}
					setApiConfigurationField={setApiConfigurationField}
					fromWelcomeView={fromWelcomeView}
				/>
			)}

			{selectedProvider === "gemini" && (
				// kilocode_change: added props
				<Gemini
					apiConfiguration={apiConfiguration}
					setApiConfigurationField={setApiConfigurationField}
					fromWelcomeView={fromWelcomeView}
					routerModels={routerModels}
					organizationAllowList={organizationAllowList}
					modelValidationError={modelValidationError}
				/>
			)}

			{selectedProvider === "openai" && (
				<OpenAICompatible
					apiConfiguration={apiConfiguration}
					setApiConfigurationField={setApiConfigurationField}
					organizationAllowList={organizationAllowList}
					modelValidationError={modelValidationError}
				/>
			)}

			{selectedProvider === "lmstudio" && (
				<LMStudio apiConfiguration={apiConfiguration} setApiConfigurationField={setApiConfigurationField} />
			)}

			{selectedProvider === "deepseek" && (
				<DeepSeek apiConfiguration={apiConfiguration} setApiConfigurationField={setApiConfigurationField} />
			)}

			{selectedProvider === "doubao" && (
				<Doubao apiConfiguration={apiConfiguration} setApiConfigurationField={setApiConfigurationField} />
			)}

			{selectedProvider === "qwen-code" && (
				<QwenCode apiConfiguration={apiConfiguration} setApiConfigurationField={setApiConfigurationField} />
			)}

			{selectedProvider === "moonshot" && (
				<Moonshot apiConfiguration={apiConfiguration} setApiConfigurationField={setApiConfigurationField} />
			)}

			{selectedProvider === "vscode-lm" && (
				<VSCodeLM apiConfiguration={apiConfiguration} setApiConfigurationField={setApiConfigurationField} />
			)}

			{selectedProvider === "ollama" && (
				<Ollama apiConfiguration={apiConfiguration} setApiConfigurationField={setApiConfigurationField} />
			)}

			{selectedProvider === "xai" && (
				<XAI apiConfiguration={apiConfiguration} setApiConfigurationField={setApiConfigurationField} />
			)}

			{selectedProvider === "groq" && (
				<Groq apiConfiguration={apiConfiguration} setApiConfigurationField={setApiConfigurationField} />
			)}

			{selectedProvider === "huggingface" && (
				<HuggingFace apiConfiguration={apiConfiguration} setApiConfigurationField={setApiConfigurationField} />
			)}

			{selectedProvider === "cerebras" && (
				<Cerebras apiConfiguration={apiConfiguration} setApiConfigurationField={setApiConfigurationField} />
			)}

			{/* kilocode_change start */}

			{selectedProvider === "chutes" && (
				// kilocode_change: added props
				<Chutes
					apiConfiguration={apiConfiguration}
					setApiConfigurationField={setApiConfigurationField}
					routerModels={routerModels}
					organizationAllowList={organizationAllowList}
					modelValidationError={modelValidationError}
				/>
			)}

			{selectedProvider === "gemini-cli" && (
				<GeminiCli apiConfiguration={apiConfiguration} setApiConfigurationField={setApiConfigurationField} />
			)}

			{selectedProvider === "virtual-quota-fallback" && (
				<VirtualQuotaFallbackProvider
					apiConfiguration={apiConfiguration}
					setApiConfigurationField={setApiConfigurationField}
				/>
			)}
			{/* kilocode_change end */}

			{selectedProvider === "litellm" && (
				<LiteLLM
					apiConfiguration={apiConfiguration}
					setApiConfigurationField={setApiConfigurationField}
					organizationAllowList={organizationAllowList}
					modelValidationError={modelValidationError}
				/>
			)}

			{selectedProvider === "sambanova" && (
				<SambaNova apiConfiguration={apiConfiguration} setApiConfigurationField={setApiConfigurationField} />
			)}

			{selectedProvider === "zai" && (
				<ZAi apiConfiguration={apiConfiguration} setApiConfigurationField={setApiConfigurationField} />
			)}

			{selectedProvider === "io-intelligence" && (
				<IOIntelligence
					apiConfiguration={apiConfiguration}
					setApiConfigurationField={setApiConfigurationField}
					organizationAllowList={organizationAllowList}
					modelValidationError={modelValidationError}
				/>
			)}

			{selectedProvider === "vercel-ai-gateway" && (
				<VercelAiGateway
					apiConfiguration={apiConfiguration}
					setApiConfigurationField={setApiConfigurationField}
					routerModels={routerModels}
					organizationAllowList={organizationAllowList}
					modelValidationError={modelValidationError}
				/>
			)}

			{selectedProvider === "human-relay" && (
				<>
					<div className="text-sm text-vscode-descriptionForeground">
						{t("settings:providers.humanRelay.description")}
					</div>
					<div className="text-sm text-vscode-descriptionForeground">
						{t("settings:providers.humanRelay.instructions")}
					</div>
				</>
			)}

			{selectedProvider === "fireworks" && (
				<Fireworks apiConfiguration={apiConfiguration} setApiConfigurationField={setApiConfigurationField} />
			)}
			{
				// kilocode_change start
				selectedProvider === "synthetic" && (
					<Synthetic
						apiConfiguration={apiConfiguration}
						setApiConfigurationField={setApiConfigurationField}
					/>
				)
				// kilocode_change end
			}

			{selectedProvider === "roo" && (
				<div className="flex flex-col gap-3">
					{cloudIsAuthenticated ? (
						<div className="text-sm text-vscode-descriptionForeground">
							{t("settings:providers.roo.authenticatedMessage")}
						</div>
					) : (
						<div className="flex flex-col gap-2">
							<VSCodeButton
								appearance="primary"
								onClick={() => vscode.postMessage({ type: "rooCloudSignIn" })}
								className="w-fit">
								{t("settings:providers.roo.connectButton")}
							</VSCodeButton>
						</div>
					)}
				</div>
			)}

			{selectedProvider === "featherless" && (
				<Featherless apiConfiguration={apiConfiguration} setApiConfigurationField={setApiConfigurationField} />
			)}

			{selectedProvider === "sap-ai-core" && (
				<SapAiCore apiConfiguration={apiConfiguration} setApiConfigurationField={setApiConfigurationField} />
			)}

			{selectedProviderModels.length > 0 && (
				<>
					<div>
						<label className="block font-medium mb-1">{t("settings:providers.model")}</label>
						<Select
							value={selectedModelId === "custom-arn" ? "custom-arn" : selectedModelId}
							onValueChange={(value) => {
								setApiConfigurationField("apiModelId", value)

								// Clear custom ARN if not using custom ARN option.
								if (value !== "custom-arn" && selectedProvider === "bedrock") {
									setApiConfigurationField("awsCustomArn", "")
								}

								// Clear reasoning effort when switching models to allow the new model's default to take effect
								// This is especially important for GPT-5 models which default to "medium"
								if (selectedProvider === "openai-native") {
									setApiConfigurationField("reasoningEffort", undefined)
								}
							}}>
							<SelectTrigger className="w-full">
								<SelectValue placeholder={t("settings:common.select")} />
							</SelectTrigger>
							<SelectContent>
								{selectedProviderModels.map((option) => (
									<SelectItem key={option.value} value={option.value}>
										{option.label}
									</SelectItem>
								))}
								{selectedProvider === "bedrock" && (
									<SelectItem value="custom-arn">{t("settings:labels.useCustomArn")}</SelectItem>
								)}
							</SelectContent>
						</Select>
					</div>

					{/* Show error if a deprecated model is selected */}
					{selectedModelInfo?.deprecated && (
						<ApiErrorMessage errorMessage={t("settings:validation.modelDeprecated")} />
					)}

					{selectedProvider === "bedrock" && selectedModelId === "custom-arn" && (
						<BedrockCustomArn
							apiConfiguration={apiConfiguration}
							setApiConfigurationField={setApiConfigurationField}
						/>
					)}

					{/* Only show model info if not deprecated */}
					{!selectedModelInfo?.deprecated && (
						<ModelInfoView
							apiProvider={selectedProvider}
							selectedModelId={selectedModelId}
							modelInfo={selectedModelInfo}
							isDescriptionExpanded={isDescriptionExpanded}
							setIsDescriptionExpanded={setIsDescriptionExpanded}
						/>
					)}
				</>
			)}

			<ThinkingBudget
				key={`${selectedProvider}-${selectedModelId}`}
				apiConfiguration={apiConfiguration}
				setApiConfigurationField={setApiConfigurationField}
				modelInfo={selectedModelInfo}
			/>

			{/* Gate Verbosity UI by capability flag */}
			{selectedModelInfo?.supportsVerbosity && (
				<Verbosity
					apiConfiguration={apiConfiguration}
					setApiConfigurationField={setApiConfigurationField}
					modelInfo={selectedModelInfo}
				/>
			)}

			{
				// kilocode_change start
				(selectedProvider === "kilocode" || selectedProvider === "openrouter") &&
					(apiConfiguration.kilocodeOrganizationId ? (
						<KiloProviderRoutingManagedByOrganization
							organizationId={apiConfiguration.kilocodeOrganizationId}
						/>
					) : (
						<KiloProviderRouting
							apiConfiguration={apiConfiguration}
							setApiConfigurationField={setApiConfigurationField}
							kilocodeDefaultModel={kilocodeDefaultModel}
						/>
					))
				// kilocode_change end
			}

			{!fromWelcomeView && selectedProvider !== "virtual-quota-fallback" /*kilocode_change*/ && (
				<Collapsible open={isAdvancedSettingsOpen} onOpenChange={setIsAdvancedSettingsOpen}>
					<CollapsibleTrigger className="flex items-center gap-1 w-full cursor-pointer hover:opacity-80 mb-2">
						<span className={`codicon codicon-chevron-${isAdvancedSettingsOpen ? "down" : "right"}`}></span>
						<span className="font-medium">{t("settings:advancedSettings.title")}</span>
					</CollapsibleTrigger>
					<CollapsibleContent className="space-y-3">
						<TodoListSettingsControl
							todoListEnabled={apiConfiguration.todoListEnabled}
							onChange={(field, value) => setApiConfigurationField(field, value)}
						/>
						{
							// kilocode_change start
							nativeFunctionCallingProviders.includes(selectedProvider) && (
								<ToolUseControl
									toolStyle={apiConfiguration.toolStyle}
									onChange={(field, value) => setApiConfigurationField(field, value)}
								/>
							)
							// kilocode_change end
						}
						<DiffSettingsControl
							diffEnabled={apiConfiguration.diffEnabled}
							fuzzyMatchThreshold={apiConfiguration.fuzzyMatchThreshold}
							onChange={(field, value) => setApiConfigurationField(field, value)}
						/>
						{selectedModelInfo?.supportsTemperature !== false && (
							<TemperatureControl
								value={apiConfiguration.modelTemperature}
								onChange={handleInputChange("modelTemperature", noTransform)}
								maxValue={2}
							/>
						)}
						{
							// kilocode_change start
							<RateLimitAfterControl
								rateLimitAfterEnabled={apiConfiguration.rateLimitAfter}
								onChange={(field, value) => setApiConfigurationField(field, value)}
							/>
							// kilocode_change end
						}
						<RateLimitSecondsControl
							value={apiConfiguration.rateLimitSeconds || 0}
							onChange={(value) => setApiConfigurationField("rateLimitSeconds", value)}
						/>
						<ConsecutiveMistakeLimitControl
							value={
								apiConfiguration.consecutiveMistakeLimit !== undefined
									? apiConfiguration.consecutiveMistakeLimit
									: DEFAULT_CONSECUTIVE_MISTAKE_LIMIT
							}
							onChange={(value) => setApiConfigurationField("consecutiveMistakeLimit", value)}
						/>
						{/* kilocode_change start
						selectedProvider === "openrouter" &&
							openRouterModelProviders &&
							Object.keys(openRouterModelProviders).length > 0 && (
								<div>
									<div className="flex items-center gap-1">
										<label className="block font-medium mb-1">
											{t("settings:providers.openRouter.providerRouting.title")}
										</label>
										<a href={`https://openrouter.ai/${selectedModelId}/providers`}>
											<ExternalLinkIcon className="w-4 h-4" />
										</a>
									</div>
									<Select
										value={
											apiConfiguration?.openRouterSpecificProvider ||
											OPENROUTER_DEFAULT_PROVIDER_NAME
										}
										onValueChange={(value) =>
											setApiConfigurationField("openRouterSpecificProvider", value)
										}>
										<SelectTrigger className="w-full">
											<SelectValue placeholder={t("settings:common.select")} />
										</SelectTrigger>
										<SelectContent>
											<SelectItem value={OPENROUTER_DEFAULT_PROVIDER_NAME}>
												{OPENROUTER_DEFAULT_PROVIDER_NAME}
											</SelectItem>
											{Object.entries(openRouterModelProviders).map(([value, { label }]) => (
												<SelectItem key={value} value={value}>
													{label}
												</SelectItem>
											))}
										</SelectContent>
									</Select>
									<div className="text-sm text-vscode-descriptionForeground mt-1">
										{t("settings:providers.openRouter.providerRouting.description")}{" "}
										<a href="https://openrouter.ai/docs/features/provider-routing">
											{t("settings:providers.openRouter.providerRouting.learnMore")}.
										</a>
									</div>
								</div>
							)
							kilocode_change end */}
					</CollapsibleContent>
				</Collapsible>
			)}
		</div>
	)
}

export default memo(ApiOptions)<|MERGE_RESOLUTION|>--- conflicted
+++ resolved
@@ -109,11 +109,7 @@
 	Featherless,
 	VercelAiGateway,
 	DeepInfra,
-<<<<<<< HEAD
-	OvhCloudAiEndpoints, // kilocode_change
 	SapAiCore,
-=======
->>>>>>> e0cd29a9
 } from "./providers"
 
 import { MODELS_BY_PROVIDER, PROVIDERS } from "./constants"
