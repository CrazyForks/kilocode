--- conflicted
+++ resolved
@@ -23,21 +23,10 @@
 	unboundDefaultModelInfo,
 	requestyDefaultModelId,
 	requestyDefaultModelInfo,
-<<<<<<< HEAD
-	fireworksDefaultModelId, // kilocode_change
-	fireworksModels, // kilocode_change
-	xaiDefaultModelId,
-	xaiModels,
 	ApiProvider,
 } from "../../../../src/shared/api"
-import { kilocodeOpenrouterModels } from "../../../../src/shared/kilocode/api" // kilocode_change
-import { ExtensionMessage } from "../../../../src/shared/ExtensionMessage"
-=======
-	ApiProvider,
-} from "@roo/shared/api"
 import { ExtensionMessage } from "@roo/shared/ExtensionMessage"
 import { AWS_REGIONS } from "@roo/shared/aws_regions"
->>>>>>> 702e5a5b
 
 import { vscode } from "@src/utils/vscode"
 import { validateApiConfiguration, validateModelId, validateBedrockArn } from "@src/utils/validate"
@@ -46,7 +35,15 @@
 	useOpenRouterModelProviders,
 	OPENROUTER_DEFAULT_PROVIDER_NAME,
 } from "@src/components/ui/hooks/useOpenRouterModelProviders"
-import { Select, SelectContent, SelectItem, SelectTrigger, SelectValue, Button } from "@src/components/ui"
+import {
+	Select,
+	SelectContent,
+	SelectItem,
+	SelectTrigger,
+	SelectValue,
+	Button,
+	SelectSeparator,
+} from "@src/components/ui"
 
 import { VSCodeButtonLink } from "../common/VSCodeButtonLink"
 
@@ -296,7 +293,6 @@
 		}
 	}
 
-<<<<<<< HEAD
 	// kilocode_change start
 	const kilocodeDescriptions = {
 		claude37: "Claude 3.7 Sonnet is Anthropic's most capable model for reasoning, coding, and multimodal tasks.",
@@ -306,7 +302,7 @@
 			"Gemini 2.5 Flash Preview is Google's most capable model for reasoning, coding, and multimodal tasks.",
 	}
 	// kilocode_change end
-=======
+
 	const onApiProviderChange = useCallback(
 		(value: ApiProvider) => {
 			// It would be much easier to have a single attribute that stores
@@ -349,7 +345,6 @@
 			apiConfiguration.requestyModelId,
 		],
 	)
->>>>>>> 702e5a5b
 
 	return (
 		<div className="flex flex-col gap-3">
@@ -375,20 +370,14 @@
 						<SelectValue placeholder={t("settings:common.select")} />
 					</SelectTrigger>
 					<SelectContent>
-<<<<<<< HEAD
 						{PROVIDERS.map(({ value, label }, i) => (
 							<>
 								<SelectItem key={value} value={value}>
 									{label}
 								</SelectItem>
+								{/*  kilocode_change */}
 								{i === 0 ? <SelectSeparator /> : null}
 							</>
-=======
-						{PROVIDERS.map(({ value, label }) => (
-							<SelectItem key={value} value={value}>
-								{label}
-							</SelectItem>
->>>>>>> 702e5a5b
 						))}
 					</SelectContent>
 				</Select>
@@ -1866,12 +1855,14 @@
 				/>
 			)}
 
-			{selectedModelInfo.supportsPromptCache && selectedModelInfo.isPromptCacheOptional && (
-				<PromptCachingControl
-					apiConfiguration={apiConfiguration}
-					setApiConfigurationField={setApiConfigurationField}
-				/>
-			)}
+			{selectedModelInfo.supportsPromptCache &&
+				"isPromptCacheOptional" in selectedModelInfo && // kilocode_change
+				selectedModelInfo.isPromptCacheOptional && (
+					<PromptCachingControl
+						apiConfiguration={apiConfiguration}
+						setApiConfigurationField={setApiConfigurationField}
+					/>
+				)}
 
 			{!fromWelcomeView && (
 				<>
@@ -1895,138 +1886,4 @@
 	)
 }
 
-<<<<<<< HEAD
-export function normalizeApiConfiguration(apiConfiguration?: ApiConfiguration) {
-	const provider = apiConfiguration?.apiProvider ?? "kilocode"
-	const modelId = apiConfiguration?.apiModelId
-
-	const getProviderData = (models: Record<string, ModelInfo>, defaultId: string) => {
-		let selectedModelId: string
-		let selectedModelInfo: ModelInfo
-
-		if (modelId && modelId in models) {
-			selectedModelId = modelId
-			selectedModelInfo = models[modelId]
-		} else {
-			selectedModelId = defaultId
-			selectedModelInfo = models[defaultId]
-		}
-
-		return { selectedProvider: provider, selectedModelId, selectedModelInfo }
-	}
-
-	switch (provider) {
-		case "anthropic":
-			return getProviderData(anthropicModels, anthropicDefaultModelId)
-		case "xai":
-			return getProviderData(xaiModels, xaiDefaultModelId)
-		case "bedrock":
-			// Special case for custom ARN
-			if (modelId === "custom-arn") {
-				return {
-					selectedProvider: provider,
-					selectedModelId: "custom-arn",
-					selectedModelInfo: {
-						maxTokens: 5000,
-						contextWindow: 128_000,
-						supportsPromptCache: false,
-						supportsImages: true,
-					},
-				}
-			}
-			return getProviderData(bedrockModels, bedrockDefaultModelId)
-		case "vertex":
-			return getProviderData(vertexModels, vertexDefaultModelId)
-		case "gemini":
-			return getProviderData(geminiModels, geminiDefaultModelId)
-		case "deepseek":
-			return getProviderData(deepSeekModels, deepSeekDefaultModelId)
-		case "openai-native":
-			return getProviderData(openAiNativeModels, openAiNativeDefaultModelId)
-		case "mistral":
-			return getProviderData(mistralModels, mistralDefaultModelId)
-		case "openrouter":
-			return {
-				selectedProvider: provider,
-				selectedModelId: apiConfiguration?.openRouterModelId || openRouterDefaultModelId,
-				selectedModelInfo: apiConfiguration?.openRouterModelInfo || openRouterDefaultModelInfo,
-			}
-		case "glama":
-			return {
-				selectedProvider: provider,
-				selectedModelId: apiConfiguration?.glamaModelId || glamaDefaultModelId,
-				selectedModelInfo: apiConfiguration?.glamaModelInfo || glamaDefaultModelInfo,
-			}
-		case "unbound":
-			return {
-				selectedProvider: provider,
-				selectedModelId: apiConfiguration?.unboundModelId || unboundDefaultModelId,
-				selectedModelInfo: apiConfiguration?.unboundModelInfo || unboundDefaultModelInfo,
-			}
-		case "requesty":
-			return {
-				selectedProvider: provider,
-				selectedModelId: apiConfiguration?.requestyModelId || requestyDefaultModelId,
-				selectedModelInfo: apiConfiguration?.requestyModelInfo || requestyDefaultModelInfo,
-			}
-		case "openai":
-			return {
-				selectedProvider: provider,
-				selectedModelId: apiConfiguration?.openAiModelId || "",
-				selectedModelInfo: apiConfiguration?.openAiCustomModelInfo || openAiModelInfoSaneDefaults,
-			}
-		case "ollama":
-			return {
-				selectedProvider: provider,
-				selectedModelId: apiConfiguration?.ollamaModelId || "",
-				selectedModelInfo: openAiModelInfoSaneDefaults,
-			}
-		case "lmstudio":
-			return {
-				selectedProvider: provider,
-				selectedModelId: apiConfiguration?.lmStudioModelId || "",
-				selectedModelInfo: openAiModelInfoSaneDefaults,
-			}
-		case "vscode-lm":
-			return {
-				selectedProvider: provider,
-				selectedModelId: apiConfiguration?.vsCodeLmModelSelector
-					? `${apiConfiguration.vsCodeLmModelSelector.vendor}/${apiConfiguration.vsCodeLmModelSelector.family}`
-					: "",
-				selectedModelInfo: {
-					...openAiModelInfoSaneDefaults,
-					supportsImages: false, // VSCode LM API currently doesn't support images.
-				},
-			}
-		case "fireworks":
-			return getProviderData(fireworksModels, fireworksDefaultModelId)
-		// begin kilocode_change
-		case "kilocode":
-			// TODO: in line with kilocode-openrouter provider use hardcoded for now but info needs to be fetched later
-			const displayModelId = {
-				gemini25: "Gemini 2.5 Pro",
-				gemini25flashpreview: "Gemini 2.5 Flash Preview",
-				claude37: "Claude 3.7 Sonnet",
-				gpt41: "GPT 4.1",
-			}
-
-			const displayConfigs = {
-				gemini25: kilocodeOpenrouterModels["google/gemini-2.5-pro-preview-03-25"],
-				gemini25flashpreview: kilocodeOpenrouterModels["google/gemini-2.5-flash-preview"],
-				claude37: anthropicModels["claude-3-7-sonnet-20250219"],
-				gpt41: kilocodeOpenrouterModels["openai/gpt-4.1"],
-			}
-			return {
-				selectedProvider: provider,
-				selectedModelId: displayModelId[apiConfiguration?.kilocodeModel ?? "claude37"],
-				selectedModelInfo: displayConfigs[apiConfiguration?.kilocodeModel ?? "claude37"],
-			}
-		// end kilocode_change
-		default:
-			return getProviderData(anthropicModels, anthropicDefaultModelId)
-	}
-}
-
-=======
->>>>>>> 702e5a5b
 export default memo(ApiOptions)