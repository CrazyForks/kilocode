--- conflicted
+++ resolved
@@ -282,11 +282,8 @@
 				selectedProvider === "litellm" ||
 				selectedProvider === "deepinfra" ||
 				selectedProvider === "chutes" || // kilocode_change
-<<<<<<< HEAD
 				selectedProvider === "synthetic" // kilocode_change
-=======
 				selectedProvider === "roo"
->>>>>>> d23afe84
 			) {
 				vscode.postMessage({ type: "requestRouterModels" })
 			}
