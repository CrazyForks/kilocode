--- conflicted
+++ resolved
@@ -19,11 +19,7 @@
 
 import { SectionHeader } from "./SectionHeader"
 import { Section } from "./Section"
-<<<<<<< HEAD
-import { MessageSquare } from "lucide-react"
-import CommitMessagePromptSettings from "./CommitMessagePromptSettings"
-=======
->>>>>>> 06b775a8
+import CommitMessagePromptSettings from "./CommitMessagePromptSettings" // kilocode_change
 
 interface PromptsSettingsProps {
 	customSupportPrompts: Record<string, string | undefined>
