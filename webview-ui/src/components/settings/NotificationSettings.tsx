import { HTMLAttributes } from "react"
import { useAppTranslation } from "@/i18n/TranslationContext"
import { VSCodeCheckbox } from "@vscode/webview-ui-toolkit/react"
import { Bell } from "lucide-react"

import { SetCachedStateField } from "./types"
import { SectionHeader } from "./SectionHeader"
import { Section } from "./Section"
import { Slider } from "../ui"

type NotificationSettingsProps = HTMLAttributes<HTMLDivElement> & {
	ttsEnabled?: boolean
	ttsSpeed?: number
	soundEnabled?: boolean
	soundVolume?: number
	setCachedStateField: SetCachedStateField<"ttsEnabled" | "ttsSpeed" | "soundEnabled" | "soundVolume">
}

export const NotificationSettings = ({
	ttsEnabled,
	ttsSpeed,
	soundEnabled,
	soundVolume,
	setCachedStateField,
	...props
}: NotificationSettingsProps) => {
	const { t } = useAppTranslation()
	return (
		<div {...props}>
			<SectionHeader>
				<div className="flex items-center gap-2">
					<Bell className="w-4" />
					<div>{t("settings:sections.notifications")}</div>
				</div>
			</SectionHeader>

			<Section>
				<div>
					<VSCodeCheckbox
						checked={ttsEnabled}
						onChange={(e: any) => setCachedStateField("ttsEnabled", e.target.checked)}
						data-testid="tts-enabled-checkbox">
						<span className="font-medium">{t("settings:notifications.tts.label")}</span>
					</VSCodeCheckbox>
<<<<<<< HEAD
					<p className="text-vscode-descriptionForeground text-sm mt-0">
						When enabled, Kilo Code will play sound effects for notifications and events.
					</p>
					{soundEnabled && (
						<div
							style={{
								marginLeft: 0,
								paddingLeft: 10,
								borderLeft: "2px solid var(--vscode-button-background)",
							}}>
							<div style={{ display: "flex", alignItems: "center", gap: "5px" }}>
								<input
									type="range"
									min="0"
									max="1"
									step="0.01"
									value={soundVolume ?? 0.5}
									onChange={(e) => setCachedStateField("soundVolume", parseFloat(e.target.value))}
									className="h-2 focus:outline-0 w-4/5 accent-vscode-button-background"
									aria-label="Volume"
=======
					<div className="text-vscode-descriptionForeground text-sm mt-1">
						{t("settings:notifications.tts.description")}
					</div>
				</div>

				{ttsEnabled && (
					<div className="flex flex-col gap-3 pl-3 border-l-2 border-vscode-button-background">
						<div>
							<label className="block font-medium mb-1">
								{t("settings:notifications.tts.speedLabel")}
							</label>
							<div className="flex items-center gap-2">
								<Slider
									min={0.1}
									max={2.0}
									step={0.01}
									value={[ttsSpeed ?? 1.0]}
									onValueChange={([value]) => setCachedStateField("ttsSpeed", value)}
									data-testid="tts-speed-slider"
>>>>>>> 95ba760d
								/>
								<span className="w-10">{((ttsSpeed ?? 1.0) * 100).toFixed(0)}%</span>
							</div>
						</div>
					</div>
				)}

				<div>
					<VSCodeCheckbox
						checked={soundEnabled}
						onChange={(e: any) => setCachedStateField("soundEnabled", e.target.checked)}
						data-testid="sound-enabled-checkbox">
						<span className="font-medium">{t("settings:notifications.sound.label")}</span>
					</VSCodeCheckbox>
					<div className="text-vscode-descriptionForeground text-sm mt-1">
						{t("settings:notifications.sound.description")}
					</div>
				</div>

				{soundEnabled && (
					<div className="flex flex-col gap-3 pl-3 border-l-2 border-vscode-button-background">
						<div>
							<label className="block font-medium mb-1">
								{t("settings:notifications.sound.volumeLabel")}
							</label>
							<div className="flex items-center gap-2">
								<Slider
									min={0}
									max={1}
									step={0.01}
									value={[soundVolume ?? 0.5]}
									onValueChange={([value]) => setCachedStateField("soundVolume", value)}
									data-testid="sound-volume-slider"
								/>
								<span className="w-10">{((soundVolume ?? 0.5) * 100).toFixed(0)}%</span>
							</div>
						</div>
					</div>
				)}
			</Section>
		</div>
	)
}<|MERGE_RESOLUTION|>--- conflicted
+++ resolved
@@ -42,28 +42,6 @@
 						data-testid="tts-enabled-checkbox">
 						<span className="font-medium">{t("settings:notifications.tts.label")}</span>
 					</VSCodeCheckbox>
-<<<<<<< HEAD
-					<p className="text-vscode-descriptionForeground text-sm mt-0">
-						When enabled, Kilo Code will play sound effects for notifications and events.
-					</p>
-					{soundEnabled && (
-						<div
-							style={{
-								marginLeft: 0,
-								paddingLeft: 10,
-								borderLeft: "2px solid var(--vscode-button-background)",
-							}}>
-							<div style={{ display: "flex", alignItems: "center", gap: "5px" }}>
-								<input
-									type="range"
-									min="0"
-									max="1"
-									step="0.01"
-									value={soundVolume ?? 0.5}
-									onChange={(e) => setCachedStateField("soundVolume", parseFloat(e.target.value))}
-									className="h-2 focus:outline-0 w-4/5 accent-vscode-button-background"
-									aria-label="Volume"
-=======
 					<div className="text-vscode-descriptionForeground text-sm mt-1">
 						{t("settings:notifications.tts.description")}
 					</div>
@@ -83,7 +61,6 @@
 									value={[ttsSpeed ?? 1.0]}
 									onValueChange={([value]) => setCachedStateField("ttsSpeed", value)}
 									data-testid="tts-speed-slider"
->>>>>>> 95ba760d
 								/>
 								<span className="w-10">{((ttsSpeed ?? 1.0) * 100).toFixed(0)}%</span>
 							</div>
