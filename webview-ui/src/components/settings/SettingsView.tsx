--- conflicted
+++ resolved
@@ -33,12 +33,8 @@
 // kilocode_change
 import { ensureBodyPointerEventsRestored } from "@/utils/fixPointerEvents"
 
-<<<<<<< HEAD
-import type { ProviderSettings, ExperimentId, TelemetrySetting } from "@roo-code/types"
+import type { ProviderSettings, ExperimentId, TelemetrySetting, ProfileType } from "@roo-code/types" // kilocode_change - autocomplete profile type system
 import { DEFAULT_CHECKPOINT_TIMEOUT_SECONDS } from "@roo-code/types"
-=======
-import type { ProviderSettings, ExperimentId, TelemetrySetting, ProfileType } from "@roo-code/types" // kilocode_change - autocomplete profile type system
->>>>>>> 1de9e0e1
 
 import { vscode } from "@src/utils/vscode"
 import { cn } from "@src/lib/utils"
@@ -570,11 +566,7 @@
 			vscode.postMessage({ type: "ghostServiceSettings", values: ghostServiceSettings }) // kilocode_change
 			vscode.postMessage({ type: "morphApiKey", text: morphApiKey }) // kilocode_change
 			vscode.postMessage({ type: "fastApplyModel", text: fastApplyModel }) // kilocode_change: Fast Apply model selection
-<<<<<<< HEAD
-=======
 			vscode.postMessage({ type: "fastApplyApiProvider", text: fastApplyApiProvider }) // kilocode_change: Fast Apply model api base url
-			vscode.postMessage({ type: "openRouterImageApiKey", text: openRouterImageApiKey })
->>>>>>> 1de9e0e1
 			vscode.postMessage({ type: "kiloCodeImageApiKey", text: kiloCodeImageApiKey })
 			// kilocode_change start - Auto-purge settings
 			vscode.postMessage({ type: "autoPurgeEnabled", bool: autoPurgeEnabled })
