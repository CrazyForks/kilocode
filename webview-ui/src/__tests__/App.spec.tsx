// npx vitest run src/__tests__/App.spec.tsx

import React from "react"
import { render, screen, act, cleanup } from "@/utils/test-utils"

import AppWithProviders from "../App"

vi.mock("@src/utils/vscode", () => ({
	vscode: {
		postMessage: vi.fn(),
	},
}))

// Mock the ErrorBoundary component
vi.mock("@src/components/ErrorBoundary", () => ({
	__esModule: true,
	default: ({ children }: { children: React.ReactNode }) => <>{children}</>,
}))

// Mock the telemetry client
vi.mock("@src/utils/TelemetryClient", () => ({
	telemetryClient: {
		capture: vi.fn(),
		updateTelemetryState: vi.fn(),
	},
}))

vi.mock("@src/components/chat/ChatView", () => ({
	__esModule: true,
	default: function ChatView({ isHidden }: { isHidden: boolean }) {
		return (
			<div data-testid="chat-view" data-hidden={isHidden}>
				Chat View
			</div>
		)
	},
}))

vi.mock("@src/components/settings/SettingsView", () => ({
	__esModule: true,
	default: function SettingsView({ onDone }: { onDone: () => void }) {
		return (
			<div data-testid="settings-view" onClick={onDone}>
				Settings View
			</div>
		)
	},
}))

vi.mock("@src/components/history/HistoryView", () => ({
	__esModule: true,
	default: function HistoryView({ onDone }: { onDone: () => void }) {
		return (
			<div data-testid="history-view" onClick={onDone}>
				History View
			</div>
		)
	},
}))

vi.mock("../components/kilocodeMcp/marketplace/McpMarketplaceView", () => ({
	__esModule: true,
<<<<<<< HEAD
	default: function McpMarketplaceView() {
		return <div data-testid="mcp-marketplace-view">MCP Marketplace View</div>
=======
	default: function McpView() {
		return <div data-testid="mcp-view">MCP View</div>
>>>>>>> dcb04bb2
	},
}))

vi.mock("@src/components/modes/ModesView", () => ({
	__esModule: true,
	default: function ModesView() {
		return <div data-testid="prompts-view">Modes View</div>
	},
}))

vi.mock("@src/components/marketplace/MarketplaceView", () => ({
	MarketplaceView: function MarketplaceView({ onDone }: { onDone: () => void }) {
		return (
			<div data-testid="marketplace-view" onClick={onDone}>
				Marketplace View
			</div>
		)
	},
}))

vi.mock("@src/components/cloud/CloudView", () => ({
	CloudView: function CloudView() {
		return <div data-testid="cloud-view">Cloud View</div>
	},
}))

const mockUseExtensionState = vi.fn()

// Mock the HumanRelayDialog component
vi.mock("@src/components/human-relay/HumanRelayDialog", () => ({
	HumanRelayDialog: ({ _children, isOpen, onClose }: any) => (
		<div data-testid="human-relay-dialog" data-open={isOpen} onClick={onClose}>
			Human Relay Dialog
		</div>
	),
}))

// Mock i18next and react-i18next
vi.mock("i18next", () => {
	const tFunction = (key: string) => key
	const i18n = {
		t: tFunction,
		use: () => i18n,
		init: () => Promise.resolve(tFunction),
		changeLanguage: vi.fn(() => Promise.resolve()),
	}
	return { default: i18n }
})

vi.mock("react-i18next", () => {
	const tFunction = (key: string) => key
	return {
		withTranslation: () => (Component: any) => {
			const MockedComponent = (props: any) => {
				return <Component t={tFunction} i18n={{ t: tFunction }} tReady {...props} />
			}
			MockedComponent.displayName = `withTranslation(${Component.displayName || Component.name || "Component"})`
			return MockedComponent
		},
		Trans: ({ children }: { children: React.ReactNode }) => <>{children}</>,
		useTranslation: () => {
			return {
				t: tFunction,
				i18n: {
					t: tFunction,
					changeLanguage: vi.fn(() => Promise.resolve()),
				},
			}
		},
		initReactI18next: {
			type: "3rdParty",
			init: vi.fn(),
		},
	}
})

// Mock TranslationProvider to pass through children
vi.mock("@src/i18n/TranslationContext", () => {
	const tFunction = (key: string) => key
	return {
		__esModule: true,
		default: ({ children }: { children: React.ReactNode }) => <>{children}</>,
		useAppTranslation: () => ({
			t: tFunction,
			i18n: {
				t: tFunction,
				changeLanguage: vi.fn(() => Promise.resolve()),
			},
		}),
	}
})

vi.mock("@src/context/ExtensionStateContext", () => ({
	useExtensionState: () => mockUseExtensionState(),
	ExtensionStateContextProvider: ({ children }: { children: React.ReactNode }) => <>{children}</>,
}))

// Mock environment variables
vi.mock("process.env", () => ({
	NODE_ENV: "test",
	PKG_VERSION: "1.0.0-test",
}))

describe("App", () => {
	beforeEach(() => {
		vi.clearAllMocks()
		window.removeEventListener("message", () => {})

		// Set up default mock return value
		mockUseExtensionState.mockReturnValue({
			didHydrateState: true,
			showWelcome: false,
			shouldShowAnnouncement: false,
			experiments: {},
			language: "en",
			telemetrySetting: "enabled",
		})
	})

	afterEach(() => {
		cleanup()
		window.removeEventListener("message", () => {})
	})

	const triggerMessage = (action: string) => {
		const messageEvent = new MessageEvent("message", {
			data: {
				type: "action",
				action,
			},
		})
		window.dispatchEvent(messageEvent)
	}

	it("shows chat view by default", () => {
		render(<AppWithProviders />)

		const chatView = screen.getByTestId("chat-view")
		expect(chatView).toBeInTheDocument()
		expect(chatView.getAttribute("data-hidden")).toBe("false")
	})

	it("switches to settings view when receiving settingsButtonClicked action", async () => {
		render(<AppWithProviders />)

		act(() => {
			triggerMessage("settingsButtonClicked")
		})

		const settingsView = await screen.findByTestId("settings-view")
		expect(settingsView).toBeInTheDocument()

		const chatView = screen.getByTestId("chat-view")
		expect(chatView.getAttribute("data-hidden")).toBe("true")
	})

	it("switches to history view when receiving historyButtonClicked action", async () => {
		render(<AppWithProviders />)

		act(() => {
			triggerMessage("historyButtonClicked")
		})

		const historyView = await screen.findByTestId("history-view")
		expect(historyView).toBeInTheDocument()

		const chatView = screen.getByTestId("chat-view")
		expect(chatView.getAttribute("data-hidden")).toBe("true")
	})

<<<<<<< HEAD
	it("switches to prompts view when receiving promptsButtonClicked action", async () => {
		render(<AppWithProviders />)

		act(() => {
			triggerMessage("promptsButtonClicked")
		})

		const promptsView = await screen.findByTestId("prompts-view")
		expect(promptsView).toBeInTheDocument()

		const chatView = screen.getByTestId("chat-view")
		expect(chatView.getAttribute("data-hidden")).toBe("true")
	})

=======
>>>>>>> dcb04bb2
	it("returns to chat view when clicking done in settings view", async () => {
		render(<AppWithProviders />)

		act(() => {
			triggerMessage("settingsButtonClicked")
		})

		const settingsView = await screen.findByTestId("settings-view")

		act(() => {
			settingsView.click()
		})

		const chatView = screen.getByTestId("chat-view")
		expect(chatView.getAttribute("data-hidden")).toBe("false")
		expect(screen.queryByTestId("settings-view")).not.toBeInTheDocument()
	})

<<<<<<< HEAD
	it.each(["history", "prompts"])("returns to chat view when clicking done in %s view", async (view) => {
=======
	it.each(["history"])("returns to chat view when clicking done in %s view", async (view) => {
>>>>>>> dcb04bb2
		render(<AppWithProviders />)

		act(() => {
			triggerMessage(`${view}ButtonClicked`)
		})

		const viewElement = await screen.findByTestId(`${view}-view`)

		act(() => {
			viewElement.click()
		})

		const chatView = screen.getByTestId("chat-view")
		expect(chatView.getAttribute("data-hidden")).toBe("false")
		expect(screen.queryByTestId(`${view}-view`)).not.toBeInTheDocument()
	})

	it.skip("switches to marketplace view when receiving marketplaceButtonClicked action", async () => {
		render(<AppWithProviders />)

		act(() => {
			triggerMessage("marketplaceButtonClicked")
		})

		const marketplaceView = await screen.findByTestId("marketplace-view")
		expect(marketplaceView).toBeInTheDocument()

		const chatView = screen.getByTestId("chat-view")
		expect(chatView.getAttribute("data-hidden")).toBe("true")
	})

	it.skip("returns to chat view when clicking done in marketplace view", async () => {
		render(<AppWithProviders />)

		act(() => {
			triggerMessage("marketplaceButtonClicked")
		})

		const marketplaceView = await screen.findByTestId("marketplace-view")

		act(() => {
			marketplaceView.click()
		})

		const chatView = screen.getByTestId("chat-view")
		expect(chatView.getAttribute("data-hidden")).toBe("false")
		expect(screen.queryByTestId("marketplace-view")).not.toBeInTheDocument()
	})
<<<<<<< HEAD

	// kilocode_change: we do not use posthog feature flags
	describe.skip("PostHog feature flag initialization", () => {
		it("waits for state hydration before checking feature flags", () => {
			mockUseExtensionState.mockReturnValue({
				didHydrateState: false,
				showWelcome: false,
				shouldShowAnnouncement: false,
				experiments: {},
				language: "en",
				telemetrySetting: "enabled",
			})

			render(<AppWithProviders />)

			// PostHog feature flag check should not be called before hydration
			expect(posthog.onFeatureFlags).not.toHaveBeenCalled()
		})

		it("checks feature flags after state hydration when telemetry is enabled", () => {
			mockUseExtensionState.mockReturnValue({
				didHydrateState: true,
				showWelcome: false,
				shouldShowAnnouncement: false,
				experiments: {},
				language: "en",
				telemetrySetting: "enabled",
			})

			render(<AppWithProviders />)

			// PostHog feature flag check should be called after hydration
			expect(posthog.onFeatureFlags).toHaveBeenCalled()
		})

		it("does not check feature flags when telemetry is disabled", () => {
			mockUseExtensionState.mockReturnValue({
				didHydrateState: true,
				showWelcome: false,
				shouldShowAnnouncement: false,
				experiments: {},
				language: "en",
				telemetrySetting: "disabled",
			})

			render(<AppWithProviders />)

			// PostHog feature flag check should not be called when telemetry is disabled
			expect(posthog.onFeatureFlags).not.toHaveBeenCalled()
		})
	})
=======
>>>>>>> dcb04bb2
})<|MERGE_RESOLUTION|>--- conflicted
+++ resolved
@@ -60,13 +60,8 @@
 
 vi.mock("../components/kilocodeMcp/marketplace/McpMarketplaceView", () => ({
 	__esModule: true,
-<<<<<<< HEAD
 	default: function McpMarketplaceView() {
 		return <div data-testid="mcp-marketplace-view">MCP Marketplace View</div>
-=======
-	default: function McpView() {
-		return <div data-testid="mcp-view">MCP View</div>
->>>>>>> dcb04bb2
 	},
 }))
 
@@ -237,7 +232,6 @@
 		expect(chatView.getAttribute("data-hidden")).toBe("true")
 	})
 
-<<<<<<< HEAD
 	it("switches to prompts view when receiving promptsButtonClicked action", async () => {
 		render(<AppWithProviders />)
 
@@ -252,8 +246,6 @@
 		expect(chatView.getAttribute("data-hidden")).toBe("true")
 	})
 
-=======
->>>>>>> dcb04bb2
 	it("returns to chat view when clicking done in settings view", async () => {
 		render(<AppWithProviders />)
 
@@ -272,11 +264,7 @@
 		expect(screen.queryByTestId("settings-view")).not.toBeInTheDocument()
 	})
 
-<<<<<<< HEAD
 	it.each(["history", "prompts"])("returns to chat view when clicking done in %s view", async (view) => {
-=======
-	it.each(["history"])("returns to chat view when clicking done in %s view", async (view) => {
->>>>>>> dcb04bb2
 		render(<AppWithProviders />)
 
 		act(() => {
@@ -325,58 +313,4 @@
 		expect(chatView.getAttribute("data-hidden")).toBe("false")
 		expect(screen.queryByTestId("marketplace-view")).not.toBeInTheDocument()
 	})
-<<<<<<< HEAD
-
-	// kilocode_change: we do not use posthog feature flags
-	describe.skip("PostHog feature flag initialization", () => {
-		it("waits for state hydration before checking feature flags", () => {
-			mockUseExtensionState.mockReturnValue({
-				didHydrateState: false,
-				showWelcome: false,
-				shouldShowAnnouncement: false,
-				experiments: {},
-				language: "en",
-				telemetrySetting: "enabled",
-			})
-
-			render(<AppWithProviders />)
-
-			// PostHog feature flag check should not be called before hydration
-			expect(posthog.onFeatureFlags).not.toHaveBeenCalled()
-		})
-
-		it("checks feature flags after state hydration when telemetry is enabled", () => {
-			mockUseExtensionState.mockReturnValue({
-				didHydrateState: true,
-				showWelcome: false,
-				shouldShowAnnouncement: false,
-				experiments: {},
-				language: "en",
-				telemetrySetting: "enabled",
-			})
-
-			render(<AppWithProviders />)
-
-			// PostHog feature flag check should be called after hydration
-			expect(posthog.onFeatureFlags).toHaveBeenCalled()
-		})
-
-		it("does not check feature flags when telemetry is disabled", () => {
-			mockUseExtensionState.mockReturnValue({
-				didHydrateState: true,
-				showWelcome: false,
-				shouldShowAnnouncement: false,
-				experiments: {},
-				language: "en",
-				telemetrySetting: "disabled",
-			})
-
-			render(<AppWithProviders />)
-
-			// PostHog feature flag check should not be called when telemetry is disabled
-			expect(posthog.onFeatureFlags).not.toHaveBeenCalled()
-		})
-	})
-=======
->>>>>>> dcb04bb2
 })