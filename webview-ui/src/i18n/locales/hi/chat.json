{
	"greeting": "Kilo Code आपके लिए क्या कर सकता है?",
	"task": {
		"title": "कार्य",
		"expand": "कार्य विस्तृत करें",
		"collapse": "कार्य संक्षिप्त करें",
		"seeMore": "अधिक देखें",
		"seeLess": "कम देखें",
		"tokens": "Tokens",
		"cache": "कैश",
		"apiCost": "API लागत",
		"size": "आकार",
		"contextWindow": "संदर्भ लंबाई",
		"closeAndStart": "कार्य बंद करें और नया शुरू करें",
		"export": "कार्य इतिहास निर्यात करें",
		"delete": "कार्य हटाएं (पुष्टि को छोड़ने के लिए Shift + क्लिक)",
		"condenseContext": "संदर्भ को बुद्धिमानी से संघनित करें",
		"share": "कार्य साझा करें",
		"shareWithOrganization": "संगठन के साथ साझा करें",
		"shareWithOrganizationDescription": "केवल आपके संगठन के सदस्य पहुंच सकते हैं",
		"sharePublicly": "सार्वजनिक रूप से साझा करें",
		"sharePubliclyDescription": "लिंक वाला कोई भी व्यक्ति पहुंच सकता है",
		"connectToCloud": "Cloud से कनेक्ट करें",
		"connectToCloudDescription": "कार्य साझा करने के लिए Kilo Code Cloud में साइन इन करें",
		"sharingDisabledByOrganization": "संगठन द्वारा साझाकरण अक्षम किया गया",
		"shareSuccessOrganization": "संगठन लिंक क्लिपबोर्ड में कॉपी किया गया",
		"shareSuccessPublic": "सार्वजनिक लिंक क्लिपबोर्ड में कॉपी किया गया",
		"openInCloud": "Roo Code Cloud में कार्य खोलें",
		"openInCloudIntro": "कहीं से भी Roo की निगरानी या इंटरैक्ट करना जारी रखें। खोलने के लिए स्कैन करें, क्लिक करें या कॉपी करें।"
	},
	"history": {
		"title": "इतिहास"
	},
	"unpin": "पिन करें",
	"pin": "अवपिन करें",
	"tokenProgress": {
		"availableSpace": "उपलब्ध स्थान: {{amount}} tokens",
		"tokensUsed": "प्रयुक्त tokens: {{used}} / {{total}}",
		"reservedForResponse": "मॉडल प्रतिक्रिया के लिए आरक्षित: {{amount}} tokens"
	},
	"retry": {
		"title": "पुनः प्रयास करें",
		"tooltip": "ऑपरेशन फिर से प्रयास करें"
	},
	"startNewTask": {
		"title": "नया कार्य शुरू करें",
		"tooltip": "नया कार्य शुरू करें"
	},
	"reportBug": {
		"title": "बग की रिपोर्ट करें"
	},
	"proceedAnyways": {
		"title": "फिर भी आगे बढ़ें",
		"tooltip": "कमांड निष्पादन के दौरान जारी रखें"
	},
	"save": {
		"title": "सहेजें",
		"tooltip": "संदेश के बदलाव सहेजें"
	},
	"reject": {
		"title": "अस्वीकार करें",
		"tooltip": "इस क्रिया को अस्वीकार करें"
	},
	"completeSubtaskAndReturn": "उपकार्य पूरा करें और वापस लौटें",
	"approve": {
		"title": "स्वीकृत करें",
		"tooltip": "इस क्रिया को स्वीकृत करें"
	},
	"runCommand": {
		"title": "कमांड",
		"tooltip": "इस कमांड को निष्पादित करें"
	},
	"proceedWhileRunning": {
		"title": "चलते समय आगे बढ़ें",
		"tooltip": "चेतावनियों के बावजूद जारी रखें"
	},
	"killCommand": {
		"title": "कमांड रोकें",
		"tooltip": "वर्तमान कमांड रोकें"
	},
	"resumeTask": {
		"title": "कार्य जारी रखें",
		"tooltip": "वर्तमान कार्य जारी रखें"
	},
	"terminate": {
		"title": "समाप्त करें",
		"tooltip": "वर्तमान कार्य समाप्त करें"
	},
	"cancel": {
		"title": "रद्द करें",
		"tooltip": "वर्तमान ऑपरेशन रद्द करें"
	},
	"scrollToBottom": "चैट के निचले हिस्से तक स्क्रॉल करें",
	"about": "AI सहायता से कोड जेनरेट, रिफैक्टर और डीबग करें। अधिक जानने के लिए हमारा <DocsLink>दस्तावेज़</DocsLink> देखें।",
	"docs": "और जानने के लिए हमारे <DocsLink>दस्तावेज़</DocsLink> देखें।",
	"onboarding": "इस कार्यक्षेत्र में आपकी कार्य सूची खाली है।",
	"rooTips": {
		"customizableModes": {
			"title": "अनुकूलन योग्य मोड",
			"description": "विशेष व्यक्ति जो कार्य पर बने रहते हैं और वितरित करते हैं।"
		},
		"modelAgnostic": {
			"title": "अपना खुद का मॉडल लाओ",
			"description": "अपने स्वयं के प्रदाता कुंजी का उपयोग करें या यहां तक   कि स्थानीय अनुमान चलाएं - कोई मार्कअप, लॉक-इन, कोई प्रतिबंध नहीं"
		}
	},
	"selectMode": "इंटरैक्शन मोड चुनें",
	"selectApiConfig": "एपीआई कॉन्फ़िगरेशन का चयन करें",
	"selectModelConfig": "मॉडल चुनें",
	"enhancePrompt": "अतिरिक्त संदर्भ के साथ प्रॉम्प्ट बढ़ाएँ",
	"addImages": "संदेश में चित्र जोड़ें",
	"sendMessage": "संदेश भेजें",
	"stopTts": "टेक्स्ट-टू-स्पीच बंद करें",
	"typeMessage": "एक संदेश लिखें...",
	"typeTask": "अपना कार्य यहां लिखें...",
	"addContext": "संदर्भ जोड़ने के लिए @, कमांड के लिए /",
	"dragFiles": "फ़ाइलें खींचने के लिए shift दबाकर रखें",
	"dragFilesImages": "फ़ाइलें/चित्र खींचने के लिए shift दबाकर रखें",
	"enhancePromptDescription": "'प्रॉम्प्ट बढ़ाएँ' बटन अतिरिक्त संदर्भ, स्पष्टीकरण या पुनर्विचार प्रदान करके आपके अनुरोध को बेहतर बनाने में मदद करता है। यहां अनुरोध लिखकर देखें और यह कैसे काम करता है यह देखने के लिए बटन पर फिर से क्लिक करें।",
	"modeSelector": {
		"title": "मोड्स",
		"marketplace": "मोड मार्केटप्लेस",
		"settings": "मोड सेटिंग्स",
		"description": "विशेष व्यक्तित्व जो Kilo Code के व्यवहार को अनुकूलित करते हैं।",
		"searchPlaceholder": "मोड खोजें...",
		"noResults": "कोई परिणाम नहीं मिला",
		"organizationModes": "संगठन मोड"
	},
	"errorReadingFile": "फ़ाइल पढ़ने में त्रुटि",
	"noValidImages": "कोई मान्य चित्र प्रोसेस नहीं किया गया",
	"separator": "विभाजक",
	"edit": "संपादित करें...",
	"forNextMode": "अगले मोड के लिए",
	"forPreviousMode": "पिछले मोड के लिए",
	"error": "त्रुटि",
	"diffError": {
		"title": "संपादन असफल"
	},
	"troubleMessage": "Kilo Code को समस्या हो रही है...",
	"apiRequest": {
		"title": "API अनुरोध",
		"failed": "API अनुरोध विफल हुआ",
		"streaming": "API अनुरोध...",
		"cancelled": "API अनुरोध रद्द किया गया",
		"streamingFailed": "API स्ट्रीमिंग विफल हुई"
	},
	"checkpoint": {
		"regular": "चेकपॉइंट",
		"initializingWarning": "चेकपॉइंट अभी भी आरंभ हो रहा है... अगर यह बहुत समय ले रहा है, तो आप <settingsLink>सेटिंग्स</settingsLink> में चेकपॉइंट को अक्षम कर सकते हैं और अपने कार्य को पुनः आरंभ कर सकते हैं।",
		"menu": {
			"viewDiff": "अंतर देखें",
			"more": "अधिक विकल्प",
			"viewDiffFromInit": "सभी परिवर्तन देखें",
			"viewDiffWithCurrent": "इस चेकपॉइंट के बाद से परिवर्तन देखें",
			"restore": "चेकपॉइंट पुनर्स्थापित करें",
			"restoreFiles": "फ़ाइलें पुनर्स्थापित करें",
			"restoreFilesDescription": "आपके प्रोजेक्ट की फ़ाइलों को इस बिंदु पर लिए गए स्नैपशॉट पर पुनर्स्थापित करता है।",
			"restoreFilesAndTask": "फ़ाइलें और कार्य पुनर्स्थापित करें",
			"confirm": "पुष्टि करें",
			"cancel": "रद्द करें",
			"cannotUndo": "इस क्रिया को पूर्ववत नहीं किया जा सकता।",
			"restoreFilesAndTaskDescription": "आपके प्रोजेक्ट की फ़ाइलों को इस बिंदु पर लिए गए स्नैपशॉट पर पुनर्स्थापित करता है और इस बिंदु के बाद के सभी संदेशों को हटा देता है।"
		},
		"current": "वर्तमान"
	},
	"instructions": {
		"wantsToFetch": "Kilo Code को वर्तमान कार्य में सहायता के लिए विस्तृत निर्देश प्राप्त करना है"
	},
	"fileOperations": {
		"wantsToRead": "Kilo Code इस फ़ाइल को पढ़ना चाहता है",
		"wantsToReadOutsideWorkspace": "Kilo Code कार्यक्षेत्र के बाहर इस फ़ाइल को पढ़ना चाहता है",
		"didRead": "Kilo Code ने इस फ़ाइल को पढ़ा",
		"wantsToEdit": "Kilo Code इस फ़ाइल को संपादित करना चाहता है",
		"wantsToEditOutsideWorkspace": "Kilo Code कार्यक्षेत्र के बाहर इस फ़ाइल को संपादित करना चाहता है",
		"wantsToEditProtected": "Kilo Code एक सुरक्षित कॉन्फ़िगरेशन फ़ाइल को संपादित करना चाहता है",
		"wantsToCreate": "Kilo Code एक नई फ़ाइल बनाना चाहता है",
		"wantsToSearchReplace": "Kilo Code इस फ़ाइल में खोज और प्रतिस्थापन करना चाहता है",
		"didSearchReplace": "Kilo Code ने इस फ़ाइल में खोज और प्रतिस्थापन किया",
		"wantsToInsert": "Kilo Code इस फ़ाइल में सामग्री डालना चाहता है",
		"wantsToInsertWithLineNumber": "Kilo Code इस फ़ाइल की {{lineNumber}} लाइन पर सामग्री डालना चाहता है",
		"wantsToInsertAtEnd": "Kilo Code इस फ़ाइल के अंत में सामग्री जोड़ना चाहता है",
		"wantsToReadAndXMore": "रू इस फ़ाइल को और {{count}} अन्य को पढ़ना चाहता है",
		"wantsToReadMultiple": "Kilo Code कई फ़ाइलें पढ़ना चाहता है",
		"wantsToApplyBatchChanges": "Kilo Code कई फ़ाइलों में परिवर्तन लागू करना चाहता है",
		"wantsToGenerateImage": "Kilo Code एक छवि बनाना चाहता है",
		"wantsToGenerateImageOutsideWorkspace": "Kilo Code कार्यक्षेत्र के बाहर एक छवि बनाना चाहता है",
		"wantsToGenerateImageProtected": "Kilo Code एक संरक्षित स्थान पर छवि बनाना चाहता है",
		"didGenerateImage": "Kilo Code ने एक छवि बनाई",
		"wantsToDelete": "Kilo Code इस फ़ाइल को हटाना चाहता है",
		"wantsToDeleteDirectory": "Kilo Code इस निर्देशिका को हटाना चाहता है"
	},
	"directoryOperations": {
		"wantsToViewTopLevel": "Kilo Code इस निर्देशिका में शीर्ष स्तर की फ़ाइलें देखना चाहता है",
		"didViewTopLevel": "Kilo Code ने इस निर्देशिका में शीर्ष स्तर की फ़ाइलें देखीं",
		"wantsToViewRecursive": "Kilo Code इस निर्देशिका में सभी फ़ाइलों को पुनरावर्ती रूप से देखना चाहता है",
		"didViewRecursive": "Kilo Code ने इस निर्देशिका में सभी फ़ाइलों को पुनरावर्ती रूप से देखा",
		"wantsToViewDefinitions": "Kilo Code इस निर्देशिका में उपयोग किए गए सोर्स कोड परिभाषा नामों को देखना चाहता है",
		"didViewDefinitions": "Kilo Code ने इस निर्देशिका में उपयोग किए गए सोर्स कोड परिभाषा नामों को देखा",
		"wantsToSearch": "Kilo Code इस निर्देशिका में <code>{{regex}}</code> के लिए खोज करना चाहता है",
		"didSearch": "Kilo Code ने इस निर्देशिका में <code>{{regex}}</code> के लिए खोज की",
		"wantsToSearchOutsideWorkspace": "Kilo Code इस निर्देशिका (कार्यक्षेत्र के बाहर) में <code>{{regex}}</code> के लिए खोज करना चाहता है",
		"didSearchOutsideWorkspace": "Kilo Code ने इस निर्देशिका (कार्यक्षेत्र के बाहर) में <code>{{regex}}</code> के लिए खोज की",
		"wantsToViewTopLevelOutsideWorkspace": "Kilo Code इस निर्देशिका (कार्यक्षेत्र के बाहर) में शीर्ष स्तर की फ़ाइलें देखना चाहता है",
		"didViewTopLevelOutsideWorkspace": "Kilo Code ने इस निर्देशिका (कार्यक्षेत्र के बाहर) में शीर्ष स्तर की फ़ाइलें देखीं",
		"wantsToViewRecursiveOutsideWorkspace": "Kilo Code इस निर्देशिका (कार्यक्षेत्र के बाहर) में सभी फ़ाइलों को पुनरावर्ती रूप से देखना चाहता है",
		"didViewRecursiveOutsideWorkspace": "Kilo Code ने इस निर्देशिका (कार्यक्षेत्र के बाहर) में सभी फ़ाइलों को पुनरावर्ती रूप से देखा",
		"wantsToViewDefinitionsOutsideWorkspace": "Kilo Code इस निर्देशिका (कार्यक्षेत्र के बाहर) में उपयोग किए गए सोर्स कोड परिभाषा नामों को देखना चाहता है",
		"didViewDefinitionsOutsideWorkspace": "Kilo Code ने इस निर्देशिका (कार्यक्षेत्र के बाहर) में उपयोग किए गए सोर्स कोड परिभाषा नामों को देखा"
	},
	"commandOutput": "कमांड आउटपुट",
	"commandExecution": {
		"abort": "रद्द करें",
		"running": "चल रहा है",
		"pid": "पीआईडी: {{pid}}",
		"exitStatus": "{{exitCode}} स्थिति के साथ बाहर निकल गया",
		"manageCommands": "स्वतः-अनुमोदित कमांड",
		"addToAllowed": "अनुमत सूची में जोड़ें",
		"removeFromAllowed": "अनुमत सूची से हटाएँ",
		"addToDenied": "अस्वीकृत सूची में जोड़ें",
		"removeFromDenied": "अस्वीकृत सूची से हटाएँ",
		"abortCommand": "कमांड निष्पादन रद्द करें",
		"expandOutput": "आउटपुट का विस्तार करें",
		"collapseOutput": "आउटपुट संक्षिप्त करें",
		"expandManagement": "कमांड प्रबंधन अनुभाग का विस्तार करें",
		"collapseManagement": "कमांड प्रबंधन अनुभाग संक्षिप्त करें"
	},
	"response": "प्रतिक्रिया",
	"arguments": "आर्ग्युमेंट्स",
	"text": {
		"rooSaid": "किलो ने कहा"
	},
	"feedback": {
		"youSaid": "आपने कहा"
	},
	"mcp": {
		"wantsToUseTool": "Kilo Code {{serverName}} MCP सर्वर पर एक टूल का उपयोग करना चाहता है",
		"wantsToAccessResource": "Kilo Code {{serverName}} MCP सर्वर पर एक संसाधन का उपयोग करना चाहता है"
	},
	"modes": {
		"wantsToSwitch": "Kilo Code <code>{{mode}}</code> मोड में स्विच करना चाहता है",
		"wantsToSwitchWithReason": "Kilo Code <code>{{mode}}</code> मोड में स्विच करना चाहता है क्योंकि: {{reason}}",
		"didSwitch": "Kilo Code <code>{{mode}}</code> मोड में स्विच कर गया",
		"didSwitchWithReason": "Kilo Code <code>{{mode}}</code> मोड में स्विच कर गया क्योंकि: {{reason}}"
	},
	"subtasks": {
		"wantsToCreate": "Kilo Code <code>{{mode}}</code> मोड में एक नया उपकार्य बनाना चाहता है",
		"wantsToFinish": "Kilo Code इस उपकार्य को समाप्त करना चाहता है",
		"newTaskContent": "उपकार्य निर्देश",
		"completionContent": "उपकार्य पूर्ण",
		"resultContent": "उपकार्य परिणाम",
		"defaultResult": "कृपया अगले कार्य पर जारी रखें।",
		"completionInstructions": "उपकार्य पूर्ण! आप परिणामों की समीक्षा कर सकते हैं और सुधार या अगले चरण सुझा सकते हैं। यदि सब कुछ ठीक लगता है, तो मुख्य कार्य को परिणाम वापस करने के लिए पुष्टि करें।"
	},
	"questions": {
		"hasQuestion": "Kilo Code का एक प्रश्न है"
	},
	"taskCompleted": "कार्य पूरा हुआ",
	"powershell": {
		"issues": "ऐसा लगता है कि आपको Windows PowerShell के साथ समस्याएँ हो रही हैं, कृपया इसे देखें"
	},
	"autoApprove": {
		"tooltipManage": "स्वतः-अनुमोदन सेटिंग्स प्रबंधित करें",
		"tooltipStatus": "स्वतः-अनुमोदन इनके लिए सक्षम है: {{toggles}}",
		"title": "स्वतः-अनुमोदन",
		"toggle": "स्वतः-अनुमोदन टॉगल करें",
		"all": "सभी",
		"none": "कोई नहीं",
		"description": "अनुमति मांगे बिना इन क्रियाओं को चलाएं। इसे केवल उन क्रियाओं के लिए सक्षम करें जिन पर आपको पूरा भरोसा है।",
		"selectOptionsFirst": "स्वतः-अनुमोदन सक्षम करने के लिए नीचे से कम से कम एक विकल्प चुनें",
		"toggleAriaLabel": "स्वतः-अनुमोदन टॉगल करें",
		"disabledAriaLabel": "स्वतः-अनुमोदन अक्षम है - पहले विकल्प चुनें",
		"triggerLabelOff": "स्वतः-अनुमोदन बंद",
		"triggerLabelOffShort": "बंद",
		"triggerLabel_zero": "0 स्वतः-अनुमोदन",
		"triggerLabel_one": "1 स्वतः-अनुमोदित",
		"triggerLabel_other": "{{count}} स्वतः-अनुमोदित",
		"triggerLabelAll": "YOLO"
	},
	"reasoning": {
		"thinking": "विचार कर रहा है",
		"seconds": "{{count}} सेकंड"
	},
	"contextCondense": {
		"title": "संदर्भ संक्षिप्त किया गया",
		"condensing": "संदर्भ संघनित कर रहा है...",
		"errorHeader": "संदर्भ संघनित करने में विफल",
		"tokens": "टोकन"
	},
	"followUpSuggest": {
		"copyToInput": "इनपुट में कॉपी करें (या Shift + क्लिक)",
		"autoSelectCountdown": "{{count}}s में स्वचालित रूप से चयन हो रहा है",
		"countdownDisplay": "{{count}}सेकंड"
	},
	"announcement": {
		"title": "🎉 Roo Code {{version}} रिलीज़ हुआ",
		"stealthModel": {
			"feature": "<bold>सीमित समय के लिए मुफ़्त स्टेल्थ मॉडल</bold> - Code Supernova: अब <bold>1M Token संदर्भ विंडो</bold> के साथ अपग्रेड हुआ! एक बहुमुखी एजेंटिक कोडिंग मॉडल जो छवि इनपुट का समर्थन करता है, Roo Code Cloud के माध्यम से उपलब्ध।",
			"note": "(नोट: प्रॉम्प्ट्स और कम्प्लीशन्स मॉडल निर्माता द्वारा लॉग किए जाते हैं और मॉडल को बेहतर बनाने के लिए उपयोग किए जाते हैं)",
			"connectButton": "Roo Code Cloud से कनेक्ट करें",
			"selectModel": "आरंभ करने के लिए सेटिंग्स में Roo Code Cloud प्रोवाइडर से <code>roo/code-supernova</code> चुनें।",
			"goToSettingsButton": "सेटिंग्स पर जाएं"
		},
		"release": {
			"heading": "नया:",
			"browserUse": "Browser Use 2.0 चैट में ब्राउज़िंग अनुभव को अपग्रेड करता है स्थायी सत्रों, स्पष्ट फीडबैक, समर्पित ब्राउज़र पैनल और अधिक प्राकृतिक क्रिया विवरण के साथ",
			"cloudPaid": "Roo Code Cloud प्रदाता अब भुगतान मॉडल प्रदान करता है: क्रेडिट खरीदें और उन्हें क्लाउड एजेंट और इन्फरेंस दोनों के लिए उपयोग करें"
		},
		"cloudAgents": {
			"heading": "क्लाउड में नया:",
			"specialized": "<bold>Explainer</bold>, <bold>Planner</bold>, और <bold>Coder</bold> की शुरुआत - तीन विशेष क्लाउड एजेंट आपके वर्कफ़्लो को बेहतर बनाने के लिए।",
			"description": "एजेंट क्लाउड में एक साथ काम करते हैं और web या Slack के माध्यम से ट्रिगर किए जा सकते हैं।",
			"tryButton": "क्लाउड एजेंट आज़माएं"
		},
		"careers": "साथ ही, <careersLink>हम भर्ती कर रहे हैं!</careersLink>",
		"socialLinks": "<xLink>X</xLink>, <discordLink>Discord</discordLink>, या <redditLink>r/RooCode</redditLink> पर हमसे जुड़ें 🚀"
	},
	"browser": {
<<<<<<< HEAD
		"rooWantsToUse": "Kilo Code ब्राउज़र का उपयोग करना चाहता है",
=======
		"session": "ब्राउज़र सत्र",
		"rooWantsToUse": "Roo ब्राउज़र का उपयोग करना चाहता है",
>>>>>>> 2c3b2953
		"consoleLogs": "कंसोल लॉग",
		"noNewLogs": "(कोई नया लॉग नहीं)",
		"screenshot": "ब्राउज़र स्क्रीनशॉट",
		"cursor": "कर्सर",
		"navigation": {
			"step": "चरण {{current}} / {{total}}",
			"previous": "पिछला",
			"next": "अगला"
		},
		"sessionStarted": "ब्राउज़र सत्र शुरू हुआ",
		"actions": {
			"title": "ब्राउज़र क्रिया: ",
			"launch": "{{url}} पर ब्राउज़र लॉन्च करें",
			"click": "क्लिक करें ({{coordinate}})",
			"type": "टाइप करें \"{{text}}\"",
			"press": "{{key}} दबाएँ",
			"scrollDown": "नीचे स्क्रॉल करें",
			"scrollUp": "ऊपर स्क्रॉल करें",
			"hover": "होवर करें ({{coordinate}})",
			"close": "ब्राउज़र बंद करें"
		}
	},
	"codeblock": {
		"tooltips": {
			"expand": "कोड ब्लॉक का विस्तार करें",
			"collapse": "कोड ब्लॉक को संकुचित करें",
			"enable_wrap": "रैपिंग सक्षम करें",
			"disable_wrap": "रैपिंग अक्षम करें",
			"copy_code": "कोड कॉपी करें"
		}
	},
	"systemPromptWarning": "चेतावनी: कस्टम सिस्टम प्रॉम्प्ट ओवरराइड सक्रिय है। यह कार्यक्षमता को गंभीर रूप से बाधित कर सकता है और अनियमित व्यवहार का कारण बन सकता है.",
	"profileViolationWarning": "वर्तमान प्रोफ़ाइल आपके संगठन की सेटिंग्स के साथ संगत नहीं है",
	"shellIntegration": {
		"title": "कमांड निष्पादन चेतावनी",
		"description": "आपका कमांड VSCode टर्मिनल शेल इंटीग्रेशन के बिना निष्पादित हो रहा है। इस चेतावनी को दबाने के लिए आप <settingsLink>Kilo Code सेटिंग्स</settingsLink> के <strong>Terminal</strong> अनुभाग में शेल इंटीग्रेशन को अक्षम कर सकते हैं या नीचे दिए गए लिंक का उपयोग करके VSCode टर्मिनल इंटीग्रेशन की समस्या का समाधान कर सकते हैं।",
		"troubleshooting": "शेल इंटीग्रेशन दस्तावेज़ के लिए यहां क्लिक करें।"
	},
	"ask": {
		"autoApprovedRequestLimitReached": {
			"title": "स्वत:-स्वीकृत अनुरोध सीमा पहुंची",
			"description": "Kilo Code {{count}} API अनुरोध(धों) की स्वत:-स्वीकृत सीमा तक पहुंच गया है। क्या आप गणना को रीसेट करके कार्य जारी रखना चाहते हैं?",
			"button": "रीसेट करें और जारी रखें"
		},
		"autoApprovedCostLimitReached": {
			"title": "स्वत:-अनुमोदित लागत सीमा पहुँच गई",
			"button": "रीसेट करें और जारी रखें",
			"description": "Kilo Code ने स्वचालित-स्वीकृत लागत सीमा ${{count}} तक पहुंच गई है। क्या आप लागत को रीसेट करके कार्य जारी रखना चाहेंगे?"
		}
	},
	"codebaseSearch": {
		"wantsToSearch": "Kilo Code कोडबेस में <code>{{query}}</code> खोजना चाहता है",
		"wantsToSearchWithPath": "Kilo Code <code>{{path}}</code> में कोडबेस में <code>{{query}}</code> खोजना चाहता है",
		"didSearch_one": "1 परिणाम मिला",
		"didSearch_other": "{{count}} परिणाम मिले",
		"resultTooltip": "समानता स्कोर: {{score}} (फ़ाइल खोलने के लिए क्लिक करें)"
	},
	"read-batch": {
		"approve": {
			"title": "सभी स्वीकृत करें"
		},
		"deny": {
			"title": "सभी अस्वीकार करें"
		}
	},
	"indexingStatus": {
		"ready": "इंडेक्स तैयार",
		"indexing": "इंडेक्सिंग {{percentage}}%",
		"indexed": "इंडेक्स किया गया",
		"error": "इंडेक्स त्रुटि",
		"status": "इंडेक्स स्थिति"
	},
	"versionIndicator": {
		"ariaLabel": "संस्करण {{version}} - रिलीज़ नोट्स देखने के लिए क्लिक करें"
	},
	"rooCloudCTA": {
		"title": "Roo Code Cloud विकसित हो रहा है!",
		"description": "क्लाउड में रिमोट एजेंट चलाएं, कहीं से भी अपने कार्यों तक पहुंचें, दूसरों के साथ सहयोग करें, और बहुत कुछ।",
		"joinWaitlist": "नवीनतम अपडेट प्राप्त करने के लिए साइन अप करें।"
	},
	"editMessage": {
		"placeholder": "अपना संदेश संपादित करें..."
	},
	"command": {
		"triggerDescription": "{{name}} कमांड को ट्रिगर करें"
	},
	"slashCommands": {
		"tooltip": "स्लैश कमांड प्रबंधित करें",
		"title": "स्लैश कमांड",
		"description": "बिल्ट-इन स्लैश कमांड का उपयोग करें या बार-बार उपयोग किए जाने वाले प्रॉम्प्ट और वर्कफ़्लो तक त्वरित पहुंच के लिए कस्टम स्लैश कमांड बनाएं। <DocsLink>दस्तावेज़</DocsLink>",
		"manageCommands": "सेटिंग्स में स्लैश कमांड प्रबंधित करें",
		"builtInCommands": "बिल्ट-इन कमांड",
		"globalCommands": "वैश्विक कमांड",
		"workspaceCommands": "कार्यक्षेत्र कमांड",
		"globalCommand": "वैश्विक कमांड",
		"editCommand": "कमांड संपादित करें",
		"deleteCommand": "कमांड हटाएं",
		"newGlobalCommandPlaceholder": "नया वैश्विक कमांड...",
		"newWorkspaceCommandPlaceholder": "नया कार्यक्षेत्र कमांड...",
		"deleteDialog": {
			"title": "कमांड हटाएं",
			"description": "क्या आप वाकई \"{{name}}\" कमांड को हटाना चाहते हैं? यह क्रिया पूर्ववत नहीं की जा सकती।",
			"cancel": "रद्द करें",
			"confirm": "हटाएं"
		}
	},
	"contextMenu": {
		"noResults": "कोई परिणाम नहीं",
		"problems": "समस्याएँ",
		"terminal": "टर्मिनल",
		"url": "सामग्री लाने के लिए URL पेस्ट करें"
	},
	"queuedMessages": {
		"title": "कतार में संदेश",
		"clickToEdit": "संदेश संपादित करने के लिए क्लिक करें"
	},
	"slashCommand": {
		"wantsToRun": "Kilo Code एक स्लैश कमांड चलाना चाहता है",
		"didRun": "Kilo Code ने एक स्लैश कमांड चलाया"
	},
	"todo": {
		"partial": "{{total}} में से {{completed}} टू-डू हो गए",
		"complete": "{{total}} टू-डू हो गए",
		"updated": "टू-डू सूची अपडेट की गई",
		"completed": "पूरा हुआ",
		"started": "शुरू हुआ"
	}
}<|MERGE_RESOLUTION|>--- conflicted
+++ resolved
@@ -315,12 +315,8 @@
 		"socialLinks": "<xLink>X</xLink>, <discordLink>Discord</discordLink>, या <redditLink>r/RooCode</redditLink> पर हमसे जुड़ें 🚀"
 	},
 	"browser": {
-<<<<<<< HEAD
+		"session": "ब्राउज़र सत्र",
 		"rooWantsToUse": "Kilo Code ब्राउज़र का उपयोग करना चाहता है",
-=======
-		"session": "ब्राउज़र सत्र",
-		"rooWantsToUse": "Roo ब्राउज़र का उपयोग करना चाहता है",
->>>>>>> 2c3b2953
 		"consoleLogs": "कंसोल लॉग",
 		"noNewLogs": "(कोई नया लॉग नहीं)",
 		"screenshot": "ब्राउज़र स्क्रीनशॉट",
