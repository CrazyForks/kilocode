{
	"title": "MCP सर्वर",
	"done": "हो गया",
<<<<<<< HEAD
	"description": "<0>मॉडल कॉन्टेक्स्ट प्रोटोकॉल</0> स्थानीय रूप से चल रहे MCP सर्वरों के साथ संचार को सक्षम बनाता है जो Kilo Code की क्षमताओं का विस्तार करने के लिए अतिरिक्त उपकरण और संसाधन प्रदान करते हैं। आप <1>समुदाय द्वारा बनाए गए सर्वरों</1> का उपयोग कर सकते हैं या Kilo Code से अपने कार्यप्रवाह के लिए विशिष्ट नए उपकरण बनाने के लिए कह सकते हैं (जैसे, \"नवीनतम npm दस्तावेज़ प्राप्त करने वाला उपकरण जोड़ें\")।",
=======
	"marketplace": "MCP मार्केटप्लेस",
	"description": "<0>मॉडल कॉन्टेक्स्ट प्रोटोकॉल</0> स्थानीय रूप से चल रहे MCP सर्वरों के साथ संचार को सक्षम बनाता है जो Roo की क्षमताओं का विस्तार करने के लिए अतिरिक्त उपकरण और संसाधन प्रदान करते हैं। आप <1>समुदाय द्वारा बनाए गए सर्वरों</1> का उपयोग कर सकते हैं या Roo से अपने कार्यप्रवाह के लिए विशिष्ट नए उपकरण बनाने के लिए कह सकते हैं (जैसे, \"नवीनतम npm दस्तावेज़ प्राप्त करने वाला उपकरण जोड़ें\")।",
>>>>>>> a0e640cd
	"instructions": "निर्देश",
	"enableToggle": {
		"title": "MCP सर्वर सक्षम करें",
		"description": "इसे ON करो ताकि Kilo Code जुड़े हुए MCP सर्वरों से टूल्स इस्तेमाल कर सके। इससे Kilo Code को और क्षमताएँ मिलती हैं। अगर तुम ये अतिरिक्त टूल्स इस्तेमाल नहीं करना चाहते, तो इसे OFF करो ताकि API टोकन लागत कम हो सके।"
	},
	"enableServerCreation": {
		"title": "MCP सर्वर बनाना सक्षम करें",
		"description": "इसे ON करो ताकि Kilo Code तुम्हारी मदद से <1>नए</1> कस्टम MCP सर्वर बना सके। <0>सर्वर बनाना जानें</0>",
		"hint": "टिप: API टोकन लागत कम करने के लिए, जब Kilo Code से नया MCP सर्वर नहीं बनवा रहे हो तो इस सेटिंग को बंद कर दो।"
	},
	"editGlobalMCP": "ग्लोबल MCP एडिट करें",
	"editProjectMCP": "प्रोजेक्ट MCP एडिट करें",
	"learnMoreEditingSettings": "MCP सेटिंग्स फाइल एडिट करने के बारे में जानें",
	"tool": {
		"alwaysAllow": "हमेशा अनुमति दें",
		"parameters": "पैरामीटर",
		"noDescription": "कोई विवरण नहीं",
		"togglePromptInclusion": "प्रॉम्प्ट में शामिल करना टॉगल करें"
	},
	"tabs": {
		"tools": "टूल्स",
		"resources": "संसाधन",
		"errors": "त्रुटियाँ"
	},
	"emptyState": {
		"noTools": "कोई टूल नहीं मिला",
		"noResources": "कोई संसाधन नहीं मिला",
		"noErrors": "कोई त्रुटि नहीं मिली"
	},
	"networkTimeout": {
		"label": "नेटवर्क टाइमआउट",
		"description": "सर्वर रिस्पॉन्स के लिए अधिकतम प्रतीक्षा समय",
		"options": {
			"15seconds": "15 सेकंड",
			"30seconds": "30 सेकंड",
			"1minute": "1 मिनट",
			"5minutes": "5 मिनट",
			"10minutes": "10 मिनट",
			"15minutes": "15 मिनट",
			"30minutes": "30 मिनट",
			"60minutes": "60 मिनट"
		}
	},
	"deleteDialog": {
		"title": "MCP सर्वर हटाएँ",
		"description": "क्या तुम वाकई MCP सर्वर \"{{serverName}}\" हटाना चाहते हो? यह क्रिया वापस नहीं ली जा सकती।",
		"cancel": "रद्द करें",
		"delete": "हटाएँ"
	},
	"serverStatus": {
		"retrying": "फिर से कोशिश कर रहा है...",
		"retryConnection": "कनेक्शन फिर से आज़माएँ"
	},
	"refreshMCP": "एमसीपी सर्वर रीफ्रेश करें",
	"execution": {
		"running": "चल रहा है",
		"completed": "पूरा हुआ",
		"error": "त्रुटि"
	}
}<|MERGE_RESOLUTION|>--- conflicted
+++ resolved
@@ -1,12 +1,8 @@
 {
 	"title": "MCP सर्वर",
 	"done": "हो गया",
-<<<<<<< HEAD
-	"description": "<0>मॉडल कॉन्टेक्स्ट प्रोटोकॉल</0> स्थानीय रूप से चल रहे MCP सर्वरों के साथ संचार को सक्षम बनाता है जो Kilo Code की क्षमताओं का विस्तार करने के लिए अतिरिक्त उपकरण और संसाधन प्रदान करते हैं। आप <1>समुदाय द्वारा बनाए गए सर्वरों</1> का उपयोग कर सकते हैं या Kilo Code से अपने कार्यप्रवाह के लिए विशिष्ट नए उपकरण बनाने के लिए कह सकते हैं (जैसे, \"नवीनतम npm दस्तावेज़ प्राप्त करने वाला उपकरण जोड़ें\")।",
-=======
 	"marketplace": "MCP मार्केटप्लेस",
 	"description": "<0>मॉडल कॉन्टेक्स्ट प्रोटोकॉल</0> स्थानीय रूप से चल रहे MCP सर्वरों के साथ संचार को सक्षम बनाता है जो Roo की क्षमताओं का विस्तार करने के लिए अतिरिक्त उपकरण और संसाधन प्रदान करते हैं। आप <1>समुदाय द्वारा बनाए गए सर्वरों</1> का उपयोग कर सकते हैं या Roo से अपने कार्यप्रवाह के लिए विशिष्ट नए उपकरण बनाने के लिए कह सकते हैं (जैसे, \"नवीनतम npm दस्तावेज़ प्राप्त करने वाला उपकरण जोड़ें\")।",
->>>>>>> a0e640cd
 	"instructions": "निर्देश",
 	"enableToggle": {
 		"title": "MCP सर्वर सक्षम करें",
