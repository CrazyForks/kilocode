--- conflicted
+++ resolved
@@ -16,10 +16,7 @@
 			"incentive": "Coba Roo gratis"
 		}
 	},
-<<<<<<< HEAD
 	"chooseProvider": "Untuk melakukan keajaibannya, Kilo Code membutuhkan API key.",
-=======
-	"chooseProvider": "Untuk memulai, kamu memerlukan penyedia LLM:",
 	"providerSignup": {
 		"rooCloudProvider": "Penyedia Roo Code Cloud",
 		"rooCloudDescription": "Cara termudah untuk menggunakan Roo. Campuran model gratis dan berbayar yang dikurasi dengan biaya rendah",
@@ -36,7 +33,6 @@
 		"pasteUrl": "Tempel URL callback dari browser Anda:",
 		"goBack": "Kembali"
 	},
->>>>>>> 2c3b2953
 	"startRouter": "Kami merekomendasikan menggunakan Router LLM:",
 	"startCustom": "Atau Anda dapat menggunakan API key Anda sendiri:",
 	"telemetry": {
