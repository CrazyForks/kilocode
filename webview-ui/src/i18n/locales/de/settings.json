{
	"common": {
		"save": "Speichern",
		"done": "Fertig",
		"cancel": "Abbrechen",
		"reset": "Zurücksetzen",
		"select": "Auswählen",
		"add": "Header hinzufügen",
		"remove": "Entfernen"
	},
	"header": {
		"title": "Einstellungen",
		"saveButtonTooltip": "Änderungen speichern",
		"nothingChangedTooltip": "Nichts geändert",
		"doneButtonTooltip": "Ungespeicherte Änderungen verwerfen und Einstellungsbereich schließen"
	},
	"unsavedChangesDialog": {
		"title": "Ungespeicherte Änderungen",
		"description": "Möchtest du die Änderungen verwerfen und fortfahren?",
		"cancelButton": "Abbrechen",
		"discardButton": "Änderungen verwerfen"
	},
	"sections": {
		"providers": "Anbieter",
		"autoApprove": "Auto-Genehmigung",
		"browser": "Computerzugriff",
		"checkpoints": "Kontrollpunkte",
		"notifications": "Benachrichtigungen",
		"contextManagement": "Kontext",
		"terminal": "Terminal",
		"slashCommands": "Slash-Befehle",
		"prompts": "Eingabeaufforderungen",
		"ui": "UI",
		"experimental": "Experimentell",
		"language": "Sprache",
		"about": "Über Kilo Code",
		"display": "Anzeigen"
	},
	"slashCommands": {
		"description": "Verwalte deine Slash-Befehle, um benutzerdefinierte Workflows und Aktionen schnell auszuführen. <DocsLink>Mehr erfahren</DocsLink>"
	},
	"prompts": {
		"description": "Konfiguriere Support-Prompts, die für schnelle Aktionen wie das Verbessern von Prompts, das Erklären von Code und das Beheben von Problemen verwendet werden. Diese Prompts helfen Kilo Code dabei, bessere Unterstützung für häufige Entwicklungsaufgaben zu bieten."
	},
	"codeIndex": {
		"title": "Codebase-Indexierung",
		"description": "Konfiguriere Codebase-Indexierungseinstellungen, um semantische Suche in deinem Projekt zu aktivieren. <0>Mehr erfahren</0>",
		"statusTitle": "Status",
		"enableLabel": "Codebase-Indexierung aktivieren",
		"enableDescription": "Aktiviere die Code-Indizierung für eine verbesserte Suche und ein besseres Kontextverständnis",
		"settingsTitle": "Indexierungseinstellungen",
		"disabledMessage": "Codebase-Indexierung ist derzeit deaktiviert. Aktiviere sie in den globalen Einstellungen, um Indexierungsoptionen zu konfigurieren.",
		"profileLabel": "Embeddings-Anbieter",
		"embedderProviderLabel": "Embedder-Anbieter",
		"selectProfilePlaceholder": "Anbieter auswählen",
		"openaiProvider": "OpenAI",
		"ollamaProvider": "Ollama",
		"geminiProvider": "Gemini",
		"geminiApiKeyLabel": "API-Schlüssel:",
		"geminiApiKeyPlaceholder": "Geben Sie Ihren Gemini-API-Schlüssel ein",
		"vercelAiGatewayProvider": "Vercel AI Gateway",
		"vercelAiGatewayApiKeyLabel": "API-Schlüssel",
		"vercelAiGatewayApiKeyPlaceholder": "Gib deinen Vercel AI Gateway API-Schlüssel ein",
		"mistralProvider": "Mistral",
		"mistralApiKeyLabel": "API-Schlüssel:",
		"mistralApiKeyPlaceholder": "Gib deinen Mistral-API-Schlüssel ein",
		"openaiCompatibleProvider": "OpenAI-kompatibel",
		"openAiKeyLabel": "OpenAI API-Schlüssel",
		"openAiKeyPlaceholder": "Gib deinen OpenAI API-Schlüssel ein",
		"openAiCompatibleBaseUrlLabel": "Basis-URL",
		"openAiCompatibleApiKeyLabel": "API-Schlüssel",
		"openAiCompatibleApiKeyPlaceholder": "Gib deinen API-Schlüssel ein",
		"openAiCompatibleModelDimensionLabel": "Embedding-Dimension:",
		"modelDimensionLabel": "Modell-Dimension",
		"openAiCompatibleModelDimensionPlaceholder": "z.B. 1536",
		"openAiCompatibleModelDimensionDescription": "Die Embedding-Dimension (Ausgabegröße) für Ihr Modell. Überprüfe die Dokumentation deines Anbieters für diesen Wert. Übliche Werte: 384, 768, 1536, 3072.",
		"modelLabel": "Modell",
		"modelPlaceholder": "Modellname eingeben",
		"selectModel": "Modell auswählen",
		"selectModelPlaceholder": "Modell auswählen",
		"ollamaUrlLabel": "Ollama-URL:",
		"ollamaBaseUrlLabel": "Ollama Basis-URL",
		"qdrantUrlLabel": "Qdrant-URL",
		"qdrantKeyLabel": "Qdrant-Schlüssel:",
		"qdrantApiKeyLabel": "Qdrant API-Schlüssel",
		"qdrantApiKeyPlaceholder": "Gib deinen Qdrant API-Schlüssel ein (optional)",
		"setupConfigLabel": "Einrichtung",
		"startIndexingButton": "Start",
		"clearIndexDataButton": "Index löschen",
		"unsavedSettingsMessage": "Bitte speichere deine Einstellungen, bevor du den Indexierungsprozess startest.",
		"clearDataDialog": {
			"title": "Bist du sicher?",
			"description": "Diese Aktion kann nicht rückgängig gemacht werden. Dies wird deine Codebase-Indexdaten dauerhaft löschen.",
			"cancelButton": "Abbrechen",
			"confirmButton": "Daten löschen"
		},
		"ollamaUrlPlaceholder": "http://localhost:11434",
		"openAiCompatibleBaseUrlPlaceholder": "https://api.example.com",
		"modelDimensionPlaceholder": "1536",
		"qdrantUrlPlaceholder": "http://localhost:6333",
		"saveError": "Fehler beim Speichern der Einstellungen",
		"modelDimensions": "({{dimension}} Dimensionen)",
		"saveSuccess": "Einstellungen erfolgreich gespeichert",
		"saving": "Speichern...",
		"saveSettings": "Speichern",
		"indexingStatuses": {
			"standby": "Bereitschaft",
			"indexing": "Indexierung",
			"indexed": "Indexiert",
			"error": "Fehler"
		},
		"close": "Schließen",
		"validation": {
			"invalidQdrantUrl": "Ungültige Qdrant-URL",
			"invalidOllamaUrl": "Ungültige Ollama-URL",
			"invalidBaseUrl": "Ungültige Basis-URL",
			"qdrantUrlRequired": "Qdrant-URL ist erforderlich",
			"openaiApiKeyRequired": "OpenAI-API-Schlüssel ist erforderlich",
			"modelSelectionRequired": "Modellauswahl ist erforderlich",
			"apiKeyRequired": "API-Schlüssel ist erforderlich",
			"modelIdRequired": "Modell-ID ist erforderlich",
			"modelDimensionRequired": "Modellabmessung ist erforderlich",
			"geminiApiKeyRequired": "Gemini-API-Schlüssel ist erforderlich",
			"mistralApiKeyRequired": "Mistral-API-Schlüssel ist erforderlich",
			"vercelAiGatewayApiKeyRequired": "Vercel AI Gateway API-Schlüssel ist erforderlich",
			"ollamaBaseUrlRequired": "Ollama-Basis-URL ist erforderlich",
			"baseUrlRequired": "Basis-URL ist erforderlich",
			"modelDimensionMinValue": "Modellabmessung muss größer als 0 sein"
		},
		"advancedConfigLabel": "Erweiterte Konfiguration",
		"searchMinScoreLabel": "Suchergebnis-Schwellenwert",
		"searchMinScoreDescription": "Mindestähnlichkeitswert (0.0-1.0), der für Suchergebnisse erforderlich ist. Niedrigere Werte liefern mehr Ergebnisse, die jedoch möglicherweise weniger relevant sind. Höhere Werte liefern weniger, aber relevantere Ergebnisse.",
		"searchMinScoreResetTooltip": "Auf Standardwert zurücksetzen (0.4)",
		"searchMaxResultsLabel": "Maximale Suchergebnisse",
		"searchMaxResultsDescription": "Maximale Anzahl von Suchergebnissen, die bei der Abfrage des Codebase-Index zurückgegeben werden. Höhere Werte bieten mehr Kontext, können aber weniger relevante Ergebnisse enthalten.",
		"resetToDefault": "Auf Standard zurücksetzen",
		"cancelling": "Wird abgebrochen...",
		"cancelIndexingButton": "Indizierung abbrechen"
	},
	"autoApprove": {
		"toggleShortcut": "Du kannst <SettingsLink>in deinen IDE-Einstellungen</SettingsLink> einen globalen Shortcut für diese Einstellung konfigurieren.",
		"description": "Erlaubt Kilo Code, Operationen automatisch ohne Genehmigung durchzuführen. Aktiviere diese Einstellungen nur, wenn du der KI vollständig vertraust und die damit verbundenen Sicherheitsrisiken verstehst.",
		"enabled": "Auto-Genehmigung aktiviert",
		"toggleAriaLabel": "Automatische Genehmigung umschalten",
		"disabledAriaLabel": "Automatische Genehmigung deaktiviert - zuerst Optionen auswählen",
		"readOnly": {
			"label": "Lesen",
			"description": "Wenn aktiviert, wird Kilo Code automatisch Verzeichnisinhalte anzeigen und Dateien lesen, ohne dass du auf die Genehmigen-Schaltfläche klicken musst.",
			"outsideWorkspace": {
				"label": "Dateien außerhalb des Arbeitsbereichs einbeziehen",
				"description": "Kilo Code erlauben, Dateien außerhalb des aktuellen Arbeitsbereichs ohne Genehmigung zu lesen."
			}
		},
		"write": {
			"label": "Schreiben",
			"description": "Dateien automatisch erstellen und bearbeiten ohne Genehmigung",
			"delayLabel": "Verzögerung nach Schreibvorgängen, damit Diagnosefunktionen potenzielle Probleme erkennen können",
			"outsideWorkspace": {
				"label": "Dateien außerhalb des Arbeitsbereichs einbeziehen",
				"description": "Kilo Code erlauben, Dateien außerhalb des aktuellen Arbeitsbereichs ohne Genehmigung zu erstellen und zu bearbeiten."
			},
			"protected": {
				"label": "Geschützte Dateien einbeziehen",
				"description": "Kilo Code erlauben, geschützte Dateien (wie .kilocodeignore und .kilocode/ Konfigurationsdateien) ohne Genehmigung zu erstellen und zu bearbeiten."
			}
		},
		"browser": {
			"label": "Browser",
			"description": "Browser-Aktionen automatisch ohne Genehmigung durchführen. Hinweis: Gilt nur, wenn das Modell Computer-Nutzung unterstützt"
		},
		"retry": {
			"label": "Wiederholung",
			"description": "Fehlgeschlagene API-Anfragen automatisch wiederholen, wenn der Server eine Fehlerantwort zurückgibt",
			"delayLabel": "Verzögerung vor dem Wiederholen der Anfrage"
		},
		"mcp": {
			"label": "MCP",
			"description": "Automatische Genehmigung einzelner MCP-Tools in der MCP-Server-Ansicht aktivieren (erfordert sowohl diese Einstellung als auch das 'Immer erlauben'-Kontrollkästchen des Tools)"
		},
		"modeSwitch": {
			"label": "Modus",
			"description": "Automatisch zwischen verschiedenen Modi wechseln ohne Genehmigung"
		},
		"subtasks": {
			"label": "Teilaufgaben",
			"description": "Erstellung und Abschluss von Unteraufgaben ohne Genehmigung erlauben"
		},
		"followupQuestions": {
			"label": "Frage",
			"description": "Automatisch die erste vorgeschlagene Antwort für Folgefragen nach der konfigurierten Zeitüberschreitung auswählen",
			"timeoutLabel": "Wartezeit vor der automatischen Auswahl der ersten Antwort"
		},
		"execute": {
			"label": "Ausführen",
			"description": "Erlaubte Terminal-Befehle automatisch ohne Genehmigung ausführen",
			"allowedCommands": "Erlaubte Auto-Ausführungsbefehle",
			"allowedCommandsDescription": "Befehlspräfixe, die automatisch ausgeführt werden können, wenn 'Ausführungsoperationen immer genehmigen' aktiviert ist. Füge * hinzu, um alle Befehle zu erlauben (mit Vorsicht verwenden).",
			"deniedCommands": "Verweigerte Befehle",
			"deniedCommandsDescription": "Befehlspräfixe, die automatisch verweigert werden, ohne nach Genehmigung zu fragen. Bei Konflikten mit erlaubten Befehlen hat die längste Präfix-Übereinstimmung Vorrang. Füge * hinzu, um alle Befehle zu verweigern.",
			"commandPlaceholder": "Befehlspräfix eingeben (z.B. 'git ')",
			"deniedCommandPlaceholder": "Befehlspräfix zum Verweigern eingeben (z.B. 'rm -rf')",
			"addButton": "Hinzufügen",
			"autoDenied": "Befehle mit dem Präfix `{{prefix}}` wurden vom Benutzer verboten. Umgehe diese Beschränkung nicht durch das Ausführen eines anderen Befehls."
		},
		"showMenu": {
			"label": "Auto-Genehmigungs-Menü in der Chat-Ansicht anzeigen",
			"description": "Wenn aktiviert, wird das Auto-Genehmigungs-Menü am unteren Rand der Chat-Ansicht angezeigt, was einen schnellen Zugriff auf die Auto-Genehmigungs-Einstellungen ermöglicht"
		},
		"updateTodoList": {
			"label": "Todo",
			"description": "To-Do-Liste wird automatisch aktualisiert, ohne dass du zustimmen musst"
		},
		"apiRequestLimit": {
			"title": "Maximale Anfragen",
			"description": "Automatisch so viele API-Anfragen stellen, bevor du um die Erlaubnis gebeten wirst, mit der Aufgabe fortzufahren.",
			"unlimited": "Unbegrenzt"
		},
		"selectOptionsFirst": "Wähle mindestens eine Option unten aus, um die automatische Genehmigung zu aktivieren",
		"apiCostLimit": {
			"title": "Maximale Kosten",
			"unlimited": "Unbegrenzt"
		},
		"maxLimits": {
			"description": "Anfragen bis zu diesen Grenzwerten automatisch stellen, bevor um Genehmigung zur Fortsetzung gebeten wird."
		}
	},
	"providers": {
		"providerDocumentation": "{{provider}}-Dokumentation",
		"configProfile": "Konfigurationsprofil",
		"description": "Speicher verschiedene API-Konfigurationen, um schnell zwischen Anbietern und Einstellungen zu wechseln.",
		"apiProvider": "API-Anbieter",
		"model": "Modell",
		"nameEmpty": "Name darf nicht leer sein",
		"nameExists": "Ein Profil mit diesem Namen existiert bereits",
		"deleteProfile": "Profil löschen",
		"invalidArnFormat": "Ungültiges ARN-Format. Überprüfe die obigen Beispiele.",
		"enterNewName": "Neuen Namen eingeben",
		"addProfile": "Profil hinzufügen",
		"renameProfile": "Profil umbenennen",
		"newProfile": "Neues Konfigurationsprofil",
		"enterProfileName": "Profilnamen eingeben",
		"createProfile": "Profil erstellen",
		"cannotDeleteOnlyProfile": "Das einzige Profil kann nicht gelöscht werden",
		"searchPlaceholder": "Profile durchsuchen",
		"searchProviderPlaceholder": "Suchanbieter durchsuchen",
		"noProviderMatchFound": "Keine Anbieter gefunden",
		"noMatchFound": "Keine passenden Profile gefunden",
		"vscodeLmDescription": "Die VS Code Language Model API ermöglicht das Ausführen von Modellen, die von anderen VS Code-Erweiterungen bereitgestellt werden (einschließlich, aber nicht beschränkt auf GitHub Copilot). Der einfachste Weg, um zu starten, besteht darin, die Erweiterungen Copilot und Copilot Chat aus dem VS Code Marketplace zu installieren.",
		"awsCustomArnUse": "Gib eine gültige Amazon Bedrock ARN für das Modell ein, das du verwenden möchtest. Formatbeispiele:",
		"awsCustomArnDesc": "Stelle sicher, dass die Region in der ARN mit Ihrer oben ausgewählten AWS-Region übereinstimmt.",
		"openRouterApiKey": "OpenRouter API-Schlüssel",
		"getOpenRouterApiKey": "OpenRouter API-Schlüssel erhalten",
		"vercelAiGatewayApiKey": "Vercel AI Gateway API-Schlüssel",
		"getVercelAiGatewayApiKey": "Vercel AI Gateway API-Schlüssel erhalten",
		"doubaoApiKey": "Doubao API-Schlüssel",
		"getDoubaoApiKey": "Doubao API-Schlüssel erhalten",
		"apiKeyStorageNotice": "API-Schlüssel werden sicher im VSCode Secret Storage gespeichert",
		"glamaApiKey": "Glama API-Schlüssel",
		"getGlamaApiKey": "Glama API-Schlüssel erhalten",
		"useCustomBaseUrl": "Benutzerdefinierte Basis-URL verwenden",
		"useReasoning": "Reasoning aktivieren",
		"useHostHeader": "Benutzerdefinierten Host-Header verwenden",
		"useLegacyFormat": "Altes OpenAI API-Format verwenden",
		"customHeaders": "Benutzerdefinierte Headers",
		"headerName": "Header-Name",
		"headerValue": "Header-Wert",
		"noCustomHeaders": "Keine benutzerdefinierten Headers definiert. Klicke auf die + Schaltfläche, um einen hinzuzufügen.",
		"requestyApiKey": "Requesty API-Schlüssel",
		"refreshModels": {
			"label": "Modelle aktualisieren",
			"hint": "Bitte öffne die Einstellungen erneut, um die neuesten Modelle zu sehen.",
			"loading": "Modellliste wird aktualisiert...",
			"success": "Modellliste erfolgreich aktualisiert!",
			"error": "Fehler beim Aktualisieren der Modellliste. Bitte versuche es erneut."
		},
		"getRequestyApiKey": "Requesty API-Schlüssel erhalten",
		"getRequestyBaseUrl": "Basis-URL",
		"requestyUseCustomBaseUrl": "Benutzerdefinierte Basis-URL verwenden",
		"openRouterTransformsText": "Prompts und Nachrichtenketten auf Kontextgröße komprimieren (<a>OpenRouter Transformationen</a>)",
		"anthropicApiKey": "Anthropic API-Schlüssel",
		"getAnthropicApiKey": "Anthropic API-Schlüssel erhalten",
		"anthropicUseAuthToken": "Anthropic API-Schlüssel als Authorization-Header anstelle von X-Api-Key übergeben",
		"anthropic1MContextBetaLabel": "1M Kontextfenster aktivieren (Beta)",
		"anthropic1MContextBetaDescription": "Erweitert das Kontextfenster für Claude Sonnet 4 auf 1 Million Token",
		"awsBedrock1MContextBetaLabel": "1M Kontextfenster aktivieren (Beta)",
		"awsBedrock1MContextBetaDescription": "Erweitert das Kontextfenster für Claude Sonnet 4 auf 1 Million Token",
		"cerebrasApiKey": "Cerebras API-Schlüssel",
		"getCerebrasApiKey": "Cerebras API-Schlüssel erhalten",
		"chutesApiKey": "Chutes API-Schlüssel",
		"getChutesApiKey": "Chutes API-Schlüssel erhalten",
		"fireworksApiKey": "Fireworks API-Schlüssel",
		"getFireworksApiKey": "Fireworks API-Schlüssel erhalten",
		"syntheticApiKey": "Synthetic API-Schlüssel",
		"getSyntheticApiKey": "Synthetic API-Schlüssel erhalten",
		"featherlessApiKey": "Featherless API-Schlüssel",
		"getFeatherlessApiKey": "Featherless API-Schlüssel erhalten",
		"ioIntelligenceApiKey": "IO Intelligence API-Schlüssel",
		"ioIntelligenceApiKeyPlaceholder": "Gib deinen IO Intelligence API-Schlüssel ein",
		"getIoIntelligenceApiKey": "IO Intelligence API-Schlüssel erhalten",
		"deepSeekApiKey": "DeepSeek API-Schlüssel",
		"getDeepSeekApiKey": "DeepSeek API-Schlüssel erhalten",
		"moonshotApiKey": "Moonshot API-Schlüssel",
		"getMoonshotApiKey": "Moonshot API-Schlüssel erhalten",
		"moonshotBaseUrl": "Moonshot-Einstiegspunkt",
		"zaiApiKey": "Z AI API-Schlüssel",
		"getZaiApiKey": "Z AI API-Schlüssel erhalten",
		"zaiEntrypoint": "Z AI Einstiegspunkt",
		"zaiEntrypointDescription": "Bitte wähle den entsprechenden API-Einstiegspunkt basierend auf deinem Standort aus. Wenn du dich in China befindest, wähle open.bigmodel.cn. Andernfalls wähle api.z.ai.",
		"geminiApiKey": "Gemini API-Schlüssel",
		"getGroqApiKey": "Groq API-Schlüssel erhalten",
		"groqApiKey": "Groq API-Schlüssel",
		"getSambaNovaApiKey": "SambaNova API-Schlüssel erhalten",
		"sambaNovaApiKey": "SambaNova API-Schlüssel",
		"getHuggingFaceApiKey": "Hugging Face API-Schlüssel erhalten",
		"huggingFaceApiKey": "Hugging Face API-Schlüssel",
		"getOvhCloudAiEndpointsApiKey": "OVHcloud AI Endpoints API-Schlüssel erhalten",
		"ovhCloudAiEndpointsApiKey": "OVHcloud AI Endpoints API-Schlüssel",
		"ovhCloudAiEndpointsBaseUrl": "Basis-URL",
		"getOvhCloudAiEndpointsBaseUrl": "Benutzerdefinierte Basis-URL verwenden",
		"huggingFaceModelId": "Modell-ID",
		"huggingFaceLoading": "Lädt...",
		"huggingFaceModelsCount": "({{count}} Modelle)",
		"huggingFaceSelectModel": "Modell auswählen...",
		"huggingFaceSearchModels": "Modelle durchsuchen...",
		"huggingFaceNoModelsFound": "Keine Modelle gefunden",
		"huggingFaceProvider": "Anbieter",
		"huggingFaceProviderAuto": "Automatisch",
		"huggingFaceSelectProvider": "Anbieter auswählen...",
		"huggingFaceSearchProviders": "Anbieter durchsuchen...",
		"huggingFaceNoProvidersFound": "Keine Anbieter gefunden",
		"getGeminiApiKey": "Gemini API-Schlüssel erhalten",
		"openAiApiKey": "OpenAI API-Schlüssel",
		"apiKey": "API-Schlüssel",
		"openAiBaseUrl": "Basis-URL",
		"getOpenAiApiKey": "OpenAI API-Schlüssel erhalten",
		"mistralApiKey": "Mistral API-Schlüssel",
		"getMistralApiKey": "Mistral / Codestral API-Schlüssel erhalten",
		"codestralBaseUrl": "Codestral Basis-URL (Optional)",
		"codestralBaseUrlDesc": "Lege eine alternative URL für das Codestral-Modell fest.",
		"xaiApiKey": "xAI API-Schlüssel",
		"getXaiApiKey": "xAI API-Schlüssel erhalten",
		"litellmApiKey": "LiteLLM API-Schlüssel",
		"litellmBaseUrl": "LiteLLM Basis-URL",
		"awsCredentials": "AWS Anmeldedaten",
		"awsProfile": "AWS Profil",
		"awsApiKey": "Amazon Bedrock API-Schlüssel",
		"awsProfileName": "AWS Profilname",
		"awsAccessKey": "AWS Zugangsschlüssel",
		"awsSecretKey": "AWS Geheimschlüssel",
		"awsSessionToken": "AWS Sitzungstoken",
		"awsRegion": "AWS Region",
		"awsCrossRegion": "Regionsübergreifende Inferenz verwenden",
		"awsBedrockVpc": {
			"useCustomVpcEndpoint": "Benutzerdefinierten VPC-Endpunkt verwenden",
			"vpcEndpointUrlPlaceholder": "VPC-Endpunkt-URL eingeben (optional)",
			"examples": "Beispiele:"
		},
		"enablePromptCaching": "Prompt-Caching aktivieren",
		"enablePromptCachingTitle": "Prompt-Caching aktivieren, um die Leistung zu verbessern und Kosten für unterstützte Modelle zu reduzieren.",
		"cacheUsageNote": "Hinweis: Wenn du keine Cache-Nutzung siehst, versuche ein anderes Modell auszuwählen und dann dein gewünschtes Modell erneut auszuwählen.",
		"vscodeLmModel": "Sprachmodell",
		"vscodeLmWarning": "Hinweis: Dies ist eine sehr experimentelle Integration und die Anbieterunterstützung variiert. Wenn du einen Fehler über ein nicht unterstütztes Modell erhälst, liegt das Problem auf Anbieterseite.",
		"geminiParameters": {
			"urlContext": {
				"title": "URL-Kontext aktivieren",
				"description": "Ermöglicht Gemini, verlinkte Seiten zu lesen, um deren Inhalt zu extrahieren, zu vergleichen und in fundierte Antworten zu synthetisieren."
			},
			"groundingSearch": {
				"title": "Grounding mit Google Suche aktivieren",
				"description": "Verbindet Gemini mit Echtzeit-Webdaten für genaue, aktuelle Antworten mit überprüfbaren Zitaten."
			}
		},
		"googleCloudSetup": {
			"title": "Um Google Cloud Vertex AI zu verwenden, musst du:",
			"step1": "1. Ein Google Cloud-Konto erstellen, die Vertex AI API aktivieren & die gewünschten Claude-Modelle aktivieren.",
			"step2": "2. Die Google Cloud CLI installieren & Standardanmeldeinformationen für die Anwendung konfigurieren.",
			"step3": "3. Oder ein Servicekonto mit Anmeldeinformationen erstellen."
		},
		"googleCloudCredentials": "Google Cloud Anmeldedaten",
		"googleCloudKeyFile": "Google Cloud Schlüsseldateipfad",
		"googleCloudProjectId": "Google Cloud Projekt-ID",
		"googleCloudRegion": "Google Cloud Region",
		"lmStudio": {
			"baseUrl": "Basis-URL (optional)",
			"modelId": "Modell-ID",
			"speculativeDecoding": "Spekulatives Dekodieren aktivieren",
			"draftModelId": "Entwurfsmodell-ID",
			"draftModelDesc": "Das Entwurfsmodell muss aus derselben Modellfamilie stammen, damit das spekulative Dekodieren korrekt funktioniert.",
			"selectDraftModel": "Entwurfsmodell auswählen",
			"noModelsFound": "Keine Entwurfsmodelle gefunden. Bitte stelle sicher, dass LM Studio mit aktiviertem Servermodus läuft.",
			"description": "LM Studio ermöglicht es dir, Modelle lokal auf deinem Computer auszuführen. Eine Anleitung zum Einstieg findest du in ihrem <a>Schnellstart-Guide</a>. Du musst auch die <b>lokale Server</b>-Funktion von LM Studio starten, um es mit dieser Erweiterung zu verwenden. <span>Hinweis:</span> Kilo Code verwendet komplexe Prompts und funktioniert am besten mit Claude-Modellen. Weniger leistungsfähige Modelle funktionieren möglicherweise nicht wie erwartet."
		},
		"ollama": {
			"baseUrl": "Basis-URL (optional)",
			"modelId": "Modell-ID",
			"apiKey": "Ollama API-Schlüssel",
			"apiKeyPlaceholder": "Gib deinen API-Schlüssel ein",
			"apiKeyHelp": "Optionaler API-Schlüssel für authentifizierte Ollama-Instanzen oder Cloud-Services. Leer lassen für lokale Installationen.",
			"numCtx": "Kontextfenstergröße (num_ctx)",
			"numCtxHelp": "Überschreibt die Standard-Kontextfenstergröße des Modells. Lassen Sie das Feld leer, um die Modelfile-Konfiguration des Modells zu verwenden. Der Mindestwert ist 128.",
			"description": "Ollama ermöglicht es dir, Modelle lokal auf deinem Computer auszuführen. Eine Anleitung zum Einstieg findest du im Schnellstart-Guide.",
			"warning": "Hinweis: Kilo Code verwendet komplexe Prompts und funktioniert am besten mit Claude-Modellen. Weniger leistungsfähige Modelle funktionieren möglicherweise nicht wie erwartet."
		},
		"unboundApiKey": "Unbound API-Schlüssel",
		"getUnboundApiKey": "Unbound API-Schlüssel erhalten",
		"unboundRefreshModelsSuccess": "Modellliste aktualisiert! Du kannst jetzt aus den neuesten Modellen auswählen.",
		"unboundInvalidApiKey": "Ungültiger API-Schlüssel. Bitte überprüfe deinen API-Schlüssel und versuche es erneut.",
		"humanRelay": {
			"description": "Es ist kein API-Schlüssel erforderlich, aber der Benutzer muss beim Kopieren und Einfügen der Informationen in den Web-Chat-KI helfen.",
			"instructions": "Während der Verwendung wird ein Dialogfeld angezeigt und die aktuelle Nachricht wird automatisch in die Zwischenablage kopiert. Du musst diese in Web-Versionen von KI (wie ChatGPT oder Claude) einfügen, dann die Antwort der KI zurück in das Dialogfeld kopieren und auf die Bestätigungsschaltfläche klicken."
		},
		"roo": {
			"authenticatedMessage": "Sicher authentifiziert über dein Roo Code Cloud-Konto.",
			"connectButton": "Mit Roo Code Cloud verbinden"
		},
		"openRouter": {
			"providerRouting": {
				"title": "OpenRouter Anbieter-Routing",
				"description": "OpenRouter leitet Anfragen an die besten verfügbaren Anbieter für dein Modell weiter. Standardmäßig werden Anfragen über die Top-Anbieter lastverteilt, um maximale Verfügbarkeit zu gewährleisten. Du kannst jedoch einen bestimmten Anbieter für dieses Modell auswählen.",
				"learnMore": "Mehr über Anbieter-Routing erfahren"
			}
		},
		"customModel": {
			"capabilities": "Konfiguriere die Fähigkeiten und Preise für dein benutzerdefiniertes OpenAI-kompatibles Modell. Sei vorsichtig bei der Angabe der Modellfähigkeiten, da diese beeinflussen können, wie Kilo Code funktioniert.",
			"maxTokens": {
				"label": "Maximale Ausgabe-Tokens",
				"description": "Maximale Anzahl von Tokens, die das Modell in einer Antwort generieren kann. (Gib -1 an, damit der Server die maximalen Tokens festlegt.)"
			},
			"contextWindow": {
				"label": "Kontextfenstergröße",
				"description": "Gesamte Tokens (Eingabe + Ausgabe), die das Modell verarbeiten kann."
			},
			"imageSupport": {
				"label": "Bildunterstützung",
				"description": "Ist dieses Modell in der Lage, Bilder zu verarbeiten und zu verstehen?"
			},
			"computerUse": {
				"label": "Computer-Nutzung",
				"description": "Ist dieses Modell in der Lage, mit einem Browser zu interagieren? (z.B. Claude 3.7 Sonnet)"
			},
			"promptCache": {
				"label": "Prompt-Caching",
				"description": "Ist dieses Modell in der Lage, Prompts zu cachen?"
			},
			"pricing": {
				"input": {
					"label": "Eingabepreis",
					"description": "Kosten pro Million Tokens in der Eingabe/Prompt. Dies beeinflusst die Kosten für das Senden von Kontext und Anweisungen an das Modell."
				},
				"output": {
					"label": "Ausgabepreis",
					"description": "Kosten pro Million Tokens in der Modellantwort. Dies beeinflusst die Kosten für generierte Inhalte und Vervollständigungen."
				},
				"cacheReads": {
					"label": "Cache-Lesepreis",
					"description": "Kosten pro Million Tokens für das Lesen aus dem Cache. Dies ist der Preis, der beim Abrufen einer gecachten Antwort berechnet wird."
				},
				"cacheWrites": {
					"label": "Cache-Schreibpreis",
					"description": "Kosten pro Million Tokens für das Schreiben in den Cache. Dies ist der Preis, der beim ersten Cachen eines Prompts berechnet wird."
				}
			},
			"resetDefaults": "Auf Standardwerte zurücksetzen"
		},
		"rateLimitSeconds": {
			"label": "Ratenbegrenzung",
			"description": "Minimale Zeit zwischen API-Anfragen."
		},
		"consecutiveMistakeLimit": {
			"label": "Fehler- & Wiederholungslimit",
			"description": "Anzahl aufeinanderfolgender Fehler oder wiederholter Aktionen, bevor der Dialog 'Kilo Code hat Probleme' angezeigt wird",
			"unlimitedDescription": "Unbegrenzte Wiederholungen aktiviert (automatisches Fortfahren). Der Dialog wird niemals angezeigt.",
			"warning": "⚠️ Das Setzen auf 0 erlaubt unbegrenzte Wiederholungen, was zu erheblichem API-Verbrauch führen kann"
		},
		"reasoningEffort": {
			"label": "Modell-Denkaufwand",
			"minimal": "Minimal (schnellste)",
			"high": "Hoch",
			"medium": "Mittel",
			"low": "Niedrig"
		},
		"verbosity": {
			"label": "Ausgabe-Ausführlichkeit",
			"high": "Hoch",
			"medium": "Mittel",
			"low": "Niedrig",
			"description": "Steuert, wie detailliert die Antworten des Modells sind. Niedrige Ausführlichkeit erzeugt knappe Antworten, während hohe Ausführlichkeit gründliche Erklärungen liefert."
		},
		"setReasoningLevel": "Denkaufwand aktivieren",
		"claudeCode": {
			"pathLabel": "Claude-Code-Pfad",
			"description": "Optionaler Pfad zu Ihrer Claude Code CLI. Standard ist 'claude', wenn nicht festgelegt.",
			"placeholder": "Standard: claude",
			"maxTokensLabel": "Maximale Ausgabe-Tokens",
			"maxTokensDescription": "Maximale Anzahl an Ausgabe-Tokens für Claude Code-Antworten. Standard ist 8000."
		},
		"geminiCli": {
			"description": "Dieser Anbieter verwendet OAuth-Authentifizierung vom Gemini CLI-Tool und benötigt keine API-Schlüssel.",
			"oauthPath": "OAuth-Anmeldedaten-Pfad (optional)",
			"oauthPathDescription": "Pfad zur OAuth-Anmeldedaten-Datei. Leer lassen, um den Standardort zu verwenden (~/.gemini/oauth_creds.json).",
			"instructions": "Falls du dich noch nicht authentifiziert hast, führe bitte",
			"instructionsContinued": "in deinem Terminal zuerst aus.",
			"setupLink": "Gemini CLI Setup-Anweisungen",
			"requirementsTitle": "Wichtige Anforderungen",
			"requirement1": "Zuerst musst du das Gemini CLI-Tool installieren",
			"requirement2": "Dann führe gemini in deinem Terminal aus und stelle sicher, dass du dich mit Google anmeldest",
			"requirement3": "Funktioniert nur mit persönlichen Google-Konten (nicht mit Google Workspace-Konten)",
			"requirement4": "Verwendet keine API-Schlüssel - Authentifizierung wird über OAuth abgewickelt",
			"requirement5": "Erfordert, dass das Gemini CLI-Tool zuerst installiert und authentifiziert wird",
			"freeAccess": "Kostenloser Zugang über OAuth-Authentifizierung"
		},
		"qwenCode": {
			"oauthPath": "OAuth-Anmeldedaten-Pfad (optional)",
			"oauthPathDescription": "Pfad zur OAuth-Anmeldedaten-Datei. Leer lassen, um den Standardort zu verwenden (~/.qwen/oauth_creds.json).",
			"description": "Dieser Anbieter verwendet OAuth-Authentifizierung vom Qwen-Service und benötigt keine API-Schlüssel.",
			"instructions": "Bitte folge der offiziellen Dokumentation, um die Autorisierungsdatei zu erhalten und sie im angegebenen Pfad zu platzieren.",
			"setupLink": "Qwen Offizielle Dokumentation"
		}
	},
	"browser": {
		"enable": {
			"label": "Browser-Tool aktivieren",
			"description": "Wenn aktiviert, kann Kilo Code einen Browser verwenden, um mit Websites zu interagieren, wenn Modelle verwendet werden, die Computer-Nutzung unterstützen. <0>Mehr erfahren</0>"
		},
		"viewport": {
			"label": "Viewport-Größe",
			"description": "Wähle die Viewport-Größe für Browser-Interaktionen. Dies beeinflusst, wie Websites angezeigt und mit ihnen interagiert wird.",
			"options": {
				"largeDesktop": "Großer Desktop (1280x800)",
				"smallDesktop": "Kleiner Desktop (900x600)",
				"tablet": "Tablet (768x1024)",
				"mobile": "Mobil (360x640)"
			}
		},
		"screenshotQuality": {
			"label": "Screenshot-Qualität",
			"description": "Passe die WebP-Qualität von Browser-Screenshots an. Höhere Werte bieten klarere Screenshots, erhöhen aber den Token-Verbrauch."
		},
		"remote": {
			"label": "Remote-Browser-Verbindung verwenden",
			"description": "Verbindung zu einem Chrome-Browser herstellen, der mit aktiviertem Remote-Debugging läuft (--remote-debugging-port=9222).",
			"urlPlaceholder": "Benutzerdefinierte URL (z.B. http://localhost:9222)",
			"testButton": "Verbindung testen",
			"testingButton": "Teste...",
			"instructions": "Gib die DevTools-Protokoll-Host-Adresse ein oder lasse das Feld leer, um Chrome lokale Instanzen automatisch zu erkennen. Die Schaltfläche 'Verbindung testen' versucht die benutzerdefinierte URL, wenn angegeben, oder erkennt automatisch, wenn das Feld leer ist."
		}
	},
	"checkpoints": {
		"enable": {
			"label": "Automatische Kontrollpunkte aktivieren",
			"description": "Wenn aktiviert, erstellt Kilo Code automatisch Kontrollpunkte während der Aufgabenausführung, was die Überprüfung von Änderungen oder die Rückkehr zu früheren Zuständen erleichtert. <0>Mehr erfahren</0>"
		}
	},
	"notifications": {
		"sound": {
			"label": "Soundeffekte aktivieren",
			"description": "Wenn aktiviert, spielt Kilo Code Soundeffekte für Benachrichtigungen und Ereignisse ab.",
			"volumeLabel": "Lautstärke"
		},
		"tts": {
			"label": "Text-zu-Sprache aktivieren",
			"description": "Wenn aktiviert, liest Kilo Code seine Antworten mit Text-zu-Sprache laut vor.",
			"speedLabel": "Geschwindigkeit"
		}
	},
	"contextManagement": {
		"description": "Steuer, welche Informationen im KI-Kontextfenster enthalten sind, was den Token-Verbrauch und die Antwortqualität beeinflusst",
		"autoCondenseContextPercent": {
			"label": "Schwellenwert für intelligente Kontextkomprimierung",
			"description": "Wenn das Kontextfenster diesen Schwellenwert erreicht, wird Kilo Code es automatisch komprimieren."
		},
		"condensingApiConfiguration": {
			"label": "API-Konfiguration für Kontextkomprimierung",
			"description": "Wähle, welche API-Konfiguration für Kontextkomprimierungsoperationen verwendet werden soll. Lasse es unausgewählt, um die aktuelle aktive Konfiguration zu verwenden.",
			"useCurrentConfig": "Aktuelle Konfiguration verwenden"
		},
		"customCondensingPrompt": {
			"label": "Benutzerdefinierter Kontextkomprimierungs-Prompt",
			"description": "Passe den System-Prompt an, der für die Kontextkomprimierung verwendet wird. Lasse es leer, um den Standard-Prompt zu verwenden.",
			"placeholder": "Gebe hier Ihren benutzerdefinierten Komprimierungs-Prompt ein...\n\nDu kannst die gleiche Struktur wie der Standard-Prompt verwenden:\n- Vorherige Konversation\n- Aktuelle Arbeit\n- Wichtige technische Konzepte\n- Relevante Dateien und Code\n- Problemlösung\n- Ausstehende Aufgaben und nächste Schritte",
			"reset": "Auf Standard zurücksetzen",
			"hint": "Leer = Standard-Prompt verwenden"
		},
		"autoCondenseContext": {
			"name": "Intelligente Kontextkomprimierung automatisch auslösen",
			"description": "Wenn aktiviert, wird Kilo Code automatisch den Kontext komprimieren, wenn der Schwellenwert erreicht wird. Wenn deaktiviert, kannst du die Kontextkomprimierung weiterhin manuell auslösen."
		},
		"openTabs": {
			"label": "Geöffnete Tabs Kontextlimit",
			"description": "Maximale Anzahl von geöffneten VSCode-Tabs, die im Kontext enthalten sein sollen. Höhere Werte bieten mehr Kontext, erhöhen aber den Token-Verbrauch."
		},
		"workspaceFiles": {
			"label": "Workspace-Dateien Kontextlimit",
			"description": "Maximale Anzahl von Dateien, die in den Details des aktuellen Arbeitsverzeichnisses enthalten sein sollen. Höhere Werte bieten mehr Kontext, erhöhen aber den Token-Verbrauch."
		},
		"rooignore": {
			"label": ".kilocodeignore-Dateien in Listen und Suchen anzeigen",
			"description": "Wenn aktiviert, werden Dateien, die mit Mustern in .kilocodeignore übereinstimmen, in Listen mit einem Schlosssymbol angezeigt. Wenn deaktiviert, werden diese Dateien vollständig aus Dateilisten und Suchen ausgeblendet."
		},
		"maxConcurrentFileReads": {
			"label": "Concurrent file reads limit",
			"description": "Maximum number of files the 'read_file' tool can process concurrently. Higher values may speed up reading multiple small files but increase memory usage."
		},
		"maxReadFile": {
			"label": "Schwellenwert für automatische Dateilesekürzung",
			"description": "Kilo Code liest diese Anzahl von Zeilen, wenn das Modell keine Start-/Endwerte angibt. Wenn diese Zahl kleiner als die Gesamtzahl der Zeilen ist, erstellt Kilo Code einen Zeilennummernindex der Codedefinitionen. Spezialfälle: -1 weist Kilo Code an, die gesamte Datei zu lesen (ohne Indexierung), und 0 weist an, keine Zeilen zu lesen und nur Zeilenindizes für minimalen Kontext bereitzustellen. Niedrigere Werte minimieren die anfängliche Kontextnutzung und ermöglichen präzise nachfolgende Zeilenbereich-Lesungen. Explizite Start-/End-Anfragen sind von dieser Einstellung nicht begrenzt.",
			"lines": "Zeilen",
			"always_full_read": "Immer die gesamte Datei lesen"
		},
		"diagnostics": {
			"includeMessages": {
				"label": "Diagnosen automatisch in den Kontext aufnehmen",
				"description": "Wenn aktiviert, werden Diagnosenachrichten (Fehler) aus bearbeiteten Dateien automatisch in den Kontext aufgenommen. Du kannst jederzeit alle Workspace-Diagnosen manuell mit @problems einbeziehen."
			},
			"maxMessages": {
				"label": "Maximale Anzahl von Diagnosenachrichten",
				"description": "Maximale Anzahl von Diagnosenachrichten, die pro Datei eingeschlossen werden. Dieses Limit gilt sowohl für die automatische Einbeziehung (wenn das Kontrollkästchen aktiviert ist) als auch für manuelle @problems-Erwähnungen. Höhere Werte bieten mehr Kontext, erhöhen aber den Token-Verbrauch.",
				"resetTooltip": "Auf Standardwert zurücksetzen (50)",
				"unlimitedLabel": "Unbegrenzt"
			},
			"delayAfterWrite": {
				"label": "Verzögerung nach Schreibvorgängen, damit Diagnosen potenzielle Probleme erkennen können",
				"description": "Wartezeit nach Dateischreibvorgängen vor dem Fortfahren, damit Diagnosetools Änderungen verarbeiten und Probleme erkennen können."
			}
		},
		"condensingThreshold": {
			"label": "Schwellenwert für Kontextkomprimierung",
			"selectProfile": "Profil für Schwellenwert konfigurieren",
			"defaultProfile": "Globaler Standard (alle Profile)",
			"defaultDescription": "Wenn der Kontext diesen Prozentsatz erreicht, wird er automatisch für alle Profile komprimiert, es sei denn, sie haben benutzerdefinierte Einstellungen",
			"profileDescription": "Benutzerdefinierter Schwellenwert nur für dieses Profil (überschreibt globalen Standard)",
			"inheritDescription": "Dieses Profil erbt den globalen Standard-Schwellenwert ({{threshold}}%)",
			"usesGlobal": "(verwendet global {{threshold}}%)"
		},
		"maxImageFileSize": {
			"label": "Maximale Bilddateigröße",
			"mb": "MB",
			"description": "Maximale Größe (in MB) für Bilddateien, die vom read file Tool verarbeitet werden können."
		},
		"maxTotalImageSize": {
			"label": "Maximale Gesamtbildgröße",
			"mb": "MB",
			"description": "Maximales kumulatives Größenlimit (in MB) für alle Bilder, die in einer einzelnen read_file-Operation verarbeitet werden. Beim Lesen mehrerer Bilder wird die Größe jedes Bildes zur Gesamtsumme addiert. Wenn das Einbeziehen eines weiteren Bildes dieses Limit überschreitten würde, wird es übersprungen."
		}
	},
	"terminal": {
		"basic": {
			"label": "Terminal-Einstellungen: Grundlegend",
			"description": "Grundlegende Terminal-Einstellungen"
		},
		"advanced": {
			"label": "Terminal-Einstellungen: Erweitert",
			"description": "Die folgenden Optionen erfordern möglicherweise einen Terminal-Neustart, um die Einstellung zu übernehmen."
		},
		"outputLineLimit": {
			"label": "Terminal-Ausgabelimit",
			"description": "Maximale Anzahl von Zeilen, die in der Terminal-Ausgabe bei der Ausführung von Befehlen enthalten sein sollen. Bei Überschreitung werden Zeilen aus der Mitte entfernt, wodurch Token gespart werden. <0>Mehr erfahren</0>"
		},
		"outputCharacterLimit": {
			"label": "Terminal-Zeichenlimit",
			"description": "Maximale Anzahl von Zeichen, die in die Terminalausgabe bei der Ausführung von Befehlen aufgenommen werden sollen. Dieses Limit hat Vorrang vor dem Zeilenlimit, um Speicherprobleme durch extrem lange Zeilen zu vermeiden. Bei Überschreitung wird die Ausgabe abgeschnitten. <0>Mehr erfahren</0>"
		},
		"shellIntegrationTimeout": {
			"label": "Terminal-Shell-Integrationszeit-Limit",
			"description": "Maximale Wartezeit für die Shell-Integration, bevor Befehle ausgeführt werden. Für Benutzer mit langen Shell-Startzeiten musst du diesen Wert möglicherweise erhöhen, wenn du Fehler vom Typ \"Shell Integration Unavailable\" im Terminal siehst. <0>Mehr erfahren</0>"
		},
		"shellIntegrationDisabled": {
			"label": "Terminal-Shell-Integration deaktivieren",
			"description": "Aktiviere dies, wenn Terminalbefehle nicht korrekt funktionieren oder du Fehler wie 'Shell Integration Unavailable' siehst. Dies verwendet eine einfachere Methode zur Ausführung von Befehlen und umgeht einige erweiterte Terminalfunktionen. <0>Mehr erfahren</0>"
		},
		"commandDelay": {
			"label": "Terminal-Befehlsverzögerung",
			"description": "Verzögerung in Millisekunden, die nach der Befehlsausführung hinzugefügt wird. Die Standardeinstellung von 0 deaktiviert die Verzögerung vollständig. Dies kann dazu beitragen, dass die Befehlsausgabe in Terminals mit Timing-Problemen vollständig erfasst wird. In den meisten Terminals wird dies durch Setzen von `PROMPT_COMMAND='sleep N'` und Powershell fügt `start-sleep` am Ende jedes Befehls hinzu. Ursprünglich war dies eine Lösung für VSCode-Bug#237208 und ist möglicherweise nicht mehr erforderlich. <0>Mehr erfahren</0>"
		},
		"compressProgressBar": {
			"label": "Fortschrittsbalken-Ausgabe komprimieren",
			"description": "Wenn aktiviert, verarbeitet diese Option Terminal-Ausgaben mit Wagenrücklaufzeichen (\\r), um zu simulieren, wie ein echtes Terminal Inhalte anzeigen würde. Dies entfernt Zwischenzustände von Fortschrittsbalken und behält nur den Endzustand bei, wodurch Kontextraum für relevantere Informationen gespart wird. <0>Mehr erfahren</0>"
		},
		"powershellCounter": {
			"label": "PowerShell-Zähler-Workaround aktivieren",
			"description": "Wenn aktiviert, fügt einen Zähler zu PowerShell-Befehlen hinzu, um die korrekte Befehlsausführung sicherzustellen. Dies hilft bei PowerShell-Terminals, die Probleme mit der Ausgabeerfassung haben könnten. <0>Mehr erfahren</0>"
		},
		"zshClearEolMark": {
			"label": "ZSH-Zeilenende-Markierung löschen",
			"description": "Wenn aktiviert, wird die ZSH-Zeilenende-Markierung durch Setzen von PROMPT_EOL_MARK='' gelöscht. Dies verhindert Probleme bei der Interpretation der Befehlsausgabe, wenn diese mit Sonderzeichen wie '%' endet. <0>Mehr erfahren</0>"
		},
		"zshOhMy": {
			"label": "Oh My Zsh-Integration aktivieren",
			"description": "Wenn aktiviert, wird ITERM_SHELL_INTEGRATION_INSTALLED=Yes gesetzt, um die Shell-Integrationsfunktionen von Oh My Zsh zu aktivieren. Das Anwenden dieser Einstellung erfordert möglicherweise einen Neustart der IDE. <0>Mehr erfahren</0>"
		},
		"zshP10k": {
			"label": "Powerlevel10k-Integration aktivieren",
			"description": "Wenn aktiviert, wird POWERLEVEL9K_INSTANT_PROMPT=quiet gesetzt, um die Powerlevel10k-Integration zu aktivieren. Dies kann die Leistung verbessern, indem der Prompt sofort angezeigt wird. <0>Mehr erfahren</0>"
		},
		"zdotdir": {
			"label": "ZDOTDIR Handhabung aktivieren",
			"description": "Wenn aktiviert, wird ein temporäres Verzeichnis für ZDOTDIR erstellt, um die Zsh-Shell-Integration ordnungsgemäß zu handhaben. Dies stellt sicher, dass die VSCode-Shell-Integration mit Zsh korrekt funktioniert, während deine Zsh-Konfiguration erhalten bleibt. <0>Mehr erfahren</0>"
		},
		"inheritEnv": {
			"label": "Umgebungsvariablen erben",
			"description": "Wenn aktiviert, erbt das Terminal Umgebungsvariablen aus dem übergeordneten Prozess von VSCode, wie z.B. benutzerdefinierte Shell-Integrationseinstellungen. Dies schaltet direkt die globale VSCode-Einstellung `terminal.integrated.inheritEnv` um. <0>Mehr erfahren</0>"
		}
	},
	"advancedSettings": {
		"title": "Erweiterte Einstellungen"
	},
	"advanced": {
		"diff": {
			"label": "Bearbeitung durch Diffs aktivieren",
			"description": "Wenn aktiviert, kann Kilo Code Dateien schneller bearbeiten und lehnt automatisch abgeschnittene vollständige Dateischreibvorgänge ab. Funktioniert am besten mit dem neuesten Claude 3.7 Sonnet-Modell.",
			"strategy": {
				"label": "Diff-Strategie",
				"options": {
					"standard": "Standard (Einzelblock)",
					"multiBlock": "Experimentell: Mehrblock-Diff",
					"unified": "Experimentell: Einheitliches Diff"
				},
				"descriptions": {
					"standard": "Die Standard-Diff-Strategie wendet Änderungen jeweils auf einen einzelnen Codeblock an.",
					"unified": "Die einheitliche Diff-Strategie wendet mehrere Ansätze zur Anwendung von Diffs an und wählt den besten Ansatz.",
					"multiBlock": "Die Mehrblock-Diff-Strategie ermöglicht das Aktualisieren mehrerer Codeblöcke in einer Datei in einer Anfrage."
				}
			},
			"matchPrecision": {
				"label": "Übereinstimmungspräzision",
				"description": "Dieser Schieberegler steuert, wie genau Codeabschnitte bei der Anwendung von Diffs übereinstimmen müssen. Niedrigere Werte ermöglichen eine flexiblere Übereinstimmung, erhöhen aber das Risiko falscher Ersetzungen. Verwende Werte unter 100 % mit äußerster Vorsicht."
			}
		},
		"todoList": {
			"label": "Todo-Listen-Tool aktivieren",
			"description": "Wenn aktiviert, kann Kilo Code Todo-Listen erstellen und verwalten, um den Aufgabenfortschritt zu verfolgen. Dies hilft, komplexe Aufgaben in überschaubare Schritte zu organisieren."
		}
	},
	"experimental": {
		"DIFF_STRATEGY_UNIFIED": {
			"name": "Experimentelle einheitliche Diff-Strategie verwenden",
			"description": "Aktiviere die experimentelle einheitliche Diff-Strategie. Diese Strategie könnte die Anzahl der durch Modellfehler verursachten Wiederholungsversuche reduzieren, kann aber zu unerwartetem Verhalten oder falschen Bearbeitungen führen. Aktiviere sie nur, wenn du die Risiken verstehst und bereit bist, alle Änderungen sorgfältig zu überprüfen."
		},
		"SEARCH_AND_REPLACE": {
			"name": "Experimentelles Such- und Ersetzungswerkzeug verwenden",
			"description": "Aktiviere das experimentelle Such- und Ersetzungswerkzeug, mit dem Kilo Code mehrere Instanzen eines Suchbegriffs in einer Anfrage ersetzen kann."
		},
		"INSERT_BLOCK": {
			"name": "Experimentelles Inhalts-Einfügewerkzeug verwenden",
			"description": "Aktiviere das experimentelle Inhalts-Einfügewerkzeug, mit dem Kilo Code Inhalte an bestimmten Zeilennummern einfügen kann, ohne einen Diff erstellen zu müssen."
		},
		"POWER_STEERING": {
			"name": "Experimentellen \"Power Steering\"-Modus verwenden",
			"description": "Wenn aktiviert, erinnert Kilo Code das Modell häufiger an die Details seiner aktuellen Modusdefinition. Dies führt zu einer stärkeren Einhaltung von Rollendefinitionen und benutzerdefinierten Anweisungen, verbraucht aber mehr Token pro Nachricht."
		},
		"CONCURRENT_FILE_READS": {
			"name": "Gleichzeitiges Lesen von Dateien aktivieren",
			"description": "Wenn aktiviert, kann Kilo Code mehrere Dateien in einer einzigen Anfrage lesen. Wenn deaktiviert, muss Kilo Code Dateien einzeln lesen. Das Deaktivieren kann hilfreich sein, wenn mit weniger fähigen Modellen gearbeitet wird oder wenn du mehr Kontrolle über den Dateizugriff haben möchtest."
		},
		"MULTI_SEARCH_AND_REPLACE": {
			"name": "Experimentelles Multi-Block-Diff-Tool verwenden",
			"description": "Wenn aktiviert, wird Kilo Code das Multi-Block-Diff-Tool verwenden. Dies wird versuchen, mehrere Codeblöcke in der Datei in einer Anfrage zu aktualisieren."
		},
		"MARKETPLACE": {
			"name": "Marktplatz aktivieren",
			"description": "Wenn aktiviert, kannst du MCPs und benutzerdefinierte Modi aus dem Marketplace installieren."
		},
		"MULTI_FILE_APPLY_DIFF": {
			"name": "Gleichzeitige Dateibearbeitungen aktivieren",
			"description": "Wenn aktiviert, kann Kilo Code mehrere Dateien in einer einzigen Anfrage bearbeiten. Wenn deaktiviert, muss Kilo Code Dateien einzeln bearbeiten. Das Deaktivieren kann hilfreich sein, wenn mit weniger fähigen Modellen gearbeitet wird oder wenn du mehr Kontrolle über Dateiänderungen haben möchtest."
		},
		"MORPH_FAST_APPLY": {
			"name": "Fast Apply aktivieren",
<<<<<<< HEAD
			"description": "Wenn aktiviert, kann Kilo Code Dateien mit Fast Apply unter Verwendung spezialisierter Modelle bearbeiten, die für Code-Änderungen optimiert sind. Erfordert den Kilo Code API-Anbieter, OpenRouter oder einen Morph API-Schlüssel.",
			"apiKey": "Morph API-Schlüssel",
			"placeholder": "Gib deinen Morph API-Schlüssel ein",
=======
			"description": "Wenn aktiviert, kann Kilo Code Dateien mit Fast Apply unter Verwendung spezialisierter Modelle bearbeiten, die für Code-Modifikationen optimiert sind. Erfordert den Kilo Gateway Provider, OpenRouter oder einen Morph API-Schlüssel.",
			"apiKey": "Morph API-Schlüssel (optional)",
			"placeholder": "Gib deinen Morph API-Schlüssel ein (optional)",
>>>>>>> b857bc06
			"modelLabel": "Modellauswahl",
			"modelDescription": "Wähle, welches Fast Apply-Modell für Dateibearbeitungen verwendet werden soll",
			"models": {
				"auto": "Automatisch (Standard - wählt das beste verfügbare)",
				"morphFast": "Morph v3 Fast (Schneller, niedrigere Kosten)",
				"morphLarge": "Morph v3 Large (Leistungsfähiger)",
				"relace": "Relace Apply v3"
			}
		},
		"PREVENT_FOCUS_DISRUPTION": {
			"name": "Hintergrundbearbeitung",
			"description": "Verhindert Editor-Fokus-Störungen wenn aktiviert. Dateibearbeitungen erfolgen im Hintergrund ohne Öffnung von Diff-Ansichten oder Fokus-Diebstahl. Du kannst ungestört weiterarbeiten, während Kilo Code Änderungen vornimmt. Dateien können ohne Fokus geöffnet werden, um Diagnosen zu erfassen oder vollständig geschlossen bleiben."
		},
		"ASSISTANT_MESSAGE_PARSER": {
			"name": "Neuen Nachrichtenparser verwenden",
			"description": "Aktiviere den experimentellen Streaming-Nachrichtenparser, der lange Antworten durch effizientere Verarbeitung spürbar schneller macht."
		},
		"NEW_TASK_REQUIRE_TODOS": {
			"name": "'todos'-Liste für neue Aufgaben anfordern",
			"description": "Wenn aktiviert, erfordert das new_task-Tool die Angabe eines todos-Parameters. Dies stellt sicher, dass alle neuen Aufgaben mit einer klaren Zielliste beginnen. Wenn deaktiviert (Standard), bleibt der todos-Parameter aus Gründen der Abwärtskompatibilität optional."
		},
		"IMAGE_GENERATION": {
			"name": "KI-Bildgenerierung aktivieren",
			"description": "Wenn aktiviert, kann Kilo Code Bilder aus Textprompts generieren. Erfordert einen konfigurierten Kilo Code oder OpenRouter API-Schlüssel.",
			"apiProvider": "API-Anbieter",
			"openRouterApiKeyLabel": "OpenRouter API-Schlüssel",
			"openRouterApiKeyPlaceholder": "Gib deinen OpenRouter API-Schlüssel ein",
			"kiloCodeApiKeyLabel": "Kilo Code API-Schlüssel",
			"kiloCodeApiKeyPlaceholder": "Gib deinen Kilo Code API-Schlüssel ein",
			"kiloCodeApiKeyPaste": "Aktuellen Kilo Code API-Schlüssel einfügen",
			"getApiKeyText": "Hol dir deinen API-Schlüssel von",
			"modelSelectionLabel": "Bildgenerierungsmodell",
			"modelSelectionDescription": "Wähle das Modell für die Bildgenerierung aus",
			"warningMissingKey": "⚠️ Ein API-Schlüssel ist für die Bildgenerierung erforderlich, bitte konfiguriere ihn oben.",
			"successConfigured": "✓ Bildgenerierung ist konfiguriert und einsatzbereit"
		},
		"RUN_SLASH_COMMAND": {
			"name": "Modellinitierte Slash-Befehle aktivieren",
			"description": "Wenn aktiviert, kann Kilo Code deine Slash-Befehle ausführen, um Workflows zu starten."
		}
	},
	"promptCaching": {
		"label": "Prompt-Caching deaktivieren",
		"description": "Wenn aktiviert, wird Kilo Code für dieses Modell kein Prompt-Caching verwenden."
	},
	"temperature": {
		"useCustom": "Benutzerdefinierte Temperatur verwenden",
		"description": "Steuert die Zufälligkeit der Modellantworten.",
		"rangeDescription": "Höhere Werte machen die Ausgabe zufälliger, niedrigere Werte machen sie deterministischer."
	},
	"modelInfo": {
		"supportsImages": "Unterstützt Bilder",
		"noImages": "Unterstützt keine Bilder",
		"supportsComputerUse": "Unterstützt Computernutzung",
		"noComputerUse": "Unterstützt keine Computernutzung",
		"supportsPromptCache": "Unterstützt Prompt-Cache",
		"noPromptCache": "Unterstützt keinen Prompt-Cache",
		"contextWindow": "Kontextfenster:",
		"maxOutput": "Maximale Ausgabe",
		"inputPrice": "Eingabepreis",
		"outputPrice": "Ausgabepreis",
		"cacheReadsPrice": "Cache-Lesepreis",
		"cacheWritesPrice": "Cache-Schreibpreis",
		"enableStreaming": "Streaming aktivieren",
		"enableR1Format": "R1-Modellparameter aktivieren",
		"enableR1FormatTips": "Muss bei Verwendung von R1-Modellen wie QWQ aktiviert werden, um 400er-Fehler zu vermeiden",
		"useAzure": "Azure verwenden",
		"azureApiVersion": "Azure API-Version festlegen",
		"gemini": {
			"freeRequests": "* Kostenlos bis zu {{count}} Anfragen pro Minute. Danach hängt die Abrechnung von der Prompt-Größe ab.",
			"pricingDetails": "Weitere Informationen findest du unter Preisdetails.",
			"billingEstimate": "* Die Abrechnung ist eine Schätzung - die genauen Kosten hängen von der Prompt-Größe ab."
		}
	},
	"modelPicker": {
		"automaticFetch": "Die Erweiterung ruft automatisch die neueste Liste der auf <serviceLink>{{serviceName}}</serviceLink> verfügbaren Modelle ab. Wenn du dir nicht sicher bist, welches Modell du wählen sollst, funktioniert Kilo Code am besten mit <defaultModelLink>{{defaultModelId}}</defaultModelLink>.",
		"label": "Modell",
		"searchPlaceholder": "Suchen",
		"noMatchFound": "Keine Übereinstimmung gefunden",
		"useCustomModel": "Benutzerdefiniert verwenden: {{modelId}}"
	},
	"footer": {
		"feedback": "Wenn du Fragen oder Feedback hast, kannst du gerne ein Issue auf <githubLink>github.com/Kilo-Org/kilocode</githubLink> öffnen oder <redditLink>reddit.com/r/kilocode</redditLink> oder <discordLink>kilocode.ai/discord</discordLink> beitreten",
		"support": "Für finanzielle Fragen wende dich bitte an den Kundensupport unter <supportLink>https://kilocode.ai/support</supportLink>",
		"telemetry": {
			"label": "Fehler- und Nutzungsberichte zulassen",
			"description": "Hilf dabei, Kilo Code zu verbessern, indem du Nutzungsdaten und Fehlerberichte sendest. Es werden niemals Code, Prompts oder persönliche Informationen gesendet. Weitere Details findest du in unserer Datenschutzrichtlinie."
		},
		"settings": {
			"import": "Importieren",
			"export": "Exportieren",
			"reset": "Zurücksetzen"
		}
	},
	"thinkingBudget": {
		"maxTokens": "Max Tokens",
		"maxThinkingTokens": "Max Thinking Tokens"
	},
	"validation": {
		"apiKey": "Du musst einen gültigen API-Schlüssel angeben.",
		"awsRegion": "Du musst eine Region für die Verwendung mit Amazon Bedrock auswählen.",
		"googleCloud": "Du musst eine gültige Google Cloud Projekt-ID und Region angeben.",
		"modelId": "Du musst eine gültige Modell-ID angeben.",
		"modelSelector": "Du musst einen gültigen Modellselektor angeben.",
		"openAi": "Du musst eine gültige Basis-URL, einen API-Schlüssel und eine Modell-ID angeben.",
		"arn": {
			"invalidFormat": "Ungültiges ARN-Format. Bitte überprüfe die Formatanforderungen.",
			"regionMismatch": "Warnung: Die Region in deiner ARN ({{arnRegion}}) stimmt nicht mit deiner ausgewählten Region ({{region}}) überein. Dies kann zu Zugriffsproblemen führen. Der Anbieter wird die Region aus der ARN verwenden."
		},
		"modelAvailability": "Die von dir angegebene Modell-ID ({{modelId}}) ist nicht verfügbar. Bitte wähle ein anderes Modell.",
		"modelDeprecated": "Dieses Modell ist nicht mehr verfügbar. Bitte wähle ein anderes Modell.",
		"providerNotAllowed": "Anbieter '{{provider}}' ist von deiner Organisation nicht erlaubt",
		"modelNotAllowed": "Modell '{{model}}' ist für Anbieter '{{provider}}' von deiner Organisation nicht erlaubt",
		"profileInvalid": "Dieses Profil enthält einen Anbieter oder ein Modell, das von deiner Organisation nicht erlaubt ist",
		"qwenCodeOauthPath": "Du musst einen gültigen OAuth-Anmeldedaten-Pfad angeben"
	},
	"placeholders": {
		"apiKey": "API-Schlüssel eingeben...",
		"profileName": "Profilnamen eingeben",
		"accessKey": "Zugriffsschlüssel eingeben...",
		"secretKey": "Geheimschlüssel eingeben...",
		"sessionToken": "Sitzungstoken eingeben...",
		"credentialsJson": "Anmeldeinformationen JSON eingeben...",
		"keyFilePath": "Schlüsseldateipfad eingeben...",
		"projectId": "Projekt-ID eingeben...",
		"customArn": "ARN eingeben (z.B. arn:aws:bedrock:us-east-1:123456789012:foundation-model/my-model)",
		"baseUrl": "Basis-URL eingeben...",
		"modelId": {
			"lmStudio": "z.B. meta-llama-3.1-8b-instruct",
			"lmStudioDraft": "z.B. lmstudio-community/llama-3.2-1b-instruct",
			"ollama": "z.B. llama3.1"
		},
		"numbers": {
			"maxTokens": "z.B. 4096",
			"contextWindow": "z.B. 128000",
			"inputPrice": "z.B. 0.0001",
			"outputPrice": "z.B. 0.0002",
			"cacheWritePrice": "z.B. 0.00005"
		}
	},
	"defaults": {
		"ollamaUrl": "Standard: http://localhost:11434",
		"lmStudioUrl": "Standard: http://localhost:1234",
		"geminiUrl": "Standard: https://generativelanguage.googleapis.com"
	},
	"labels": {
		"customArn": "Benutzerdefinierte ARN",
		"useCustomArn": "Benutzerdefinierte ARN verwenden..."
	},
	"display": {
		"taskTimeline": {
			"label": "Aufgabenzeitplan anzeigen",
			"description": "Zeigt eine visuelle Zeitleiste der Aufgabennachrichten an, farblich nach Typ gekennzeichnet, sodass du den Fortschritt der Aufgabe schnell überblicken und zu bestimmten Punkten in der Aufgabenhistorie zurückspringen kannst."
		},
		"sendMessageOnEnter": {
			"label": "Nachricht mit Enter senden",
			"description": "Wenn aktiviert, drücke Enter zum Senden und Shift+Enter für eine neue Zeile. Deaktiviere dies, um stattdessen Shift+Enter zum Senden zu verwenden."
		},
		"costThreshold": {
			"label": "Kosten unter Schwellenwert ausblenden",
			"description": "Nur Anforderungskosten über diesem Betrag anzeigen. Kosten sind immer sichtbar, wenn der Detailbereich geöffnet ist.",
			"currentValue": "Aktueller Schwellenwert: ${{value}}"
		},
		"showTimestamps": {
			"label": "Zeitstempel anzeigen",
			"description": "Zeitstempel für jede Nachricht in der Chat-Ansicht anzeigen"
		}
	},
	"ghost": {
		"showGutterAnimation": {
			"label": "Randanimation bei Autovervollständigung anzeigen",
			"description": "Zeigt eine animierte Anzeige im Editor-Rand an, wenn die Autovervollständigung läuft",
			"preview": "Animationsvorschau"
		}
	},
	"includeMaxOutputTokens": "Maximale Ausgabe-Tokens einbeziehen",
	"includeMaxOutputTokensDescription": "Sende den Parameter für maximale Ausgabe-Tokens in API-Anfragen. Einige Anbieter unterstützen dies möglicherweise nicht.",
	"limitMaxTokensDescription": "Begrenze die maximale Anzahl von Tokens in der Antwort",
	"maxOutputTokensLabel": "Maximale Ausgabe-Tokens",
	"maxTokensGenerateDescription": "Maximale Tokens, die in der Antwort generiert werden",
	"serviceTier": {
		"label": "Service-Stufe",
		"tooltip": "Für eine schnellere Verarbeitung von API-Anfragen, probiere die Prioritäts-Verarbeitungsstufe. Für niedrigere Preise bei höherer Latenz, probiere die Flex-Verarbeitungsstufe.",
		"standard": "Standard",
		"flex": "Flex",
		"priority": "Priorität",
		"pricingTableTitle": "Preise nach Service-Stufe (Preis pro 1 Mio. Token)",
		"columns": {
			"tier": "Stufe",
			"input": "Eingabe",
			"output": "Ausgabe",
			"cacheReads": "Cache-Lesevorgänge"
		}
	},
	"ui": {
		"collapseThinking": {
			"label": "Gedankenblöcke standardmäßig ausblenden",
			"description": "Wenn aktiviert, werden Gedankenblöcke standardmäßig ausgeblendet, bis du mit ihnen interagierst"
		}
	}
}<|MERGE_RESOLUTION|>--- conflicted
+++ resolved
@@ -766,15 +766,9 @@
 		},
 		"MORPH_FAST_APPLY": {
 			"name": "Fast Apply aktivieren",
-<<<<<<< HEAD
-			"description": "Wenn aktiviert, kann Kilo Code Dateien mit Fast Apply unter Verwendung spezialisierter Modelle bearbeiten, die für Code-Änderungen optimiert sind. Erfordert den Kilo Code API-Anbieter, OpenRouter oder einen Morph API-Schlüssel.",
-			"apiKey": "Morph API-Schlüssel",
-			"placeholder": "Gib deinen Morph API-Schlüssel ein",
-=======
 			"description": "Wenn aktiviert, kann Kilo Code Dateien mit Fast Apply unter Verwendung spezialisierter Modelle bearbeiten, die für Code-Modifikationen optimiert sind. Erfordert den Kilo Gateway Provider, OpenRouter oder einen Morph API-Schlüssel.",
 			"apiKey": "Morph API-Schlüssel (optional)",
 			"placeholder": "Gib deinen Morph API-Schlüssel ein (optional)",
->>>>>>> b857bc06
 			"modelLabel": "Modellauswahl",
 			"modelDescription": "Wähle, welches Fast Apply-Modell für Dateibearbeitungen verwendet werden soll",
 			"models": {
