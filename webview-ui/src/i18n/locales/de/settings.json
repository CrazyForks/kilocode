--- conflicted
+++ resolved
@@ -483,11 +483,7 @@
 		},
 		"consecutiveMistakeLimit": {
 			"label": "Fehler- & Wiederholungslimit",
-<<<<<<< HEAD
-			"description": "Anzahl aufeinanderfolgender Fehler oder wiederholter Aktionen, bevor der Dialog 'Kilo Code hat Probleme' angezeigt wird",
-=======
-			"description": "Anzahl aufeinanderfolgender Fehler oder wiederholter Aktionen, bevor der Dialog 'Roo hat Probleme' angezeigt wird. Auf 0 setzen, um diesen Sicherheitsmechanismus zu deaktivieren (er wird niemals ausgelöst).",
->>>>>>> 06b775a8
+			"description": "Anzahl aufeinanderfolgender Fehler oder wiederholter Aktionen, bevor der Dialog 'Kilo hat Probleme' angezeigt wird. Auf 0 setzen, um diesen Sicherheitsmechanismus zu deaktivieren (er wird niemals ausgelöst).",
 			"unlimitedDescription": "Unbegrenzte Wiederholungen aktiviert (automatisches Fortfahren). Der Dialog wird niemals angezeigt.",
 			"warning": "⚠️ Das Setzen auf 0 erlaubt unbegrenzte Wiederholungen, was zu erheblichem API-Verbrauch führen kann"
 		},
