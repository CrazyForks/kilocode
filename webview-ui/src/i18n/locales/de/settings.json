{
	"common": {
		"save": "Speichern",
		"done": "Fertig",
		"cancel": "Abbrechen",
		"reset": "Zurücksetzen",
		"select": "Auswählen",
		"add": "Header hinzufügen",
		"remove": "Entfernen"
	},
	"header": {
		"title": "Einstellungen",
		"saveButtonTooltip": "Änderungen speichern",
		"nothingChangedTooltip": "Nichts geändert",
		"doneButtonTooltip": "Ungespeicherte Änderungen verwerfen und Einstellungsbereich schließen"
	},
	"unsavedChangesDialog": {
		"title": "Ungespeicherte Änderungen",
		"description": "Möchtest du die Änderungen verwerfen und fortfahren?",
		"cancelButton": "Abbrechen",
		"discardButton": "Änderungen verwerfen"
	},
	"sections": {
		"providers": "Anbieter",
		"autoApprove": "Auto-Genehmigung",
		"browser": "Computerzugriff",
		"checkpoints": "Kontrollpunkte",
		"notifications": "Benachrichtigungen",
		"contextManagement": "Kontext",
		"terminal": "Terminal",
		"slashCommands": "Slash-Befehle",
		"prompts": "Eingabeaufforderungen",
		"ui": "UI",
		"experimental": "Experimentell",
		"language": "Sprache",
		"about": "Über Kilo Code",
		"display": "Anzeigen"
	},
	"slashCommands": {
		"description": "Verwalte deine Slash-Befehle, um benutzerdefinierte Workflows und Aktionen schnell auszuführen. <DocsLink>Mehr erfahren</DocsLink>"
	},
	"prompts": {
		"description": "Konfiguriere Support-Prompts, die für schnelle Aktionen wie das Verbessern von Prompts, das Erklären von Code und das Beheben von Problemen verwendet werden. Diese Prompts helfen Kilo Code dabei, bessere Unterstützung für häufige Entwicklungsaufgaben zu bieten."
	},
	"codeIndex": {
		"title": "Codebase-Indexierung",
		"description": "Konfiguriere Codebase-Indexierungseinstellungen, um semantische Suche in deinem Projekt zu aktivieren. <0>Mehr erfahren</0>",
		"statusTitle": "Status",
		"enableLabel": "Codebase-Indexierung aktivieren",
		"enableDescription": "Aktiviere die Code-Indizierung für eine verbesserte Suche und ein besseres Kontextverständnis",
		"settingsTitle": "Indexierungseinstellungen",
		"disabledMessage": "Codebase-Indexierung ist derzeit deaktiviert. Aktiviere sie in den globalen Einstellungen, um Indexierungsoptionen zu konfigurieren.",
		"profileLabel": "Embeddings-Anbieter",
		"embedderProviderLabel": "Embedder-Anbieter",
		"selectProfilePlaceholder": "Anbieter auswählen",
		"openaiProvider": "OpenAI",
		"ollamaProvider": "Ollama",
		"geminiProvider": "Gemini",
		"geminiApiKeyLabel": "API-Schlüssel:",
		"geminiApiKeyPlaceholder": "Geben Sie Ihren Gemini-API-Schlüssel ein",
		"vercelAiGatewayProvider": "Vercel AI Gateway",
		"vercelAiGatewayApiKeyLabel": "API-Schlüssel",
		"vercelAiGatewayApiKeyPlaceholder": "Gib deinen Vercel AI Gateway API-Schlüssel ein",
		"mistralProvider": "Mistral",
		"mistralApiKeyLabel": "API-Schlüssel:",
		"mistralApiKeyPlaceholder": "Gib deinen Mistral-API-Schlüssel ein",
		"openaiCompatibleProvider": "OpenAI-kompatibel",
		"openAiKeyLabel": "OpenAI API-Schlüssel",
		"openAiKeyPlaceholder": "Gib deinen OpenAI API-Schlüssel ein",
		"openAiCompatibleBaseUrlLabel": "Basis-URL",
		"openAiCompatibleApiKeyLabel": "API-Schlüssel",
		"openAiCompatibleApiKeyPlaceholder": "Gib deinen API-Schlüssel ein",
		"openAiCompatibleModelDimensionLabel": "Embedding-Dimension:",
		"modelDimensionLabel": "Modell-Dimension",
		"openAiCompatibleModelDimensionPlaceholder": "z.B. 1536",
		"openAiCompatibleModelDimensionDescription": "Die Embedding-Dimension (Ausgabegröße) für Ihr Modell. Überprüfe die Dokumentation deines Anbieters für diesen Wert. Übliche Werte: 384, 768, 1536, 3072.",
		"modelLabel": "Modell",
		"modelPlaceholder": "Modellname eingeben",
		"selectModel": "Modell auswählen",
		"selectModelPlaceholder": "Modell auswählen",
		"ollamaUrlLabel": "Ollama-URL:",
		"ollamaBaseUrlLabel": "Ollama Basis-URL",
		"qdrantUrlLabel": "Qdrant-URL",
		"qdrantKeyLabel": "Qdrant-Schlüssel:",
		"qdrantApiKeyLabel": "Qdrant API-Schlüssel",
		"qdrantApiKeyPlaceholder": "Gib deinen Qdrant API-Schlüssel ein (optional)",
		"setupConfigLabel": "Einrichtung",
		"startIndexingButton": "Start",
		"clearIndexDataButton": "Index löschen",
		"unsavedSettingsMessage": "Bitte speichere deine Einstellungen, bevor du den Indexierungsprozess startest.",
		"clearDataDialog": {
			"title": "Bist du sicher?",
			"description": "Diese Aktion kann nicht rückgängig gemacht werden. Dies wird deine Codebase-Indexdaten dauerhaft löschen.",
			"cancelButton": "Abbrechen",
			"confirmButton": "Daten löschen"
		},
		"ollamaUrlPlaceholder": "http://localhost:11434",
		"openAiCompatibleBaseUrlPlaceholder": "https://api.example.com",
		"modelDimensionPlaceholder": "1536",
		"qdrantUrlPlaceholder": "http://localhost:6333",
		"saveError": "Fehler beim Speichern der Einstellungen",
		"modelDimensions": "({{dimension}} Dimensionen)",
		"saveSuccess": "Einstellungen erfolgreich gespeichert",
		"saving": "Speichern...",
		"saveSettings": "Speichern",
		"indexingStatuses": {
			"standby": "Bereitschaft",
			"indexing": "Indexierung",
			"indexed": "Indexiert",
			"error": "Fehler"
		},
		"close": "Schließen",
		"validation": {
			"invalidQdrantUrl": "Ungültige Qdrant-URL",
			"invalidOllamaUrl": "Ungültige Ollama-URL",
			"invalidBaseUrl": "Ungültige Basis-URL",
			"qdrantUrlRequired": "Qdrant-URL ist erforderlich",
			"openaiApiKeyRequired": "OpenAI-API-Schlüssel ist erforderlich",
			"modelSelectionRequired": "Modellauswahl ist erforderlich",
			"apiKeyRequired": "API-Schlüssel ist erforderlich",
			"modelIdRequired": "Modell-ID ist erforderlich",
			"modelDimensionRequired": "Modellabmessung ist erforderlich",
			"geminiApiKeyRequired": "Gemini-API-Schlüssel ist erforderlich",
			"mistralApiKeyRequired": "Mistral-API-Schlüssel ist erforderlich",
			"vercelAiGatewayApiKeyRequired": "Vercel AI Gateway API-Schlüssel ist erforderlich",
			"ollamaBaseUrlRequired": "Ollama-Basis-URL ist erforderlich",
			"baseUrlRequired": "Basis-URL ist erforderlich",
			"modelDimensionMinValue": "Modellabmessung muss größer als 0 sein"
		},
		"advancedConfigLabel": "Erweiterte Konfiguration",
		"searchMinScoreLabel": "Suchergebnis-Schwellenwert",
		"searchMinScoreDescription": "Mindestähnlichkeitswert (0.0-1.0), der für Suchergebnisse erforderlich ist. Niedrigere Werte liefern mehr Ergebnisse, die jedoch möglicherweise weniger relevant sind. Höhere Werte liefern weniger, aber relevantere Ergebnisse.",
		"searchMinScoreResetTooltip": "Auf Standardwert zurücksetzen (0.4)",
		"searchMaxResultsLabel": "Maximale Suchergebnisse",
		"searchMaxResultsDescription": "Maximale Anzahl von Suchergebnissen, die bei der Abfrage des Codebase-Index zurückgegeben werden. Höhere Werte bieten mehr Kontext, können aber weniger relevante Ergebnisse enthalten.",
		"resetToDefault": "Auf Standard zurücksetzen"
	},
	"autoApprove": {
<<<<<<< HEAD
		"description": "Erlaubt Kilo Code, Operationen automatisch ohne Genehmigung durchzuführen. Aktiviere diese Einstellungen nur, wenn du der KI vollständig vertraust und die damit verbundenen Sicherheitsrisiken verstehst.",
=======
		"toggleShortcut": "Du kannst <SettingsLink>in deinen IDE-Einstellungen</SettingsLink> einen globalen Shortcut für diese Einstellung konfigurieren.",
		"description": "Erlaubt Roo, Operationen automatisch ohne Genehmigung durchzuführen. Aktiviere diese Einstellungen nur, wenn du der KI vollständig vertraust und die damit verbundenen Sicherheitsrisiken verstehst.",
>>>>>>> 17ae7e2d
		"enabled": "Auto-Genehmigung aktiviert",
		"toggleAriaLabel": "Automatische Genehmigung umschalten",
		"disabledAriaLabel": "Automatische Genehmigung deaktiviert - zuerst Optionen auswählen",
		"readOnly": {
			"label": "Lesen",
			"description": "Wenn aktiviert, wird Kilo Code automatisch Verzeichnisinhalte anzeigen und Dateien lesen, ohne dass du auf die Genehmigen-Schaltfläche klicken musst.",
			"outsideWorkspace": {
				"label": "Dateien außerhalb des Arbeitsbereichs einbeziehen",
				"description": "Kilo Code erlauben, Dateien außerhalb des aktuellen Arbeitsbereichs ohne Genehmigung zu lesen."
			}
		},
		"write": {
			"label": "Schreiben",
			"description": "Dateien automatisch erstellen und bearbeiten ohne Genehmigung",
			"delayLabel": "Verzögerung nach Schreibvorgängen, damit Diagnosefunktionen potenzielle Probleme erkennen können",
			"outsideWorkspace": {
				"label": "Dateien außerhalb des Arbeitsbereichs einbeziehen",
				"description": "Kilo Code erlauben, Dateien außerhalb des aktuellen Arbeitsbereichs ohne Genehmigung zu erstellen und zu bearbeiten."
			},
			"protected": {
				"label": "Geschützte Dateien einbeziehen",
				"description": "Kilo Code erlauben, geschützte Dateien (wie .kilocodeignore und .kilocode/ Konfigurationsdateien) ohne Genehmigung zu erstellen und zu bearbeiten."
			}
		},
		"browser": {
			"label": "Browser",
			"description": "Browser-Aktionen automatisch ohne Genehmigung durchführen. Hinweis: Gilt nur, wenn das Modell Computer-Nutzung unterstützt"
		},
		"retry": {
			"label": "Wiederholung",
			"description": "Fehlgeschlagene API-Anfragen automatisch wiederholen, wenn der Server eine Fehlerantwort zurückgibt",
			"delayLabel": "Verzögerung vor dem Wiederholen der Anfrage"
		},
		"mcp": {
			"label": "MCP",
			"description": "Automatische Genehmigung einzelner MCP-Tools in der MCP-Server-Ansicht aktivieren (erfordert sowohl diese Einstellung als auch das 'Immer erlauben'-Kontrollkästchen des Tools)"
		},
		"modeSwitch": {
			"label": "Modus",
			"description": "Automatisch zwischen verschiedenen Modi wechseln ohne Genehmigung"
		},
		"subtasks": {
			"label": "Teilaufgaben",
			"description": "Erstellung und Abschluss von Unteraufgaben ohne Genehmigung erlauben"
		},
		"followupQuestions": {
			"label": "Frage",
			"description": "Automatisch die erste vorgeschlagene Antwort für Folgefragen nach der konfigurierten Zeitüberschreitung auswählen",
			"timeoutLabel": "Wartezeit vor der automatischen Auswahl der ersten Antwort"
		},
		"execute": {
			"label": "Ausführen",
			"description": "Erlaubte Terminal-Befehle automatisch ohne Genehmigung ausführen",
			"allowedCommands": "Erlaubte Auto-Ausführungsbefehle",
			"allowedCommandsDescription": "Befehlspräfixe, die automatisch ausgeführt werden können, wenn 'Ausführungsoperationen immer genehmigen' aktiviert ist. Füge * hinzu, um alle Befehle zu erlauben (mit Vorsicht verwenden).",
			"deniedCommands": "Verweigerte Befehle",
			"deniedCommandsDescription": "Befehlspräfixe, die automatisch verweigert werden, ohne nach Genehmigung zu fragen. Bei Konflikten mit erlaubten Befehlen hat die längste Präfix-Übereinstimmung Vorrang. Füge * hinzu, um alle Befehle zu verweigern.",
			"commandPlaceholder": "Befehlspräfix eingeben (z.B. 'git ')",
			"deniedCommandPlaceholder": "Befehlspräfix zum Verweigern eingeben (z.B. 'rm -rf')",
			"addButton": "Hinzufügen",
			"autoDenied": "Befehle mit dem Präfix `{{prefix}}` wurden vom Benutzer verboten. Umgehe diese Beschränkung nicht durch das Ausführen eines anderen Befehls."
		},
		"showMenu": {
			"label": "Auto-Genehmigungs-Menü in der Chat-Ansicht anzeigen",
			"description": "Wenn aktiviert, wird das Auto-Genehmigungs-Menü am unteren Rand der Chat-Ansicht angezeigt, was einen schnellen Zugriff auf die Auto-Genehmigungs-Einstellungen ermöglicht"
		},
		"updateTodoList": {
			"label": "Todo",
			"description": "To-Do-Liste wird automatisch aktualisiert, ohne dass du zustimmen musst"
		},
		"apiRequestLimit": {
			"title": "Maximale Anfragen",
			"description": "Automatisch so viele API-Anfragen stellen, bevor du um die Erlaubnis gebeten wirst, mit der Aufgabe fortzufahren.",
			"unlimited": "Unbegrenzt"
		},
		"selectOptionsFirst": "Wähle mindestens eine Option unten aus, um die automatische Genehmigung zu aktivieren",
		"apiCostLimit": {
			"title": "Maximale Kosten",
			"unlimited": "Unbegrenzt"
		},
		"maxLimits": {
			"description": "Anfragen bis zu diesen Grenzwerten automatisch stellen, bevor um Genehmigung zur Fortsetzung gebeten wird."
		}
	},
	"providers": {
		"providerDocumentation": "{{provider}}-Dokumentation",
		"configProfile": "Konfigurationsprofil",
		"description": "Speicher verschiedene API-Konfigurationen, um schnell zwischen Anbietern und Einstellungen zu wechseln.",
		"apiProvider": "API-Anbieter",
		"model": "Modell",
		"nameEmpty": "Name darf nicht leer sein",
		"nameExists": "Ein Profil mit diesem Namen existiert bereits",
		"deleteProfile": "Profil löschen",
		"invalidArnFormat": "Ungültiges ARN-Format. Überprüfe die obigen Beispiele.",
		"enterNewName": "Neuen Namen eingeben",
		"addProfile": "Profil hinzufügen",
		"renameProfile": "Profil umbenennen",
		"newProfile": "Neues Konfigurationsprofil",
		"enterProfileName": "Profilnamen eingeben",
		"createProfile": "Profil erstellen",
		"cannotDeleteOnlyProfile": "Das einzige Profil kann nicht gelöscht werden",
		"searchPlaceholder": "Profile durchsuchen",
		"searchProviderPlaceholder": "Suchanbieter durchsuchen",
		"noProviderMatchFound": "Keine Anbieter gefunden",
		"noMatchFound": "Keine passenden Profile gefunden",
		"vscodeLmDescription": "Die VS Code Language Model API ermöglicht das Ausführen von Modellen, die von anderen VS Code-Erweiterungen bereitgestellt werden (einschließlich, aber nicht beschränkt auf GitHub Copilot). Der einfachste Weg, um zu starten, besteht darin, die Erweiterungen Copilot und Copilot Chat aus dem VS Code Marketplace zu installieren.",
		"awsCustomArnUse": "Gib eine gültige Amazon Bedrock ARN für das Modell ein, das du verwenden möchtest. Formatbeispiele:",
		"awsCustomArnDesc": "Stelle sicher, dass die Region in der ARN mit Ihrer oben ausgewählten AWS-Region übereinstimmt.",
		"openRouterApiKey": "OpenRouter API-Schlüssel",
		"getOpenRouterApiKey": "OpenRouter API-Schlüssel erhalten",
		"vercelAiGatewayApiKey": "Vercel AI Gateway API-Schlüssel",
		"getVercelAiGatewayApiKey": "Vercel AI Gateway API-Schlüssel erhalten",
		"doubaoApiKey": "Doubao API-Schlüssel",
		"getDoubaoApiKey": "Doubao API-Schlüssel erhalten",
		"apiKeyStorageNotice": "API-Schlüssel werden sicher im VSCode Secret Storage gespeichert",
		"glamaApiKey": "Glama API-Schlüssel",
		"getGlamaApiKey": "Glama API-Schlüssel erhalten",
		"useCustomBaseUrl": "Benutzerdefinierte Basis-URL verwenden",
		"useReasoning": "Reasoning aktivieren",
		"useHostHeader": "Benutzerdefinierten Host-Header verwenden",
		"useLegacyFormat": "Altes OpenAI API-Format verwenden",
		"customHeaders": "Benutzerdefinierte Headers",
		"headerName": "Header-Name",
		"headerValue": "Header-Wert",
		"noCustomHeaders": "Keine benutzerdefinierten Headers definiert. Klicke auf die + Schaltfläche, um einen hinzuzufügen.",
		"requestyApiKey": "Requesty API-Schlüssel",
		"refreshModels": {
			"label": "Modelle aktualisieren",
			"hint": "Bitte öffne die Einstellungen erneut, um die neuesten Modelle zu sehen.",
			"loading": "Modellliste wird aktualisiert...",
			"success": "Modellliste erfolgreich aktualisiert!",
			"error": "Fehler beim Aktualisieren der Modellliste. Bitte versuche es erneut."
		},
		"getRequestyApiKey": "Requesty API-Schlüssel erhalten",
		"getRequestyBaseUrl": "Basis-URL",
		"requestyUseCustomBaseUrl": "Benutzerdefinierte Basis-URL verwenden",
		"openRouterTransformsText": "Prompts und Nachrichtenketten auf Kontextgröße komprimieren (<a>OpenRouter Transformationen</a>)",
		"anthropicApiKey": "Anthropic API-Schlüssel",
		"getAnthropicApiKey": "Anthropic API-Schlüssel erhalten",
		"anthropicUseAuthToken": "Anthropic API-Schlüssel als Authorization-Header anstelle von X-Api-Key übergeben",
		"anthropic1MContextBetaLabel": "1M Kontextfenster aktivieren (Beta)",
		"anthropic1MContextBetaDescription": "Erweitert das Kontextfenster für Claude Sonnet 4 auf 1 Million Token",
		"awsBedrock1MContextBetaLabel": "1M Kontextfenster aktivieren (Beta)",
		"awsBedrock1MContextBetaDescription": "Erweitert das Kontextfenster für Claude Sonnet 4 auf 1 Million Token",
		"cerebrasApiKey": "Cerebras API-Schlüssel",
		"getCerebrasApiKey": "Cerebras API-Schlüssel erhalten",
		"chutesApiKey": "Chutes API-Schlüssel",
		"getChutesApiKey": "Chutes API-Schlüssel erhalten",
		"fireworksApiKey": "Fireworks API-Schlüssel",
		"getFireworksApiKey": "Fireworks API-Schlüssel erhalten",
		"featherlessApiKey": "Featherless API-Schlüssel",
		"getFeatherlessApiKey": "Featherless API-Schlüssel erhalten",
		"ioIntelligenceApiKey": "IO Intelligence API-Schlüssel",
		"ioIntelligenceApiKeyPlaceholder": "Gib deinen IO Intelligence API-Schlüssel ein",
		"getIoIntelligenceApiKey": "IO Intelligence API-Schlüssel erhalten",
		"deepSeekApiKey": "DeepSeek API-Schlüssel",
		"getDeepSeekApiKey": "DeepSeek API-Schlüssel erhalten",
		"moonshotApiKey": "Moonshot API-Schlüssel",
		"getMoonshotApiKey": "Moonshot API-Schlüssel erhalten",
		"moonshotBaseUrl": "Moonshot-Einstiegspunkt",
		"zaiApiKey": "Z AI API-Schlüssel",
		"getZaiApiKey": "Z AI API-Schlüssel erhalten",
		"zaiEntrypoint": "Z AI Einstiegspunkt",
		"zaiEntrypointDescription": "Bitte wähle den entsprechenden API-Einstiegspunkt basierend auf deinem Standort aus. Wenn du dich in China befindest, wähle open.bigmodel.cn. Andernfalls wähle api.z.ai.",
		"geminiApiKey": "Gemini API-Schlüssel",
		"getGroqApiKey": "Groq API-Schlüssel erhalten",
		"groqApiKey": "Groq API-Schlüssel",
		"getSambaNovaApiKey": "SambaNova API-Schlüssel erhalten",
		"sambaNovaApiKey": "SambaNova API-Schlüssel",
		"getHuggingFaceApiKey": "Hugging Face API-Schlüssel erhalten",
		"huggingFaceApiKey": "Hugging Face API-Schlüssel",
		"huggingFaceModelId": "Modell-ID",
		"huggingFaceLoading": "Lädt...",
		"huggingFaceModelsCount": "({{count}} Modelle)",
		"huggingFaceSelectModel": "Modell auswählen...",
		"huggingFaceSearchModels": "Modelle durchsuchen...",
		"huggingFaceNoModelsFound": "Keine Modelle gefunden",
		"huggingFaceProvider": "Anbieter",
		"huggingFaceProviderAuto": "Automatisch",
		"huggingFaceSelectProvider": "Anbieter auswählen...",
		"huggingFaceSearchProviders": "Anbieter durchsuchen...",
		"huggingFaceNoProvidersFound": "Keine Anbieter gefunden",
		"getGeminiApiKey": "Gemini API-Schlüssel erhalten",
		"openAiApiKey": "OpenAI API-Schlüssel",
		"apiKey": "API-Schlüssel",
		"openAiBaseUrl": "Basis-URL",
		"getOpenAiApiKey": "OpenAI API-Schlüssel erhalten",
		"mistralApiKey": "Mistral API-Schlüssel",
		"getMistralApiKey": "Mistral / Codestral API-Schlüssel erhalten",
		"codestralBaseUrl": "Codestral Basis-URL (Optional)",
		"codestralBaseUrlDesc": "Lege eine alternative URL für das Codestral-Modell fest.",
		"xaiApiKey": "xAI API-Schlüssel",
		"getXaiApiKey": "xAI API-Schlüssel erhalten",
		"litellmApiKey": "LiteLLM API-Schlüssel",
		"litellmBaseUrl": "LiteLLM Basis-URL",
		"awsCredentials": "AWS Anmeldedaten",
		"awsProfile": "AWS Profil",
		"awsApiKey": "Amazon Bedrock API-Schlüssel",
		"awsProfileName": "AWS Profilname",
		"awsAccessKey": "AWS Zugangsschlüssel",
		"awsSecretKey": "AWS Geheimschlüssel",
		"awsSessionToken": "AWS Sitzungstoken",
		"awsRegion": "AWS Region",
		"awsCrossRegion": "Regionsübergreifende Inferenz verwenden",
		"awsBedrockVpc": {
			"useCustomVpcEndpoint": "Benutzerdefinierten VPC-Endpunkt verwenden",
			"vpcEndpointUrlPlaceholder": "VPC-Endpunkt-URL eingeben (optional)",
			"examples": "Beispiele:"
		},
		"enablePromptCaching": "Prompt-Caching aktivieren",
		"enablePromptCachingTitle": "Prompt-Caching aktivieren, um die Leistung zu verbessern und Kosten für unterstützte Modelle zu reduzieren.",
		"cacheUsageNote": "Hinweis: Wenn du keine Cache-Nutzung siehst, versuche ein anderes Modell auszuwählen und dann dein gewünschtes Modell erneut auszuwählen.",
		"vscodeLmModel": "Sprachmodell",
		"vscodeLmWarning": "Hinweis: Dies ist eine sehr experimentelle Integration und die Anbieterunterstützung variiert. Wenn du einen Fehler über ein nicht unterstütztes Modell erhälst, liegt das Problem auf Anbieterseite.",
		"geminiParameters": {
			"urlContext": {
				"title": "URL-Kontext aktivieren",
				"description": "Ermöglicht Gemini, verlinkte Seiten zu lesen, um deren Inhalt zu extrahieren, zu vergleichen und in fundierte Antworten zu synthetisieren."
			},
			"groundingSearch": {
				"title": "Grounding mit Google Suche aktivieren",
				"description": "Verbindet Gemini mit Echtzeit-Webdaten für genaue, aktuelle Antworten mit überprüfbaren Zitaten."
			}
		},
		"googleCloudSetup": {
			"title": "Um Google Cloud Vertex AI zu verwenden, musst du:",
			"step1": "1. Ein Google Cloud-Konto erstellen, die Vertex AI API aktivieren & die gewünschten Claude-Modelle aktivieren.",
			"step2": "2. Die Google Cloud CLI installieren & Standardanmeldeinformationen für die Anwendung konfigurieren.",
			"step3": "3. Oder ein Servicekonto mit Anmeldeinformationen erstellen."
		},
		"googleCloudCredentials": "Google Cloud Anmeldedaten",
		"googleCloudKeyFile": "Google Cloud Schlüsseldateipfad",
		"googleCloudProjectId": "Google Cloud Projekt-ID",
		"googleCloudRegion": "Google Cloud Region",
		"lmStudio": {
			"baseUrl": "Basis-URL (optional)",
			"modelId": "Modell-ID",
			"speculativeDecoding": "Spekulatives Dekodieren aktivieren",
			"draftModelId": "Entwurfsmodell-ID",
			"draftModelDesc": "Das Entwurfsmodell muss aus derselben Modellfamilie stammen, damit das spekulative Dekodieren korrekt funktioniert.",
			"selectDraftModel": "Entwurfsmodell auswählen",
			"noModelsFound": "Keine Entwurfsmodelle gefunden. Bitte stelle sicher, dass LM Studio mit aktiviertem Servermodus läuft.",
			"description": "LM Studio ermöglicht es dir, Modelle lokal auf deinem Computer auszuführen. Eine Anleitung zum Einstieg findest du in ihrem <a>Schnellstart-Guide</a>. Du musst auch die <b>lokale Server</b>-Funktion von LM Studio starten, um es mit dieser Erweiterung zu verwenden. <span>Hinweis:</span> Kilo Code verwendet komplexe Prompts und funktioniert am besten mit Claude-Modellen. Weniger leistungsfähige Modelle funktionieren möglicherweise nicht wie erwartet."
		},
		"ollama": {
			"baseUrl": "Basis-URL (optional)",
			"modelId": "Modell-ID",
<<<<<<< HEAD
			"apiKey": "API-Schlüssel",
			"apiKeyPlaceholder": "Gib deinen API-Schlüssel ein",
			"apiKeyInfo": "API-Schlüssel wird als Authorization-Header gesendet",
=======
			"apiKey": "Ollama API-Schlüssel",
			"apiKeyHelp": "Optionaler API-Schlüssel für authentifizierte Ollama-Instanzen oder Cloud-Services. Leer lassen für lokale Installationen.",
			"numCtx": "Kontextfenstergröße (num_ctx)",
			"numCtxHelp": "Überschreibt die Standard-Kontextfenstergröße des Modells. Lassen Sie das Feld leer, um die Modelfile-Konfiguration des Modells zu verwenden. Der Mindestwert ist 128.",
>>>>>>> 17ae7e2d
			"description": "Ollama ermöglicht es dir, Modelle lokal auf deinem Computer auszuführen. Eine Anleitung zum Einstieg findest du im Schnellstart-Guide.",
			"warning": "Hinweis: Kilo Code verwendet komplexe Prompts und funktioniert am besten mit Claude-Modellen. Weniger leistungsfähige Modelle funktionieren möglicherweise nicht wie erwartet."
		},
		"unboundApiKey": "Unbound API-Schlüssel",
		"getUnboundApiKey": "Unbound API-Schlüssel erhalten",
		"unboundRefreshModelsSuccess": "Modellliste aktualisiert! Du kannst jetzt aus den neuesten Modellen auswählen.",
		"unboundInvalidApiKey": "Ungültiger API-Schlüssel. Bitte überprüfe deinen API-Schlüssel und versuche es erneut.",
		"humanRelay": {
			"description": "Es ist kein API-Schlüssel erforderlich, aber der Benutzer muss beim Kopieren und Einfügen der Informationen in den Web-Chat-KI helfen.",
			"instructions": "Während der Verwendung wird ein Dialogfeld angezeigt und die aktuelle Nachricht wird automatisch in die Zwischenablage kopiert. Du musst diese in Web-Versionen von KI (wie ChatGPT oder Claude) einfügen, dann die Antwort der KI zurück in das Dialogfeld kopieren und auf die Bestätigungsschaltfläche klicken."
		},
		"roo": {
			"authenticatedMessage": "Sicher authentifiziert über dein Roo Code Cloud-Konto.",
			"connectButton": "Mit Roo Code Cloud verbinden"
		},
		"openRouter": {
			"providerRouting": {
				"title": "OpenRouter Anbieter-Routing",
				"description": "OpenRouter leitet Anfragen an die besten verfügbaren Anbieter für dein Modell weiter. Standardmäßig werden Anfragen über die Top-Anbieter lastverteilt, um maximale Verfügbarkeit zu gewährleisten. Du kannst jedoch einen bestimmten Anbieter für dieses Modell auswählen.",
				"learnMore": "Mehr über Anbieter-Routing erfahren"
			}
		},
		"customModel": {
			"capabilities": "Konfiguriere die Fähigkeiten und Preise für dein benutzerdefiniertes OpenAI-kompatibles Modell. Sei vorsichtig bei der Angabe der Modellfähigkeiten, da diese beeinflussen können, wie Kilo Code funktioniert.",
			"maxTokens": {
				"label": "Maximale Ausgabe-Tokens",
				"description": "Maximale Anzahl von Tokens, die das Modell in einer Antwort generieren kann. (Gib -1 an, damit der Server die maximalen Tokens festlegt.)"
			},
			"contextWindow": {
				"label": "Kontextfenstergröße",
				"description": "Gesamte Tokens (Eingabe + Ausgabe), die das Modell verarbeiten kann."
			},
			"imageSupport": {
				"label": "Bildunterstützung",
				"description": "Ist dieses Modell in der Lage, Bilder zu verarbeiten und zu verstehen?"
			},
			"computerUse": {
				"label": "Computer-Nutzung",
				"description": "Ist dieses Modell in der Lage, mit einem Browser zu interagieren? (z.B. Claude 3.7 Sonnet)"
			},
			"promptCache": {
				"label": "Prompt-Caching",
				"description": "Ist dieses Modell in der Lage, Prompts zu cachen?"
			},
			"pricing": {
				"input": {
					"label": "Eingabepreis",
					"description": "Kosten pro Million Tokens in der Eingabe/Prompt. Dies beeinflusst die Kosten für das Senden von Kontext und Anweisungen an das Modell."
				},
				"output": {
					"label": "Ausgabepreis",
					"description": "Kosten pro Million Tokens in der Modellantwort. Dies beeinflusst die Kosten für generierte Inhalte und Vervollständigungen."
				},
				"cacheReads": {
					"label": "Cache-Lesepreis",
					"description": "Kosten pro Million Tokens für das Lesen aus dem Cache. Dies ist der Preis, der beim Abrufen einer gecachten Antwort berechnet wird."
				},
				"cacheWrites": {
					"label": "Cache-Schreibpreis",
					"description": "Kosten pro Million Tokens für das Schreiben in den Cache. Dies ist der Preis, der beim ersten Cachen eines Prompts berechnet wird."
				}
			},
			"resetDefaults": "Auf Standardwerte zurücksetzen"
		},
		"rateLimitSeconds": {
			"label": "Ratenbegrenzung",
			"description": "Minimale Zeit zwischen API-Anfragen."
		},
		"consecutiveMistakeLimit": {
			"label": "Fehler- & Wiederholungslimit",
			"description": "Anzahl aufeinanderfolgender Fehler oder wiederholter Aktionen, bevor der Dialog 'Kilo Code hat Probleme' angezeigt wird",
			"unlimitedDescription": "Unbegrenzte Wiederholungen aktiviert (automatisches Fortfahren). Der Dialog wird niemals angezeigt.",
			"warning": "⚠️ Das Setzen auf 0 erlaubt unbegrenzte Wiederholungen, was zu erheblichem API-Verbrauch führen kann"
		},
		"reasoningEffort": {
			"label": "Modell-Denkaufwand",
			"minimal": "Minimal (schnellste)",
			"high": "Hoch",
			"medium": "Mittel",
			"low": "Niedrig"
		},
		"verbosity": {
			"label": "Ausgabe-Ausführlichkeit",
			"high": "Hoch",
			"medium": "Mittel",
			"low": "Niedrig",
			"description": "Steuert, wie detailliert die Antworten des Modells sind. Niedrige Ausführlichkeit erzeugt knappe Antworten, während hohe Ausführlichkeit gründliche Erklärungen liefert."
		},
		"setReasoningLevel": "Denkaufwand aktivieren",
		"claudeCode": {
			"pathLabel": "Claude-Code-Pfad",
			"description": "Optionaler Pfad zu Ihrer Claude Code CLI. Standard ist 'claude', wenn nicht festgelegt.",
			"placeholder": "Standard: claude",
			"maxTokensLabel": "Maximale Ausgabe-Tokens",
			"maxTokensDescription": "Maximale Anzahl an Ausgabe-Tokens für Claude Code-Antworten. Standard ist 8000."
		},
		"geminiCli": {
			"description": "Dieser Anbieter verwendet OAuth-Authentifizierung vom Gemini CLI-Tool und benötigt keine API-Schlüssel.",
			"oauthPath": "OAuth-Anmeldedaten-Pfad (optional)",
			"oauthPathDescription": "Pfad zur OAuth-Anmeldedaten-Datei. Leer lassen, um den Standardort zu verwenden (~/.gemini/oauth_creds.json).",
			"instructions": "Falls du dich noch nicht authentifiziert hast, führe bitte",
			"instructionsContinued": "in deinem Terminal zuerst aus.",
			"setupLink": "Gemini CLI Setup-Anweisungen",
			"requirementsTitle": "Wichtige Anforderungen",
			"requirement1": "Zuerst musst du das Gemini CLI-Tool installieren",
			"requirement2": "Dann führe gemini in deinem Terminal aus und stelle sicher, dass du dich mit Google anmeldest",
			"requirement3": "Funktioniert nur mit persönlichen Google-Konten (nicht mit Google Workspace-Konten)",
			"requirement4": "Verwendet keine API-Schlüssel - Authentifizierung wird über OAuth abgewickelt",
			"requirement5": "Erfordert, dass das Gemini CLI-Tool zuerst installiert und authentifiziert wird",
			"freeAccess": "Kostenloser Zugang über OAuth-Authentifizierung"
		},
		"qwenCode": {
			"oauthPath": "OAuth-Anmeldedaten-Pfad (optional)",
			"oauthPathDescription": "Pfad zur OAuth-Anmeldedaten-Datei. Leer lassen, um den Standardort zu verwenden (~/.qwen/oauth_creds.json).",
			"description": "Dieser Anbieter verwendet OAuth-Authentifizierung vom Qwen-Service und benötigt keine API-Schlüssel.",
			"instructions": "Bitte folge der offiziellen Dokumentation, um die Autorisierungsdatei zu erhalten und sie im angegebenen Pfad zu platzieren.",
			"setupLink": "Qwen Offizielle Dokumentation"
		}
	},
	"browser": {
		"enable": {
			"label": "Browser-Tool aktivieren",
			"description": "Wenn aktiviert, kann Kilo Code einen Browser verwenden, um mit Websites zu interagieren, wenn Modelle verwendet werden, die Computer-Nutzung unterstützen. <0>Mehr erfahren</0>"
		},
		"viewport": {
			"label": "Viewport-Größe",
			"description": "Wähle die Viewport-Größe für Browser-Interaktionen. Dies beeinflusst, wie Websites angezeigt und mit ihnen interagiert wird.",
			"options": {
				"largeDesktop": "Großer Desktop (1280x800)",
				"smallDesktop": "Kleiner Desktop (900x600)",
				"tablet": "Tablet (768x1024)",
				"mobile": "Mobil (360x640)"
			}
		},
		"screenshotQuality": {
			"label": "Screenshot-Qualität",
			"description": "Passe die WebP-Qualität von Browser-Screenshots an. Höhere Werte bieten klarere Screenshots, erhöhen aber den Token-Verbrauch."
		},
		"remote": {
			"label": "Remote-Browser-Verbindung verwenden",
			"description": "Verbindung zu einem Chrome-Browser herstellen, der mit aktiviertem Remote-Debugging läuft (--remote-debugging-port=9222).",
			"urlPlaceholder": "Benutzerdefinierte URL (z.B. http://localhost:9222)",
			"testButton": "Verbindung testen",
			"testingButton": "Teste...",
			"instructions": "Gib die DevTools-Protokoll-Host-Adresse ein oder lasse das Feld leer, um Chrome lokale Instanzen automatisch zu erkennen. Die Schaltfläche 'Verbindung testen' versucht die benutzerdefinierte URL, wenn angegeben, oder erkennt automatisch, wenn das Feld leer ist."
		}
	},
	"checkpoints": {
		"enable": {
			"label": "Automatische Kontrollpunkte aktivieren",
			"description": "Wenn aktiviert, erstellt Kilo Code automatisch Kontrollpunkte während der Aufgabenausführung, was die Überprüfung von Änderungen oder die Rückkehr zu früheren Zuständen erleichtert. <0>Mehr erfahren</0>"
		}
	},
	"notifications": {
		"sound": {
			"label": "Soundeffekte aktivieren",
			"description": "Wenn aktiviert, spielt Kilo Code Soundeffekte für Benachrichtigungen und Ereignisse ab.",
			"volumeLabel": "Lautstärke"
		},
		"tts": {
			"label": "Text-zu-Sprache aktivieren",
			"description": "Wenn aktiviert, liest Kilo Code seine Antworten mit Text-zu-Sprache laut vor.",
			"speedLabel": "Geschwindigkeit"
		}
	},
	"contextManagement": {
		"description": "Steuer, welche Informationen im KI-Kontextfenster enthalten sind, was den Token-Verbrauch und die Antwortqualität beeinflusst",
		"autoCondenseContextPercent": {
			"label": "Schwellenwert für intelligente Kontextkomprimierung",
			"description": "Wenn das Kontextfenster diesen Schwellenwert erreicht, wird Kilo Code es automatisch komprimieren."
		},
		"condensingApiConfiguration": {
			"label": "API-Konfiguration für Kontextkomprimierung",
			"description": "Wähle, welche API-Konfiguration für Kontextkomprimierungsoperationen verwendet werden soll. Lasse es unausgewählt, um die aktuelle aktive Konfiguration zu verwenden.",
			"useCurrentConfig": "Aktuelle Konfiguration verwenden"
		},
		"customCondensingPrompt": {
			"label": "Benutzerdefinierter Kontextkomprimierungs-Prompt",
			"description": "Passe den System-Prompt an, der für die Kontextkomprimierung verwendet wird. Lasse es leer, um den Standard-Prompt zu verwenden.",
			"placeholder": "Gebe hier Ihren benutzerdefinierten Komprimierungs-Prompt ein...\n\nDu kannst die gleiche Struktur wie der Standard-Prompt verwenden:\n- Vorherige Konversation\n- Aktuelle Arbeit\n- Wichtige technische Konzepte\n- Relevante Dateien und Code\n- Problemlösung\n- Ausstehende Aufgaben und nächste Schritte",
			"reset": "Auf Standard zurücksetzen",
			"hint": "Leer = Standard-Prompt verwenden"
		},
		"autoCondenseContext": {
			"name": "Intelligente Kontextkomprimierung automatisch auslösen",
			"description": "Wenn aktiviert, wird Kilo Code automatisch den Kontext komprimieren, wenn der Schwellenwert erreicht wird. Wenn deaktiviert, kannst du die Kontextkomprimierung weiterhin manuell auslösen."
		},
		"openTabs": {
			"label": "Geöffnete Tabs Kontextlimit",
			"description": "Maximale Anzahl von geöffneten VSCode-Tabs, die im Kontext enthalten sein sollen. Höhere Werte bieten mehr Kontext, erhöhen aber den Token-Verbrauch."
		},
		"workspaceFiles": {
			"label": "Workspace-Dateien Kontextlimit",
			"description": "Maximale Anzahl von Dateien, die in den Details des aktuellen Arbeitsverzeichnisses enthalten sein sollen. Höhere Werte bieten mehr Kontext, erhöhen aber den Token-Verbrauch."
		},
		"rooignore": {
			"label": ".kilocodeignore-Dateien in Listen und Suchen anzeigen",
			"description": "Wenn aktiviert, werden Dateien, die mit Mustern in .kilocodeignore übereinstimmen, in Listen mit einem Schlosssymbol angezeigt. Wenn deaktiviert, werden diese Dateien vollständig aus Dateilisten und Suchen ausgeblendet."
		},
		"maxConcurrentFileReads": {
			"label": "Concurrent file reads limit",
			"description": "Maximum number of files the 'read_file' tool can process concurrently. Higher values may speed up reading multiple small files but increase memory usage."
		},
		"maxReadFile": {
			"label": "Schwellenwert für automatische Dateilesekürzung",
			"description": "Kilo Code liest diese Anzahl von Zeilen, wenn das Modell keine Start-/Endwerte angibt. Wenn diese Zahl kleiner als die Gesamtzahl der Zeilen ist, erstellt Kilo Code einen Zeilennummernindex der Codedefinitionen. Spezialfälle: -1 weist Kilo Code an, die gesamte Datei zu lesen (ohne Indexierung), und 0 weist an, keine Zeilen zu lesen und nur Zeilenindizes für minimalen Kontext bereitzustellen. Niedrigere Werte minimieren die anfängliche Kontextnutzung und ermöglichen präzise nachfolgende Zeilenbereich-Lesungen. Explizite Start-/End-Anfragen sind von dieser Einstellung nicht begrenzt.",
			"lines": "Zeilen",
			"always_full_read": "Immer die gesamte Datei lesen"
		},
		"diagnostics": {
			"includeMessages": {
				"label": "Diagnosen automatisch in den Kontext aufnehmen",
				"description": "Wenn aktiviert, werden Diagnosenachrichten (Fehler) aus bearbeiteten Dateien automatisch in den Kontext aufgenommen. Du kannst jederzeit alle Workspace-Diagnosen manuell mit @problems einbeziehen."
			},
			"maxMessages": {
				"label": "Maximale Anzahl von Diagnosenachrichten",
				"description": "Maximale Anzahl von Diagnosenachrichten, die pro Datei eingeschlossen werden. Dieses Limit gilt sowohl für die automatische Einbeziehung (wenn das Kontrollkästchen aktiviert ist) als auch für manuelle @problems-Erwähnungen. Höhere Werte bieten mehr Kontext, erhöhen aber den Token-Verbrauch.",
				"resetTooltip": "Auf Standardwert zurücksetzen (50)",
				"unlimitedLabel": "Unbegrenzt"
			},
			"delayAfterWrite": {
				"label": "Verzögerung nach Schreibvorgängen, damit Diagnosen potenzielle Probleme erkennen können",
				"description": "Wartezeit nach Dateischreibvorgängen vor dem Fortfahren, damit Diagnosetools Änderungen verarbeiten und Probleme erkennen können."
			}
		},
		"condensingThreshold": {
			"label": "Schwellenwert für Kontextkomprimierung",
			"selectProfile": "Profil für Schwellenwert konfigurieren",
			"defaultProfile": "Globaler Standard (alle Profile)",
			"defaultDescription": "Wenn der Kontext diesen Prozentsatz erreicht, wird er automatisch für alle Profile komprimiert, es sei denn, sie haben benutzerdefinierte Einstellungen",
			"profileDescription": "Benutzerdefinierter Schwellenwert nur für dieses Profil (überschreibt globalen Standard)",
			"inheritDescription": "Dieses Profil erbt den globalen Standard-Schwellenwert ({{threshold}}%)",
			"usesGlobal": "(verwendet global {{threshold}}%)"
		},
		"maxImageFileSize": {
			"label": "Maximale Bilddateigröße",
			"mb": "MB",
			"description": "Maximale Größe (in MB) für Bilddateien, die vom read file Tool verarbeitet werden können."
		},
		"maxTotalImageSize": {
			"label": "Maximale Gesamtbildgröße",
			"mb": "MB",
			"description": "Maximales kumulatives Größenlimit (in MB) für alle Bilder, die in einer einzelnen read_file-Operation verarbeitet werden. Beim Lesen mehrerer Bilder wird die Größe jedes Bildes zur Gesamtsumme addiert. Wenn das Einbeziehen eines weiteren Bildes dieses Limit überschreiten würde, wird es übersprungen."
		}
	},
	"terminal": {
		"basic": {
			"label": "Terminal-Einstellungen: Grundlegend",
			"description": "Grundlegende Terminal-Einstellungen"
		},
		"advanced": {
			"label": "Terminal-Einstellungen: Erweitert",
			"description": "Die folgenden Optionen erfordern möglicherweise einen Terminal-Neustart, um die Einstellung zu übernehmen."
		},
		"outputLineLimit": {
			"label": "Terminal-Ausgabelimit",
			"description": "Maximale Anzahl von Zeilen, die in der Terminal-Ausgabe bei der Ausführung von Befehlen enthalten sein sollen. Bei Überschreitung werden Zeilen aus der Mitte entfernt, wodurch Token gespart werden. <0>Mehr erfahren</0>"
		},
		"outputCharacterLimit": {
			"label": "Terminal-Zeichenlimit",
			"description": "Maximale Anzahl von Zeichen, die in die Terminalausgabe bei der Ausführung von Befehlen aufgenommen werden sollen. Dieses Limit hat Vorrang vor dem Zeilenlimit, um Speicherprobleme durch extrem lange Zeilen zu vermeiden. Bei Überschreitung wird die Ausgabe abgeschnitten. <0>Mehr erfahren</0>"
		},
		"shellIntegrationTimeout": {
			"label": "Terminal-Shell-Integrationszeit-Limit",
			"description": "Maximale Wartezeit für die Shell-Integration, bevor Befehle ausgeführt werden. Für Benutzer mit langen Shell-Startzeiten musst du diesen Wert möglicherweise erhöhen, wenn du Fehler vom Typ \"Shell Integration Unavailable\" im Terminal siehst. <0>Mehr erfahren</0>"
		},
		"shellIntegrationDisabled": {
			"label": "Terminal-Shell-Integration deaktivieren",
			"description": "Aktiviere dies, wenn Terminalbefehle nicht korrekt funktionieren oder du Fehler wie 'Shell Integration Unavailable' siehst. Dies verwendet eine einfachere Methode zur Ausführung von Befehlen und umgeht einige erweiterte Terminalfunktionen. <0>Mehr erfahren</0>"
		},
		"commandDelay": {
			"label": "Terminal-Befehlsverzögerung",
			"description": "Verzögerung in Millisekunden, die nach der Befehlsausführung hinzugefügt wird. Die Standardeinstellung von 0 deaktiviert die Verzögerung vollständig. Dies kann dazu beitragen, dass die Befehlsausgabe in Terminals mit Timing-Problemen vollständig erfasst wird. In den meisten Terminals wird dies durch Setzen von `PROMPT_COMMAND='sleep N'` und Powershell fügt `start-sleep` am Ende jedes Befehls hinzu. Ursprünglich war dies eine Lösung für VSCode-Bug#237208 und ist möglicherweise nicht mehr erforderlich. <0>Mehr erfahren</0>"
		},
		"compressProgressBar": {
			"label": "Fortschrittsbalken-Ausgabe komprimieren",
			"description": "Wenn aktiviert, verarbeitet diese Option Terminal-Ausgaben mit Wagenrücklaufzeichen (\\r), um zu simulieren, wie ein echtes Terminal Inhalte anzeigen würde. Dies entfernt Zwischenzustände von Fortschrittsbalken und behält nur den Endzustand bei, wodurch Kontextraum für relevantere Informationen gespart wird. <0>Mehr erfahren</0>"
		},
		"powershellCounter": {
			"label": "PowerShell-Zähler-Workaround aktivieren",
			"description": "Wenn aktiviert, fügt einen Zähler zu PowerShell-Befehlen hinzu, um die korrekte Befehlsausführung sicherzustellen. Dies hilft bei PowerShell-Terminals, die Probleme mit der Ausgabeerfassung haben könnten. <0>Mehr erfahren</0>"
		},
		"zshClearEolMark": {
			"label": "ZSH-Zeilenende-Markierung löschen",
			"description": "Wenn aktiviert, wird die ZSH-Zeilenende-Markierung durch Setzen von PROMPT_EOL_MARK='' gelöscht. Dies verhindert Probleme bei der Interpretation der Befehlsausgabe, wenn diese mit Sonderzeichen wie '%' endet. <0>Mehr erfahren</0>"
		},
		"zshOhMy": {
			"label": "Oh My Zsh-Integration aktivieren",
			"description": "Wenn aktiviert, wird ITERM_SHELL_INTEGRATION_INSTALLED=Yes gesetzt, um die Shell-Integrationsfunktionen von Oh My Zsh zu aktivieren. Das Anwenden dieser Einstellung erfordert möglicherweise einen Neustart der IDE. <0>Mehr erfahren</0>"
		},
		"zshP10k": {
			"label": "Powerlevel10k-Integration aktivieren",
			"description": "Wenn aktiviert, wird POWERLEVEL9K_INSTANT_PROMPT=quiet gesetzt, um die Powerlevel10k-Integration zu aktivieren. Dies kann die Leistung verbessern, indem der Prompt sofort angezeigt wird. <0>Mehr erfahren</0>"
		},
		"zdotdir": {
			"label": "ZDOTDIR Handhabung aktivieren",
			"description": "Wenn aktiviert, wird ein temporäres Verzeichnis für ZDOTDIR erstellt, um die Zsh-Shell-Integration ordnungsgemäß zu handhaben. Dies stellt sicher, dass die VSCode-Shell-Integration mit Zsh korrekt funktioniert, während deine Zsh-Konfiguration erhalten bleibt. <0>Mehr erfahren</0>"
		},
		"inheritEnv": {
			"label": "Umgebungsvariablen erben",
			"description": "Wenn aktiviert, erbt das Terminal Umgebungsvariablen aus dem übergeordneten Prozess von VSCode, wie z.B. benutzerdefinierte Shell-Integrationseinstellungen. Dies schaltet direkt die globale VSCode-Einstellung `terminal.integrated.inheritEnv` um. <0>Mehr erfahren</0>"
		}
	},
	"advancedSettings": {
		"title": "Erweiterte Einstellungen"
	},
	"advanced": {
		"diff": {
			"label": "Bearbeitung durch Diffs aktivieren",
			"description": "Wenn aktiviert, kann Kilo Code Dateien schneller bearbeiten und lehnt automatisch abgeschnittene vollständige Dateischreibvorgänge ab. Funktioniert am besten mit dem neuesten Claude 3.7 Sonnet-Modell.",
			"strategy": {
				"label": "Diff-Strategie",
				"options": {
					"standard": "Standard (Einzelblock)",
					"multiBlock": "Experimentell: Mehrblock-Diff",
					"unified": "Experimentell: Einheitliches Diff"
				},
				"descriptions": {
					"standard": "Die Standard-Diff-Strategie wendet Änderungen jeweils auf einen einzelnen Codeblock an.",
					"unified": "Die einheitliche Diff-Strategie wendet mehrere Ansätze zur Anwendung von Diffs an und wählt den besten Ansatz.",
					"multiBlock": "Die Mehrblock-Diff-Strategie ermöglicht das Aktualisieren mehrerer Codeblöcke in einer Datei in einer Anfrage."
				}
			},
			"matchPrecision": {
				"label": "Übereinstimmungspräzision",
				"description": "Dieser Schieberegler steuert, wie genau Codeabschnitte bei der Anwendung von Diffs übereinstimmen müssen. Niedrigere Werte ermöglichen eine flexiblere Übereinstimmung, erhöhen aber das Risiko falscher Ersetzungen. Verwende Werte unter 100 % mit äußerster Vorsicht."
			}
		},
		"todoList": {
			"label": "Todo-Listen-Tool aktivieren",
			"description": "Wenn aktiviert, kann Kilo Code Todo-Listen erstellen und verwalten, um den Aufgabenfortschritt zu verfolgen. Dies hilft, komplexe Aufgaben in überschaubare Schritte zu organisieren."
		}
	},
	"experimental": {
		"DIFF_STRATEGY_UNIFIED": {
			"name": "Experimentelle einheitliche Diff-Strategie verwenden",
			"description": "Aktiviere die experimentelle einheitliche Diff-Strategie. Diese Strategie könnte die Anzahl der durch Modellfehler verursachten Wiederholungsversuche reduzieren, kann aber zu unerwartetem Verhalten oder falschen Bearbeitungen führen. Aktiviere sie nur, wenn du die Risiken verstehst und bereit bist, alle Änderungen sorgfältig zu überprüfen."
		},
		"SEARCH_AND_REPLACE": {
			"name": "Experimentelles Such- und Ersetzungswerkzeug verwenden",
			"description": "Aktiviere das experimentelle Such- und Ersetzungswerkzeug, mit dem Kilo Code mehrere Instanzen eines Suchbegriffs in einer Anfrage ersetzen kann."
		},
		"INSERT_BLOCK": {
			"name": "Experimentelles Inhalts-Einfügewerkzeug verwenden",
			"description": "Aktiviere das experimentelle Inhalts-Einfügewerkzeug, mit dem Kilo Code Inhalte an bestimmten Zeilennummern einfügen kann, ohne einen Diff erstellen zu müssen."
		},
		"POWER_STEERING": {
			"name": "Experimentellen \"Power Steering\"-Modus verwenden",
			"description": "Wenn aktiviert, erinnert Kilo Code das Modell häufiger an die Details seiner aktuellen Modusdefinition. Dies führt zu einer stärkeren Einhaltung von Rollendefinitionen und benutzerdefinierten Anweisungen, verbraucht aber mehr Token pro Nachricht."
		},
		"CONCURRENT_FILE_READS": {
			"name": "Gleichzeitiges Lesen von Dateien aktivieren",
			"description": "Wenn aktiviert, kann Kilo Code mehrere Dateien in einer einzigen Anfrage lesen. Wenn deaktiviert, muss Kilo Code Dateien einzeln lesen. Das Deaktivieren kann hilfreich sein, wenn mit weniger fähigen Modellen gearbeitet wird oder wenn du mehr Kontrolle über den Dateizugriff haben möchtest."
		},
		"MULTI_SEARCH_AND_REPLACE": {
			"name": "Experimentelles Multi-Block-Diff-Tool verwenden",
			"description": "Wenn aktiviert, wird Kilo Code das Multi-Block-Diff-Tool verwenden. Dies wird versuchen, mehrere Codeblöcke in der Datei in einer Anfrage zu aktualisieren."
		},
		"MARKETPLACE": {
			"name": "Marktplatz aktivieren",
			"description": "Wenn aktiviert, kannst du MCPs und benutzerdefinierte Modi aus dem Marketplace installieren."
		},
		"MULTI_FILE_APPLY_DIFF": {
			"name": "Gleichzeitige Dateibearbeitungen aktivieren",
			"description": "Wenn aktiviert, kann Kilo Code mehrere Dateien in einer einzigen Anfrage bearbeiten. Wenn deaktiviert, muss Kilo Code Dateien einzeln bearbeiten. Das Deaktivieren kann hilfreich sein, wenn mit weniger fähigen Modellen gearbeitet wird oder wenn du mehr Kontrolle über Dateiänderungen haben möchtest."
		},
		"MORPH_FAST_APPLY": {
			"name": "Morph Fast Apply aktivieren",
			"description": "Wenn aktiviert, kann Kilo Code Dateien mit Morph Fast Apply bearbeiten. Erfordert den Kilo Code API-Anbieter, OpenRouter oder einen Morph API-Schlüssel.",
			"apiKey": "Morph API-Schlüssel (optional)",
			"placeholder": "Gib deinen Morph API-Schlüssel ein (optional)"
		},
		"PREVENT_FOCUS_DISRUPTION": {
			"name": "Hintergrundbearbeitung",
			"description": "Verhindert Editor-Fokus-Störungen wenn aktiviert. Dateibearbeitungen erfolgen im Hintergrund ohne Öffnung von Diff-Ansichten oder Fokus-Diebstahl. Du kannst ungestört weiterarbeiten, während Kilo Code Änderungen vornimmt. Dateien können ohne Fokus geöffnet werden, um Diagnosen zu erfassen oder vollständig geschlossen bleiben."
		},
		"ASSISTANT_MESSAGE_PARSER": {
			"name": "Neuen Nachrichtenparser verwenden",
			"description": "Aktiviere den experimentellen Streaming-Nachrichtenparser, der lange Antworten durch effizientere Verarbeitung spürbar schneller macht."
		},
		"NEW_TASK_REQUIRE_TODOS": {
			"name": "'todos'-Liste für neue Aufgaben anfordern",
			"description": "Wenn aktiviert, erfordert das new_task-Tool die Angabe eines todos-Parameters. Dies stellt sicher, dass alle neuen Aufgaben mit einer klaren Zielliste beginnen. Wenn deaktiviert (Standard), bleibt der todos-Parameter aus Gründen der Abwärtskompatibilität optional."
		},
		"IMAGE_GENERATION": {
			"name": "KI-Bildgenerierung aktivieren",
			"description": "Wenn aktiviert, kann Kilo Code Bilder aus Textprompts generieren. Erfordert einen konfigurierten Kilo Code oder OpenRouter API-Schlüssel.",
			"apiProvider": "API-Anbieter",
			"openRouterApiKeyLabel": "OpenRouter API-Schlüssel",
			"openRouterApiKeyPlaceholder": "Gib deinen OpenRouter API-Schlüssel ein",
			"kiloCodeApiKeyLabel": "Kilo Code API-Schlüssel",
			"kiloCodeApiKeyPlaceholder": "Gib deinen Kilo Code API-Schlüssel ein",
			"kiloCodeApiKeyPaste": "Aktuellen Kilo Code API-Schlüssel einfügen",
			"getApiKeyText": "Hol dir deinen API-Schlüssel von",
			"modelSelectionLabel": "Bildgenerierungsmodell",
			"modelSelectionDescription": "Wähle das Modell für die Bildgenerierung aus",
			"warningMissingKey": "⚠️ Ein API-Schlüssel ist für die Bildgenerierung erforderlich, bitte konfiguriere ihn oben.",
			"successConfigured": "✓ Bildgenerierung ist konfiguriert und einsatzbereit"
		},
		"RUN_SLASH_COMMAND": {
			"name": "Modellinitierte Slash-Befehle aktivieren",
			"description": "Wenn aktiviert, kann Kilo Code deine Slash-Befehle ausführen, um Workflows zu starten."
		}
	},
	"promptCaching": {
		"label": "Prompt-Caching deaktivieren",
		"description": "Wenn aktiviert, wird Kilo Code für dieses Modell kein Prompt-Caching verwenden."
	},
	"temperature": {
		"useCustom": "Benutzerdefinierte Temperatur verwenden",
		"description": "Steuert die Zufälligkeit der Modellantworten.",
		"rangeDescription": "Höhere Werte machen die Ausgabe zufälliger, niedrigere Werte machen sie deterministischer."
	},
	"modelInfo": {
		"supportsImages": "Unterstützt Bilder",
		"noImages": "Unterstützt keine Bilder",
		"supportsComputerUse": "Unterstützt Computernutzung",
		"noComputerUse": "Unterstützt keine Computernutzung",
		"supportsPromptCache": "Unterstützt Prompt-Cache",
		"noPromptCache": "Unterstützt keinen Prompt-Cache",
		"contextWindow": "Kontextfenster:",
		"maxOutput": "Maximale Ausgabe",
		"inputPrice": "Eingabepreis",
		"outputPrice": "Ausgabepreis",
		"cacheReadsPrice": "Cache-Lesepreis",
		"cacheWritesPrice": "Cache-Schreibpreis",
		"enableStreaming": "Streaming aktivieren",
		"enableR1Format": "R1-Modellparameter aktivieren",
		"enableR1FormatTips": "Muss bei Verwendung von R1-Modellen wie QWQ aktiviert werden, um 400er-Fehler zu vermeiden",
		"useAzure": "Azure verwenden",
		"azureApiVersion": "Azure API-Version festlegen",
		"gemini": {
			"freeRequests": "* Kostenlos bis zu {{count}} Anfragen pro Minute. Danach hängt die Abrechnung von der Prompt-Größe ab.",
			"pricingDetails": "Weitere Informationen findest du unter Preisdetails.",
			"billingEstimate": "* Die Abrechnung ist eine Schätzung - die genauen Kosten hängen von der Prompt-Größe ab."
		}
	},
	"modelPicker": {
		"automaticFetch": "Die Erweiterung ruft automatisch die neueste Liste der auf <serviceLink>{{serviceName}}</serviceLink> verfügbaren Modelle ab. Wenn du dir nicht sicher bist, welches Modell du wählen sollst, funktioniert Kilo Code am besten mit <defaultModelLink>{{defaultModelId}}</defaultModelLink>.",
		"label": "Modell",
		"searchPlaceholder": "Suchen",
		"noMatchFound": "Keine Übereinstimmung gefunden",
		"useCustomModel": "Benutzerdefiniert verwenden: {{modelId}}"
	},
	"footer": {
		"feedback": "Wenn du Fragen oder Feedback hast, kannst du gerne ein Issue auf <githubLink>github.com/Kilo-Org/kilocode</githubLink> öffnen oder <redditLink>reddit.com/r/kilocode</redditLink> oder <discordLink>kilocode.ai/discord</discordLink> beitreten",
		"support": "Für finanzielle Fragen wende dich bitte an den Kundensupport unter <supportLink>https://kilocode.ai/support</supportLink>",
		"telemetry": {
			"label": "Fehler- und Nutzungsberichte zulassen",
			"description": "Hilf dabei, Kilo Code zu verbessern, indem du Nutzungsdaten und Fehlerberichte sendest. Es werden niemals Code, Prompts oder persönliche Informationen gesendet. Weitere Details findest du in unserer Datenschutzrichtlinie."
		},
		"settings": {
			"import": "Importieren",
			"export": "Exportieren",
			"reset": "Zurücksetzen"
		}
	},
	"thinkingBudget": {
		"maxTokens": "Max Tokens",
		"maxThinkingTokens": "Max Thinking Tokens"
	},
	"validation": {
		"apiKey": "Du musst einen gültigen API-Schlüssel angeben.",
		"awsRegion": "Du musst eine Region für die Verwendung mit Amazon Bedrock auswählen.",
		"googleCloud": "Du musst eine gültige Google Cloud Projekt-ID und Region angeben.",
		"modelId": "Du musst eine gültige Modell-ID angeben.",
		"modelSelector": "Du musst einen gültigen Modellselektor angeben.",
		"openAi": "Du musst eine gültige Basis-URL, einen API-Schlüssel und eine Modell-ID angeben.",
		"arn": {
			"invalidFormat": "Ungültiges ARN-Format. Bitte überprüfe die Formatanforderungen.",
			"regionMismatch": "Warnung: Die Region in deiner ARN ({{arnRegion}}) stimmt nicht mit deiner ausgewählten Region ({{region}}) überein. Dies kann zu Zugriffsproblemen führen. Der Anbieter wird die Region aus der ARN verwenden."
		},
		"modelAvailability": "Die von dir angegebene Modell-ID ({{modelId}}) ist nicht verfügbar. Bitte wähle ein anderes Modell.",
		"providerNotAllowed": "Anbieter '{{provider}}' ist von deiner Organisation nicht erlaubt",
		"modelNotAllowed": "Modell '{{model}}' ist für Anbieter '{{provider}}' von deiner Organisation nicht erlaubt",
		"profileInvalid": "Dieses Profil enthält einen Anbieter oder ein Modell, das von deiner Organisation nicht erlaubt ist",
		"qwenCodeOauthPath": "Du musst einen gültigen OAuth-Anmeldedaten-Pfad angeben"
	},
	"placeholders": {
		"apiKey": "API-Schlüssel eingeben...",
		"profileName": "Profilnamen eingeben",
		"accessKey": "Zugriffsschlüssel eingeben...",
		"secretKey": "Geheimschlüssel eingeben...",
		"sessionToken": "Sitzungstoken eingeben...",
		"credentialsJson": "Anmeldeinformationen JSON eingeben...",
		"keyFilePath": "Schlüsseldateipfad eingeben...",
		"projectId": "Projekt-ID eingeben...",
		"customArn": "ARN eingeben (z.B. arn:aws:bedrock:us-east-1:123456789012:foundation-model/my-model)",
		"baseUrl": "Basis-URL eingeben...",
		"modelId": {
			"lmStudio": "z.B. meta-llama-3.1-8b-instruct",
			"lmStudioDraft": "z.B. lmstudio-community/llama-3.2-1b-instruct",
			"ollama": "z.B. llama3.1"
		},
		"numbers": {
			"maxTokens": "z.B. 4096",
			"contextWindow": "z.B. 128000",
			"inputPrice": "z.B. 0.0001",
			"outputPrice": "z.B. 0.0002",
			"cacheWritePrice": "z.B. 0.00005"
		}
	},
	"defaults": {
		"ollamaUrl": "Standard: http://localhost:11434",
		"lmStudioUrl": "Standard: http://localhost:1234",
		"geminiUrl": "Standard: https://generativelanguage.googleapis.com"
	},
	"labels": {
		"customArn": "Benutzerdefinierte ARN",
		"useCustomArn": "Benutzerdefinierte ARN verwenden..."
	},
	"display": {
		"taskTimeline": {
			"label": "Aufgabenzeitplan anzeigen",
			"description": "Zeigt eine visuelle Zeitleiste der Aufgabennachrichten an, farblich nach Typ gekennzeichnet, sodass du den Fortschritt der Aufgabe schnell überblicken und zu bestimmten Punkten in der Aufgabenhistorie zurückspringen kannst."
		}
	},
	"ghost": {
		"showGutterAnimation": {
			"label": "Randanimation bei Autovervollständigung anzeigen",
			"description": "Zeigt eine animierte Anzeige im Editor-Rand an, wenn die Autovervollständigung läuft",
			"preview": "Animationsvorschau"
		}
	},
	"includeMaxOutputTokens": "Maximale Ausgabe-Tokens einbeziehen",
	"includeMaxOutputTokensDescription": "Sende den Parameter für maximale Ausgabe-Tokens in API-Anfragen. Einige Anbieter unterstützen dies möglicherweise nicht.",
	"limitMaxTokensDescription": "Begrenze die maximale Anzahl von Tokens in der Antwort",
	"maxOutputTokensLabel": "Maximale Ausgabe-Tokens",
	"maxTokensGenerateDescription": "Maximale Tokens, die in der Antwort generiert werden",
	"serviceTier": {
		"label": "Service-Stufe",
		"tooltip": "Für eine schnellere Verarbeitung von API-Anfragen, probiere die Prioritäts-Verarbeitungsstufe. Für niedrigere Preise bei höherer Latenz, probiere die Flex-Verarbeitungsstufe.",
		"standard": "Standard",
		"flex": "Flex",
		"priority": "Priorität",
		"pricingTableTitle": "Preise nach Service-Stufe (Preis pro 1 Mio. Token)",
		"columns": {
			"tier": "Stufe",
			"input": "Eingabe",
			"output": "Ausgabe",
			"cacheReads": "Cache-Lesevorgänge"
		}
	},
	"ui": {
		"collapseThinking": {
			"label": "Gedankenblöcke standardmäßig ausblenden",
			"description": "Wenn aktiviert, werden Gedankenblöcke standardmäßig ausgeblendet, bis du mit ihnen interagierst"
		}
	}
}<|MERGE_RESOLUTION|>--- conflicted
+++ resolved
@@ -136,12 +136,8 @@
 		"resetToDefault": "Auf Standard zurücksetzen"
 	},
 	"autoApprove": {
-<<<<<<< HEAD
+		"toggleShortcut": "Du kannst <SettingsLink>in deinen IDE-Einstellungen</SettingsLink> einen globalen Shortcut für diese Einstellung konfigurieren.",
 		"description": "Erlaubt Kilo Code, Operationen automatisch ohne Genehmigung durchzuführen. Aktiviere diese Einstellungen nur, wenn du der KI vollständig vertraust und die damit verbundenen Sicherheitsrisiken verstehst.",
-=======
-		"toggleShortcut": "Du kannst <SettingsLink>in deinen IDE-Einstellungen</SettingsLink> einen globalen Shortcut für diese Einstellung konfigurieren.",
-		"description": "Erlaubt Roo, Operationen automatisch ohne Genehmigung durchzuführen. Aktiviere diese Einstellungen nur, wenn du der KI vollständig vertraust und die damit verbundenen Sicherheitsrisiken verstehst.",
->>>>>>> 17ae7e2d
 		"enabled": "Auto-Genehmigung aktiviert",
 		"toggleAriaLabel": "Automatische Genehmigung umschalten",
 		"disabledAriaLabel": "Automatische Genehmigung deaktiviert - zuerst Optionen auswählen",
@@ -389,16 +385,10 @@
 		"ollama": {
 			"baseUrl": "Basis-URL (optional)",
 			"modelId": "Modell-ID",
-<<<<<<< HEAD
-			"apiKey": "API-Schlüssel",
-			"apiKeyPlaceholder": "Gib deinen API-Schlüssel ein",
-			"apiKeyInfo": "API-Schlüssel wird als Authorization-Header gesendet",
-=======
 			"apiKey": "Ollama API-Schlüssel",
 			"apiKeyHelp": "Optionaler API-Schlüssel für authentifizierte Ollama-Instanzen oder Cloud-Services. Leer lassen für lokale Installationen.",
 			"numCtx": "Kontextfenstergröße (num_ctx)",
 			"numCtxHelp": "Überschreibt die Standard-Kontextfenstergröße des Modells. Lassen Sie das Feld leer, um die Modelfile-Konfiguration des Modells zu verwenden. Der Mindestwert ist 128.",
->>>>>>> 17ae7e2d
 			"description": "Ollama ermöglicht es dir, Modelle lokal auf deinem Computer auszuführen. Eine Anleitung zum Einstieg findest du im Schnellstart-Guide.",
 			"warning": "Hinweis: Kilo Code verwendet komplexe Prompts und funktioniert am besten mit Claude-Modellen. Weniger leistungsfähige Modelle funktionieren möglicherweise nicht wie erwartet."
 		},
