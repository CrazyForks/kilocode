{
	"greeting": "Was kann Kilo Code für dich tun?",
	"task": {
		"title": "Aufgabe",
		"expand": "Aufgabe erweitern",
		"collapse": "Aufgabe einklappen",
		"seeMore": "Mehr anzeigen",
		"seeLess": "Weniger anzeigen",
		"tokens": "Tokens",
		"cache": "Cache",
		"apiCost": "API-Kosten",
		"size": "Größe",
		"contextWindow": "Kontextfenster",
		"closeAndStart": "Aufgabe schließen und neue starten",
		"export": "Aufgabenverlauf exportieren",
		"delete": "Aufgabe löschen (Shift + Klick zum Überspringen der Bestätigung)",
		"share": "Aufgabe teilen",
		"condenseContext": "Kontext intelligent komprimieren",
		"shareWithOrganization": "Mit Organisation teilen",
		"shareWithOrganizationDescription": "Nur Mitglieder deiner Organisation können zugreifen",
		"sharePublicly": "Öffentlich teilen",
		"sharePubliclyDescription": "Jeder mit dem Link kann zugreifen",
		"connectToCloud": "Mit Cloud verbinden",
		"connectToCloudDescription": "Melde dich bei Kilo Code Cloud an, um Aufgaben zu teilen",
		"sharingDisabledByOrganization": "Freigabe von der Organisation deaktiviert",
		"shareSuccessOrganization": "Organisationslink in die Zwischenablage kopiert",
		"shareSuccessPublic": "Öffentlicher Link in die Zwischenablage kopiert",
		"openInCloud": "Aufgabe in Roo Code Cloud öffnen",
		"openInCloudIntro": "Überwache oder interagiere mit Roo von überall aus. Scanne, klicke oder kopiere zum Öffnen."
	},
	"history": {
		"title": "Verlauf"
	},
	"unpin": "Lösen von oben",
	"pin": "Anheften",
	"tokenProgress": {
		"availableSpace": "Verfügbarer Speicher: {{amount}} Tokens",
		"tokensUsed": "Verwendete Tokens: {{used}} von {{total}}",
		"reservedForResponse": "Reserviert für Modellantwort: {{amount}} Tokens"
	},
	"retry": {
		"title": "Wiederholen",
		"tooltip": "Versuch erneut starten"
	},
	"startNewTask": {
		"title": "Neue Aufgabe starten",
		"tooltip": "Beginne eine neue Aufgabe"
	},
	"reportBug": {
		"title": "Fehler melden"
	},
	"proceedAnyways": {
		"title": "Trotzdem fortfahren",
		"tooltip": "Während der Befehlsausführung fortfahren"
	},
	"save": {
		"title": "Speichern",
		"tooltip": "Nachrichtenänderungen speichern"
	},
	"reject": {
		"title": "Ablehnen",
		"tooltip": "Diese Aktion ablehnen"
	},
	"completeSubtaskAndReturn": "Teilaufgabe abschließen und zurückkehren",
	"approve": {
		"title": "Genehmigen",
		"tooltip": "Diese Aktion genehmigen"
	},
	"runCommand": {
		"title": "Befehl",
		"tooltip": "Diesen Befehl ausführen"
	},
	"proceedWhileRunning": {
		"title": "Während Ausführung fortfahren",
		"tooltip": "Trotz Warnungen fortfahren"
	},
	"killCommand": {
		"title": "Befehl abbrechen",
		"tooltip": "Aktuellen Befehl abbrechen"
	},
	"resumeTask": {
		"title": "Aufgabe fortsetzen",
		"tooltip": "Aktuelle Aufgabe fortsetzen"
	},
	"terminate": {
		"title": "Beenden",
		"tooltip": "Aktuelle Aufgabe beenden"
	},
	"cancel": {
		"title": "Abbrechen",
		"tooltip": "Aktuelle Operation abbrechen"
	},
	"scrollToBottom": "Zum Chat-Ende scrollen",
<<<<<<< HEAD
	"about": "Generiere, überarbeite und debugge Code mit KI-Unterstützung. Weitere Informationen findest du in unserer <DocsLink>Dokumentation</DocsLink>.",
	"onboarding": "<strong>Deine Aufgabenliste in diesem Arbeitsbereich ist leer.</strong> Beginne mit der Eingabe einer Aufgabe unten. Du bist dir nicht sicher, wie du anfangen sollst? Lies mehr darüber, was Kilo Code für dich tun kann, in <DocsLink>den Dokumenten</DocsLink>.",
=======
	"about": "Roo Code ist ein ganzes KI-Entwicklerteam in deinem Editor.",
	"docs": "Schau in unsere <DocsLink>Dokumentation</DocsLink>, um mehr zu erfahren.",
	"onboarding": "Deine Aufgabenliste in diesem Arbeitsbereich ist leer.",
>>>>>>> 06b775a8
	"rooTips": {
		"customizableModes": {
			"title": "Anpassbare Modi",
			"description": "Spezialisierte Personas, die bei der Sache bleiben und liefern."
		},
		"modelAgnostic": {
			"title": "Bring dein eigenes Modell mit",
			"description": "Verwende deinen eigenen Anbieter-Schlüssel oder führe sogar lokale Inferenz aus – kein Aufschlag, keine Bindung, keine Einschränkungen"
		}
	},
	"selectMode": "Interaktionsmodus auswählen",
	"selectApiConfig": "API-Konfiguration auswählen",
	"selectModelConfig": "Modell auswählen",
	"enhancePrompt": "Prompt mit zusätzlichem Kontext verbessern",
	"addImages": "Bilder zur Nachricht hinzufügen",
	"sendMessage": "Nachricht senden",
	"stopTts": "Text-in-Sprache beenden",
	"typeMessage": "Nachricht eingeben...",
	"typeTask": "Gib deine Aufgabe hier ein...",
	"addContext": "@ für Kontext, / für Befehle",
	"dragFiles": "Shift halten, um Dateien einzufügen",
	"dragFilesImages": "Shift halten, um Dateien/Bilder einzufügen",
	"enhancePromptDescription": "Die Schaltfläche 'Prompt verbessern' hilft, deine Anfrage durch zusätzlichen Kontext, Klarstellungen oder Umformulierungen zu verbessern. Versuche, hier eine Anfrage einzugeben und klicke erneut auf die Schaltfläche, um zu sehen, wie es funktioniert.",
	"modeSelector": {
		"title": "Modi",
		"marketplace": "Modus-Marketplace",
		"settings": "Modus-Einstellungen",
		"description": "Spezialisierte Personas, die Kilo Codes Verhalten anpassen.",
		"searchPlaceholder": "Modi suchen...",
		"noResults": "Keine Ergebnisse gefunden",
		"organizationModes": "Organisations-Modi"
	},
	"errorReadingFile": "Fehler beim Lesen der Datei",
	"noValidImages": "Keine gültigen Bilder wurden verarbeitet",
	"separator": "Trennlinie",
	"edit": "Bearbeiten...",
	"forNextMode": "für nächsten Modus",
	"forPreviousMode": "für vorherigen Modus",
	"error": "Fehler",
	"diffError": {
		"title": "Bearbeitung fehlgeschlagen"
	},
	"troubleMessage": "Kilo Code hat Probleme...",
	"apiRequest": {
		"title": "API-Anfrage",
		"failed": "API-Anfrage fehlgeschlagen",
		"streaming": "API-Anfrage...",
		"cancelled": "API-Anfrage abgebrochen",
		"streamingFailed": "API-Streaming fehlgeschlagen"
	},
	"checkpoint": {
		"regular": "Checkpoint",
		"initializingWarning": "Checkpoint wird noch initialisiert... Falls dies zu lange dauert, kannst du Checkpoints in den <settingsLink>Einstellungen</settingsLink> deaktivieren und deine Aufgabe neu starten.",
		"menu": {
			"viewDiff": "Unterschiede anzeigen",
			"more": "Weitere Optionen",
			"viewDiffFromInit": "Alle Änderungen anzeigen",
			"viewDiffWithCurrent": "Änderungen seit diesem Checkpoint anzeigen",
			"restore": "Checkpoint wiederherstellen",
			"restoreFiles": "Dateien wiederherstellen",
			"restoreFilesDescription": "Stellt die Dateien deines Projekts auf einen Snapshot zurück, der an diesem Punkt erstellt wurde.",
			"restoreFilesAndTask": "Dateien & Aufgabe wiederherstellen",
			"confirm": "Bestätigen",
			"cancel": "Abbrechen",
			"cannotUndo": "Diese Aktion kann nicht rückgängig gemacht werden.",
			"restoreFilesAndTaskDescription": "Stellt die Dateien deines Projekts auf einen Snapshot zurück, der an diesem Punkt erstellt wurde, und löscht alle Nachrichten nach diesem Punkt."
		},
		"current": "Aktuell"
	},
	"instructions": {
		"wantsToFetch": "Kilo Code möchte detaillierte Anweisungen abrufen, um bei der aktuellen Aufgabe zu helfen"
	},
	"fileOperations": {
		"wantsToRead": "Kilo Code möchte diese Datei lesen",
		"wantsToReadAndXMore": "Kilo Code möchte diese Datei und {{count}} weitere lesen",
		"wantsToReadOutsideWorkspace": "Kilo Code möchte diese Datei außerhalb des Arbeitsbereichs lesen",
		"didRead": "Kilo Code hat diese Datei gelesen",
		"wantsToEdit": "Kilo Code möchte diese Datei bearbeiten",
		"wantsToEditOutsideWorkspace": "Kilo Code möchte diese Datei außerhalb des Arbeitsbereichs bearbeiten",
		"wantsToEditProtected": "Kilo Code möchte eine geschützte Konfigurationsdatei bearbeiten",
		"wantsToCreate": "Kilo Code möchte eine neue Datei erstellen",
		"wantsToSearchReplace": "Kilo Code möchte in dieser Datei suchen und ersetzen",
		"didSearchReplace": "Kilo Code hat Suchen und Ersetzen in dieser Datei durchgeführt",
		"wantsToInsert": "Kilo Code möchte Inhalte in diese Datei einfügen",
		"wantsToInsertWithLineNumber": "Kilo Code möchte Inhalte in diese Datei in Zeile {{lineNumber}} einfügen",
		"wantsToInsertAtEnd": "Kilo Code möchte Inhalte am Ende dieser Datei anhängen",
		"wantsToReadMultiple": "Kilo Code möchte mehrere Dateien lesen",
		"wantsToApplyBatchChanges": "Kilo Code möchte Änderungen an mehreren Dateien vornehmen",
		"wantsToGenerateImage": "Kilo Code möchte ein Bild generieren",
		"wantsToGenerateImageOutsideWorkspace": "Kilo Code möchte ein Bild außerhalb des Arbeitsbereichs generieren",
		"wantsToGenerateImageProtected": "Kilo Code möchte ein Bild an einem geschützten Ort generieren",
		"didGenerateImage": "Kilo Code hat ein Bild generiert"
	},
	"directoryOperations": {
		"wantsToViewTopLevel": "Kilo Code möchte die Dateien auf oberster Ebene in diesem Verzeichnis anzeigen",
		"didViewTopLevel": "Kilo Code hat die Dateien auf oberster Ebene in diesem Verzeichnis angezeigt",
		"wantsToViewRecursive": "Kilo Code möchte rekursiv alle Dateien in diesem Verzeichnis anzeigen",
		"didViewRecursive": "Kilo Code hat rekursiv alle Dateien in diesem Verzeichnis angezeigt",
		"wantsToViewDefinitions": "Kilo Code möchte Quellcode-Definitionsnamen in diesem Verzeichnis anzeigen",
		"didViewDefinitions": "Kilo Code hat Quellcode-Definitionsnamen in diesem Verzeichnis angezeigt",
		"wantsToSearch": "Kilo Code möchte dieses Verzeichnis nach <code>{{regex}}</code> durchsuchen",
		"didSearch": "Kilo Code hat dieses Verzeichnis nach <code>{{regex}}</code> durchsucht",
		"wantsToSearchOutsideWorkspace": "Kilo Code möchte dieses Verzeichnis (außerhalb des Arbeitsbereichs) nach <code>{{regex}}</code> durchsuchen",
		"didSearchOutsideWorkspace": "Kilo Code hat dieses Verzeichnis (außerhalb des Arbeitsbereichs) nach <code>{{regex}}</code> durchsucht",
		"wantsToViewTopLevelOutsideWorkspace": "Kilo Code möchte die Dateien auf oberster Ebene in diesem Verzeichnis (außerhalb des Arbeitsbereichs) anzeigen",
		"didViewTopLevelOutsideWorkspace": "Kilo Code hat die Dateien auf oberster Ebene in diesem Verzeichnis (außerhalb des Arbeitsbereichs) angezeigt",
		"wantsToViewRecursiveOutsideWorkspace": "Kilo Code möchte rekursiv alle Dateien in diesem Verzeichnis (außerhalb des Arbeitsbereichs) anzeigen",
		"didViewRecursiveOutsideWorkspace": "Kilo Code hat rekursiv alle Dateien in diesem Verzeichnis (außerhalb des Arbeitsbereichs) angezeigt",
		"wantsToViewDefinitionsOutsideWorkspace": "Kilo Code möchte Quellcode-Definitionsnamen in diesem Verzeichnis (außerhalb des Arbeitsbereichs) anzeigen",
		"didViewDefinitionsOutsideWorkspace": "Kilo Code hat Quellcode-Definitionsnamen in diesem Verzeichnis (außerhalb des Arbeitsbereichs) angezeigt"
	},
	"commandOutput": "Befehlsausgabe",
	"commandExecution": {
		"abort": "Abbrechen",
		"running": "Wird ausgeführt",
		"pid": "PID: {{pid}}",
		"exitStatus": "Beendet mit Status {{exitCode}}",
		"manageCommands": "Automatisch genehmigte Befehle",
		"addToAllowed": "Zur erlaubten Liste hinzufügen",
		"removeFromAllowed": "Von der erlaubten Liste entfernen",
		"addToDenied": "Zur verweigerten Liste hinzufügen",
		"removeFromDenied": "Von der verweigerten Liste entfernen",
		"abortCommand": "Befehlsausführung abbrechen",
		"expandOutput": "Ausgabe erweitern",
		"collapseOutput": "Ausgabe reduzieren",
		"expandManagement": "Befehlsverwaltungsbereich erweitern",
		"collapseManagement": "Befehlsverwaltungsbereich reduzieren"
	},
	"response": "Antwort",
	"arguments": "Argumente",
	"text": {
		"rooSaid": "Kilo hat gesagt"
	},
	"feedback": {
		"youSaid": "Du hast gesagt"
	},
	"mcp": {
		"wantsToUseTool": "Kilo Code möchte ein Tool auf dem {{serverName}} MCP-Server verwenden",
		"wantsToAccessResource": "Kilo Code möchte auf eine Ressource auf dem {{serverName}} MCP-Server zugreifen"
	},
	"modes": {
		"wantsToSwitch": "Kilo Code möchte zum <code>{{mode}}</code>-Modus wechseln",
		"wantsToSwitchWithReason": "Kilo Code möchte zum <code>{{mode}}</code>-Modus wechseln, weil: {{reason}}",
		"didSwitch": "Kilo Code hat zum <code>{{mode}}</code>-Modus gewechselt",
		"didSwitchWithReason": "Kilo Code hat zum <code>{{mode}}</code>-Modus gewechselt, weil: {{reason}}"
	},
	"subtasks": {
		"wantsToCreate": "Kilo Code möchte eine neue Teilaufgabe im <code>{{mode}}</code>-Modus erstellen",
		"wantsToFinish": "Kilo Code möchte diese Teilaufgabe abschließen",
		"newTaskContent": "Teilaufgabenanweisungen",
		"completionContent": "Teilaufgabe abgeschlossen",
		"resultContent": "Teilaufgabenergebnisse",
		"defaultResult": "Bitte fahre mit der nächsten Aufgabe fort.",
		"completionInstructions": "Teilaufgabe abgeschlossen! Du kannst die Ergebnisse überprüfen und Korrekturen oder nächste Schritte vorschlagen. Wenn alles gut aussieht, bestätige, um das Ergebnis an die übergeordnete Aufgabe zurückzugeben."
	},
	"questions": {
		"hasQuestion": "Kilo Code hat eine Frage"
	},
	"taskCompleted": "Aufgabe abgeschlossen",
	"powershell": {
		"issues": "Es scheint, dass du Probleme mit Windows PowerShell hast, bitte sieh dir dies an"
	},
	"autoApprove": {
		"tooltipManage": "Einstellungen für die automatische Genehmigung verwalten",
		"tooltipStatus": "Automatische Genehmigung aktiviert für: {{toggles}}",
		"title": "Automatische Genehmigung",
		"toggle": "Automatische Genehmigung umschalten",
		"all": "Alle",
		"none": "Keine",
		"description": "Führe diese Aktionen aus, ohne um Erlaubnis zu fragen. Aktiviere dies nur für Aktionen, denen du voll vertraust.",
		"selectOptionsFirst": "Wähle mindestens eine Option unten aus, um die automatische Genehmigung zu aktivieren",
		"toggleAriaLabel": "Automatische Genehmigung umschalten",
		"disabledAriaLabel": "Automatische Genehmigung deaktiviert - wähle zuerst Optionen aus",
		"triggerLabelOff": "Automatische Genehmigung aus",
		"triggerLabelOffShort": "Aus",
		"triggerLabel_zero": "0 automatisch genehmigt",
		"triggerLabel_one": "1 automatisch genehmigt",
		"triggerLabel_other": "{{count}} automatisch genehmigt",
		"triggerLabelAll": "YOLO"
	},
	"reasoning": {
		"thinking": "Denke nach",
		"seconds": "{{count}}s"
	},
	"contextCondense": {
		"title": "Kontext komprimiert",
		"condensing": "Kontext wird komprimiert...",
		"errorHeader": "Kontext konnte nicht komprimiert werden",
		"tokens": "Tokens"
	},
	"followUpSuggest": {
		"copyToInput": "In Eingabefeld kopieren (oder Shift + Klick)",
		"autoSelectCountdown": "Automatische Auswahl in {{count}}s",
		"countdownDisplay": "{{count}}s"
	},
	"announcement": {
		"title": "🎉 Roo Code {{version}} veröffentlicht",
		"stealthModel": {
			"feature": "<bold>Zeitlich begrenztes KOSTENLOSES Stealth-Modell</bold> - Code Supernova: Jetzt mit einem <bold>1M Token Kontextfenster</bold> erweitert! Ein vielseitiges agentisches Coding-Modell, das Bildeingaben unterstützt und über Roo Code Cloud zugänglich ist.",
			"note": "(Hinweis: Prompts und Vervollständigungen werden vom Modellersteller protokolliert und zur Verbesserung des Modells verwendet)",
			"connectButton": "Mit Roo Code Cloud verbinden",
			"selectModel": "Wähle <code>roo/code-supernova</code> vom Roo Code Cloud-Provider in den Einstellungen aus, um zu beginnen.",
			"goToSettingsButton": "Zu den Einstellungen"
		},
		"release": {
			"heading": "Neu in der Extension:",
			"openRouterEmbeddings": "Unterstützung für OpenRouter-Embedding-Modelle",
			"chutesDynamic": "Chutes lädt die neuesten Modelle jetzt dynamisch",
			"queuedMessagesFix": "Behebungen für verlorene Nachrichten in der Warteschlange"
		},
		"cloudAgents": {
			"heading": "Neu in der Cloud:",
			"prFixer": "Wir stellen den <bold>PR Fixer</bold> Cloud-Agent vor, der den PR Reviewer ergänzt.",
			"prFixerDescription": "Roo Codes PR Fixer wendet hochwertige Änderungen direkt auf deine PRs in GitHub an. Rufe ihn über einen PR-Kommentar auf und er liest den gesamten Kommentarverlauf, um Kontext, Vereinbarungen und Kompromisse zu verstehen — dann setzt er die richtige Lösung um.",
			"tryPrFixerButton": "PR Fixer ausprobieren"
		},
		"careers": "Außerdem, <careersLink>wir stellen ein!</careersLink>",
		"socialLinks": "Folge uns auf <xLink>X</xLink>, <discordLink>Discord</discordLink> oder <redditLink>r/RooCode</redditLink> 🚀"
	},
	"browser": {
		"rooWantsToUse": "Kilo Code möchte den Browser verwenden",
		"consoleLogs": "Konsolenprotokolle",
		"noNewLogs": "(Keine neuen Protokolle)",
		"screenshot": "Browser-Screenshot",
		"cursor": "Cursor",
		"navigation": {
			"step": "Schritt {{current}} von {{total}}",
			"previous": "Zurück",
			"next": "Weiter"
		},
		"sessionStarted": "Browser-Sitzung gestartet",
		"actions": {
			"title": "Browser-Aktion: ",
			"launch": "Browser starten auf {{url}}",
			"click": "Klicken ({{coordinate}})",
			"type": "Eingeben \"{{text}}\"",
			"scrollDown": "Nach unten scrollen",
			"scrollUp": "Nach oben scrollen",
			"close": "Browser schließen"
		}
	},
	"codeblock": {
		"tooltips": {
			"expand": "Code-Block erweitern",
			"collapse": "Code-Block reduzieren",
			"enable_wrap": "Zeilenumbruch aktivieren",
			"disable_wrap": "Zeilenumbruch deaktivieren",
			"copy_code": "Code kopieren"
		}
	},
	"systemPromptWarning": "WARNUNG: Benutzerdefinierte Systemaufforderung aktiv. Dies kann die Funktionalität erheblich beeinträchtigen und zu unvorhersehbarem Verhalten führen.",
	"profileViolationWarning": "Das aktuelle Profil ist nicht kompatibel mit den Einstellungen deiner Organisation",
	"shellIntegration": {
		"title": "Befehlsausführungswarnung",
		"description": "Dein Befehl wird ohne VSCode Terminal-Shell-Integration ausgeführt. Um diese Warnung zu unterdrücken, kannst du die Shell-Integration im Abschnitt <strong>Terminal</strong> der <settingsLink>Kilo Code Einstellungen</settingsLink> deaktivieren oder die VSCode Terminal-Integration mit dem Link unten beheben.",
		"troubleshooting": "Klicke hier für die Shell-Integrationsdokumentation."
	},
	"ask": {
		"autoApprovedRequestLimitReached": {
			"title": "Limit für automatisch genehmigte Anfragen erreicht",
			"description": "Kilo Code hat das automatisch genehmigte Limit von {{count}} API-Anfrage(n) erreicht. Möchtest du den Zähler zurücksetzen und mit der Aufgabe fortfahren?",
			"button": "Zurücksetzen und fortfahren"
		},
		"autoApprovedCostLimitReached": {
			"description": "Kilo Code hat das automatisch genehmigte Kostenlimit von ${{count}} erreicht. Möchtest du die Kosten zurücksetzen und mit der Aufgabe fortfahren?",
			"title": "Kostengrenze für automatische Genehmigung erreicht",
			"button": "Zurücksetzen und Fortfahren"
		}
	},
	"codebaseSearch": {
		"wantsToSearch": "Kilo Code möchte den Codebase nach <code>{{query}}</code> durchsuchen",
		"wantsToSearchWithPath": "Kilo Code möchte den Codebase nach <code>{{query}}</code> in <code>{{path}}</code> durchsuchen",
		"didSearch_one": "1 Ergebnis gefunden",
		"didSearch_other": "{{count}} Ergebnisse gefunden",
		"resultTooltip": "Ähnlichkeitswert: {{score}} (klicken zum Öffnen der Datei)"
	},
	"read-batch": {
		"approve": {
			"title": "Alle genehmigen"
		},
		"deny": {
			"title": "Alle ablehnen"
		}
	},
	"indexingStatus": {
		"ready": "Index bereit",
		"indexing": "Indizierung {{percentage}}%",
		"indexed": "Indiziert",
		"error": "Index-Fehler",
		"status": "Index-Status"
	},
	"versionIndicator": {
		"ariaLabel": "Version {{version}} - Klicke, um die Versionshinweise anzuzeigen"
	},
	"rooCloudCTA": {
		"title": "Roo Code Cloud entwickelt sich weiter!",
		"description": "Führe Remote-Agenten in der Cloud aus, greife von überall auf deine Aufgaben zu, arbeite mit anderen zusammen und vieles mehr.",
		"joinWaitlist": "Melde dich an, um die neuesten Updates zu erhalten."
	},
	"command": {
		"triggerDescription": "Starte den {{name}} Befehl"
	},
	"editMessage": {
		"placeholder": "Bearbeite deine Nachricht..."
	},
	"slashCommands": {
		"tooltip": "Slash-Befehle verwalten",
		"title": "Slash-Befehle",
		"description": "Verwende eingebaute Slash-Befehle oder erstelle benutzerdefinierte für schnellen Zugriff auf häufig verwendete Prompts und Workflows. <DocsLink>Dokumentation</DocsLink>",
		"manageCommands": "Slash-Befehle in den Einstellungen verwalten",
		"builtInCommands": "Eingebaute Befehle",
		"globalCommands": "Globale Befehle",
		"workspaceCommands": "Arbeitsbereich-Befehle",
		"globalCommand": "Globaler Befehl",
		"editCommand": "Befehl bearbeiten",
		"deleteCommand": "Befehl löschen",
		"newGlobalCommandPlaceholder": "Neuer globaler Befehl...",
		"newWorkspaceCommandPlaceholder": "Neuer Arbeitsbereich-Befehl...",
		"deleteDialog": {
			"title": "Befehl löschen",
			"description": "Bist du sicher, dass du den Befehl \"{{name}}\" löschen möchtest? Diese Aktion kann nicht rückgängig gemacht werden.",
			"cancel": "Abbrechen",
			"confirm": "Löschen"
		}
	},
	"contextMenu": {
		"noResults": "Keine Ergebnisse",
		"problems": "Probleme",
		"terminal": "Terminal",
		"url": "URL einfügen, um Inhalte abzurufen"
	},
	"queuedMessages": {
		"title": "Warteschlange Nachrichten",
		"clickToEdit": "Klicken zum Bearbeiten der Nachricht"
	},
	"slashCommand": {
<<<<<<< HEAD
		"wantsToRun": "Kilo Code möchte einen Slash-Befehl ausführen",
		"didRun": "Kilo Code hat einen Slash-Befehl ausgeführt"
=======
		"wantsToRun": "Roo möchte einen Slash-Befehl ausführen",
		"didRun": "Roo hat einen Slash-Befehl ausgeführt"
	},
	"docs": "Check our <DocsLink>docs</DocsLink> to learn more.",
	"todo": {
		"partial": "{{completed}} von {{total}} To-Dos erledigt",
		"complete": "{{total}} To-Dos erledigt",
		"updated": "Die To-Do-Liste wurde aktualisiert",
		"completed": "Abgeschlossen",
		"started": "Gestartet"
>>>>>>> 06b775a8
	}
}<|MERGE_RESOLUTION|>--- conflicted
+++ resolved
@@ -91,14 +91,9 @@
 		"tooltip": "Aktuelle Operation abbrechen"
 	},
 	"scrollToBottom": "Zum Chat-Ende scrollen",
-<<<<<<< HEAD
 	"about": "Generiere, überarbeite und debugge Code mit KI-Unterstützung. Weitere Informationen findest du in unserer <DocsLink>Dokumentation</DocsLink>.",
+	"docs": "Schau in unsere <DocsLink>Dokumentation</DocsLink>, um mehr zu erfahren.",
 	"onboarding": "<strong>Deine Aufgabenliste in diesem Arbeitsbereich ist leer.</strong> Beginne mit der Eingabe einer Aufgabe unten. Du bist dir nicht sicher, wie du anfangen sollst? Lies mehr darüber, was Kilo Code für dich tun kann, in <DocsLink>den Dokumenten</DocsLink>.",
-=======
-	"about": "Roo Code ist ein ganzes KI-Entwicklerteam in deinem Editor.",
-	"docs": "Schau in unsere <DocsLink>Dokumentation</DocsLink>, um mehr zu erfahren.",
-	"onboarding": "Deine Aufgabenliste in diesem Arbeitsbereich ist leer.",
->>>>>>> 06b775a8
 	"rooTips": {
 		"customizableModes": {
 			"title": "Anpassbare Modi",
@@ -435,20 +430,14 @@
 		"clickToEdit": "Klicken zum Bearbeiten der Nachricht"
 	},
 	"slashCommand": {
-<<<<<<< HEAD
 		"wantsToRun": "Kilo Code möchte einen Slash-Befehl ausführen",
 		"didRun": "Kilo Code hat einen Slash-Befehl ausgeführt"
-=======
-		"wantsToRun": "Roo möchte einen Slash-Befehl ausführen",
-		"didRun": "Roo hat einen Slash-Befehl ausgeführt"
-	},
-	"docs": "Check our <DocsLink>docs</DocsLink> to learn more.",
+	},
 	"todo": {
 		"partial": "{{completed}} von {{total}} To-Dos erledigt",
 		"complete": "{{total}} To-Dos erledigt",
 		"updated": "Die To-Do-Liste wurde aktualisiert",
 		"completed": "Abgeschlossen",
 		"started": "Gestartet"
->>>>>>> 06b775a8
 	}
 }