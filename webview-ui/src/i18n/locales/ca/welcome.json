{
	"greeting": "Hola, sóc Kilo Code!",
	"introduction": "<strong>Kilo Code és el principal agent de codificació autònom.</strong> Prepara't per arquitectar, codificar, depurar i augmentar la teva productivitat com mai abans. Per continuar, Kilo Code necessita una clau API.",
	"notice": "Per començar, aquesta extensió necessita un proveïdor d'API.",
	"start": "Som-hi!",
	"routers": {
		"requesty": {
			"description": "El teu router LLM optimitzat",
			"incentive": "$1 de crèdit gratuït"
		},
		"openrouter": {
			"description": "Una interfície unificada per a LLMs"
		},
		"roo": {
			"description": "Els millors models gratuïts per començar",
			"incentive": "Prova Roo gratis"
		}
	},
<<<<<<< HEAD
	"chooseProvider": "Per fer la seva màgia, Kilo Code necessita una clau API.",
=======
	"chooseProvider": "Per començar, necessites un proveïdor LLM:",
	"providerSignup": {
		"rooCloudProvider": "Proveïdor Roo Code Cloud",
		"rooCloudDescription": "La manera més senzilla d'utilitzar Roo. Una combinació seleccionada de models gratuïts i de pagament a un cost baix",
		"learnMore": "més informació",
		"useAnotherProvider": "Utilitza un altre proveïdor",
		"useAnotherProviderDescription": "Introdueix una clau API i comença.",
		"getStarted": "Començar"
	},
	"waitingForCloud": {
		"heading": "Et portem a Roo Code Cloud...",
		"description": "Completa el registre al navegador i tornaràs aquí automàticament.",
		"noPrompt": "Si no se t'avisa per obrir una URL, <clickHere>feu clic aquí</clickHere>.",
		"havingTrouble": "Si has completat el registre però tens problemes, <clickHere>feu clic aquí</clickHere>.",
		"pasteUrl": "Enganxa la URL de resposta del teu navegador:",
		"goBack": "Enrere"
	},
>>>>>>> 2c3b2953
	"startRouter": "Recomanem utilitzar un router LLM:",
	"startCustom": "O pots utilitzar la teva pròpia clau API:",
	"telemetry": {
		"helpImprove": "Ajuda a millorar Kilo Code",
		"helpImproveMessage": "Kilo Code recull dades d'errors i ús per ajudar-nos a corregir errors i millorar l'extensió. Aquesta telemetria no recull codi, prompts o informació personal. Pots desactivar això a la <settingsLink>configuració</settingsLink>."
	},
	"importSettings": "Importar configuració"
}<|MERGE_RESOLUTION|>--- conflicted
+++ resolved
@@ -16,10 +16,7 @@
 			"incentive": "Prova Roo gratis"
 		}
 	},
-<<<<<<< HEAD
 	"chooseProvider": "Per fer la seva màgia, Kilo Code necessita una clau API.",
-=======
-	"chooseProvider": "Per començar, necessites un proveïdor LLM:",
 	"providerSignup": {
 		"rooCloudProvider": "Proveïdor Roo Code Cloud",
 		"rooCloudDescription": "La manera més senzilla d'utilitzar Roo. Una combinació seleccionada de models gratuïts i de pagament a un cost baix",
@@ -36,7 +33,6 @@
 		"pasteUrl": "Enganxa la URL de resposta del teu navegador:",
 		"goBack": "Enrere"
 	},
->>>>>>> 2c3b2953
 	"startRouter": "Recomanem utilitzar un router LLM:",
 	"startCustom": "O pots utilitzar la teva pròpia clau API:",
 	"telemetry": {
