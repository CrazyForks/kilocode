--- conflicted
+++ resolved
@@ -926,14 +926,10 @@
 		},
 		"IMAGE_GENERATION": {
 			"name": "Habilitar generació d'imatges amb IA",
-<<<<<<< HEAD
 			"description": "Quan estigui habilitat, Kilo Code pot generar imatges a partir de prompts de text. Requereix que es configuri una clau d'API de Kilo Code o OpenRouter.",
 			"apiProvider": "Proveïdor d'API",
-=======
 			"providerLabel": "Proveïdor",
 			"providerDescription": "Selecciona el proveïdor per a la generació d'imatges.",
-			"description": "Quan estigui habilitat, Roo pot generar imatges a partir de prompts de text utilitzant els models de generació d'imatges d'OpenRouter. Requereix que es configuri una clau d'API d'OpenRouter.",
->>>>>>> 2c3b2953
 			"openRouterApiKeyLabel": "Clau API d'OpenRouter",
 			"openRouterApiKeyPlaceholder": "Introdueix la teva clau API d'OpenRouter",
 			"kiloCodeApiKeyLabel": "Clau API de Kilo Code",
@@ -969,15 +965,11 @@
 		},
 		"RUN_SLASH_COMMAND": {
 			"name": "Habilitar comandes de barra diagonal iniciades pel model",
-<<<<<<< HEAD
 			"description": "Quan està habilitat, Kilo Code pot executar les vostres comandes de barra diagonal per executar fluxos de treball."
-=======
-			"description": "Quan està habilitat, Roo pot executar les vostres comandes de barra diagonal per executar fluxos de treball."
 		},
 		"MULTIPLE_NATIVE_TOOL_CALLS": {
 			"name": "Crides paral·leles a eines",
 			"description": "Quan està activat, el protocol natiu pot executar múltiples eines en un sol torn de missatge de l'assistent."
->>>>>>> 2c3b2953
 		}
 	},
 	"promptCaching": {
