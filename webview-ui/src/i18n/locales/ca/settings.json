--- conflicted
+++ resolved
@@ -257,11 +257,7 @@
 	"browser": {
 		"enable": {
 			"label": "Habilitar eina de navegador",
-<<<<<<< HEAD
-			"description": "Quan està habilitat, Kilo Code pot utilitzar un navegador per interactuar amb llocs web quan s'utilitzen models que admeten l'ús de l'ordinador."
-=======
-			"description": "Quan està habilitat, Roo pot utilitzar un navegador per interactuar amb llocs web quan s'utilitzen models que admeten l'ús de l'ordinador. <0>Més informació</0>"
->>>>>>> d2e15c16
+			"description": "Quan està habilitat, Kilo Code pot utilitzar un navegador per interactuar amb llocs web quan s'utilitzen models que admeten l'ús de l'ordinador. <0>Més informació</0>"
 		},
 		"viewport": {
 			"label": "Mida del viewport",
@@ -289,11 +285,7 @@
 	"checkpoints": {
 		"enable": {
 			"label": "Habilitar punts de control automàtics",
-<<<<<<< HEAD
-			"description": "Quan està habilitat, Kilo Code crearà automàticament punts de control durant l'execució de tasques, facilitant la revisió de canvis o la reversió a estats anteriors."
-=======
-			"description": "Quan està habilitat, Roo crearà automàticament punts de control durant l'execució de tasques, facilitant la revisió de canvis o la reversió a estats anteriors. <0>Més informació</0>"
->>>>>>> d2e15c16
+			"description": "Quan està habilitat, Kilo Code crearà automàticament punts de control durant l'execució de tasques, facilitant la revisió de canvis o la reversió a estats anteriors. <0>Més informació</0>"
 		}
 	},
 	"notifications": {
@@ -473,12 +465,7 @@
 		"useCustomModel": "Utilitzar personalitzat: {{modelId}}"
 	},
 	"footer": {
-<<<<<<< HEAD
 		"feedback": "Si teniu qualsevol pregunta o comentari, no dubteu a obrir un issue a <githubLink>github.com/Kilo-Org/kilocode</githubLink> o unir-vos a <redditLink>reddit.com/r/kilocode</redditLink> o <discordLink>kilocode.ai/discord</discordLink>",
-		"version": "Kilo Code v{{version}}",
-=======
-		"feedback": "Si teniu qualsevol pregunta o comentari, no dubteu a obrir un issue a <githubLink>github.com/RooVetGit/Roo-Code</githubLink> o unir-vos a <redditLink>reddit.com/r/RooCode</redditLink> o <discordLink>discord.gg/roocode</discordLink>",
->>>>>>> d2e15c16
 		"telemetry": {
 			"label": "Permetre informes anònims d'errors i ús",
 			"description": "Ajudeu a millorar Kilo Code enviant dades d'ús anònimes i informes d'errors. Mai s'envia codi, prompts o informació personal. Vegeu la nostra política de privacitat per a més detalls."
