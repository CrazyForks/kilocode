--- conflicted
+++ resolved
@@ -205,7 +205,6 @@
 		"wantsToDeleteDirectory": "Kilo Code vol eliminar aquest directori"
 	},
 	"directoryOperations": {
-<<<<<<< HEAD
 		"wantsToViewTopLevel": "Kilo Code vol veure els fitxers de nivell superior en aquest directori",
 		"didViewTopLevel": "Kilo Code ha vist els fitxers de nivell superior en aquest directori",
 		"wantsToViewRecursive": "Kilo Code vol veure recursivament tots els fitxers en aquest directori",
@@ -222,20 +221,6 @@
 		"didViewRecursiveOutsideWorkspace": "Kilo Code ha vist recursivament tots els fitxers en aquest directori (fora de l'espai de treball)",
 		"wantsToViewDefinitionsOutsideWorkspace": "Kilo Code vol veure noms de definicions de codi font utilitzats en aquest directori (fora de l'espai de treball)",
 		"didViewDefinitionsOutsideWorkspace": "Kilo Code ha vist noms de definicions de codi font utilitzats en aquest directori (fora de l'espai de treball)"
-=======
-		"wantsToViewTopLevel": "Roo vol veure els fitxers de nivell superior en aquest directori",
-		"didViewTopLevel": "Roo ha vist els fitxers de nivell superior en aquest directori",
-		"wantsToViewRecursive": "Roo vol veure recursivament tots els fitxers en aquest directori",
-		"didViewRecursive": "Roo ha vist recursivament tots els fitxers en aquest directori",
-		"wantsToSearch": "Roo vol cercar en aquest directori <code>{{regex}}</code>",
-		"didSearch": "Roo ha cercat en aquest directori <code>{{regex}}</code>",
-		"wantsToSearchOutsideWorkspace": "Roo vol cercar en aquest directori (fora de l'espai de treball) <code>{{regex}}</code>",
-		"didSearchOutsideWorkspace": "Roo ha cercat en aquest directori (fora de l'espai de treball) <code>{{regex}}</code>",
-		"wantsToViewTopLevelOutsideWorkspace": "Roo vol veure els fitxers de nivell superior en aquest directori (fora de l'espai de treball)",
-		"didViewTopLevelOutsideWorkspace": "Roo ha vist els fitxers de nivell superior en aquest directori (fora de l'espai de treball)",
-		"wantsToViewRecursiveOutsideWorkspace": "Roo vol veure recursivament tots els fitxers en aquest directori (fora de l'espai de treball)",
-		"didViewRecursiveOutsideWorkspace": "Roo ha vist recursivament tots els fitxers en aquest directori (fora de l'espai de treball)"
->>>>>>> 0b112ce8
 	},
 	"commandOutput": "Sortida de la comanda",
 	"commandExecution": {
