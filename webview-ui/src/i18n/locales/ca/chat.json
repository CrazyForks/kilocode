--- conflicted
+++ resolved
@@ -91,14 +91,9 @@
 		"tooltip": "Cancel·la l'operació actual"
 	},
 	"scrollToBottom": "Desplaça't al final del xat",
-<<<<<<< HEAD
 	"about": "Genera, refactoritza i depura codi amb l'ajuda de la IA. Consulta la nostra <DocsLink>documentació</DocsLink> per obtenir més informació.",
+	"docs": "Consulta els nostres <DocsLink>documents</DocsLink> per a més informació.",
 	"onboarding": "<strong> La vostra llista de tasques en aquest espai de treball està buida. </strong> Comença escrivint una tasca a continuació. \nNo esteu segur per on començar? \nMés informació sobre què pot fer Kilo Code als documents.",
-=======
-	"about": "Roo Code és tot un equip de desenvolupament d'IA al teu editor.",
-	"docs": "Consulta els nostres <DocsLink>documents</DocsLink> per a més informació.",
-	"onboarding": "La teva llista de tasques en aquest espai de treball està buida.",
->>>>>>> 06b775a8
 	"rooTips": {
 		"customizableModes": {
 			"title": "Modes personalitzables",
@@ -438,7 +433,6 @@
 		"terminal": "Terminal",
 		"url": "Enganxa la URL per obtenir-ne el contingut"
 	},
-	"docs": "Check our <DocsLink>docs</DocsLink> to learn more.",
 	"todo": {
 		"partial": "{{completed}} de {{total}} tasques pendents fetes",
 		"complete": "{{total}} tasques pendents fetes",
