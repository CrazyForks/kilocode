--- conflicted
+++ resolved
@@ -173,45 +173,7 @@
 	"autoApprove": {
 		"title": "Aprovació automàtica:",
 		"none": "Cap",
-<<<<<<< HEAD
-		"description": "L'aprovació automàtica permet a Kilo Code realitzar accions sense demanar permís. Activa-la només per a accions en les que confies plenament. Configuració més detallada disponible a la <settingsLink>Configuració</settingsLink>.",
-		"actions": {
-			"readFiles": {
-				"label": "Llegir",
-				"description": "Permet l'accés per llegir qualsevol fitxer al teu ordinador."
-			},
-			"editFiles": {
-				"label": "Editar",
-				"description": "Permet la modificació de qualsevol fitxer al teu ordinador."
-			},
-			"executeCommands": {
-				"label": "Ordres",
-				"description": "Permet l'execució d'ordres de terminal aprovades. Pots configurar-ho al panell de configuració."
-			},
-			"useBrowser": {
-				"label": "Navegador",
-				"description": "Permet la capacitat d'iniciar i interactuar amb qualsevol lloc web en un navegador headless."
-			},
-			"useMcp": {
-				"label": "MCP",
-				"description": "Permet l'ús de servidors MCP configurats que poden modificar el sistema de fitxers o interactuar amb APIs."
-			},
-			"switchModes": {
-				"label": "Modes",
-				"description": "Permet el canvi automàtic entre diferents modes sense requerir aprovació."
-			},
-			"subtasks": {
-				"label": "Subtasques",
-				"description": "Permet la creació i finalització de subtasques sense requerir aprovació."
-			},
-			"retryRequests": {
-				"label": "Reintents",
-				"description": "Reintenta automàticament les sol·licituds API fallides quan el proveïdor retorna una resposta d'error."
-			}
-		}
-=======
-		"description": "L'aprovació automàtica permet a Roo Code realitzar accions sense demanar permís. Activa-la només per a accions en les que confies plenament. Configuració més detallada disponible a la <settingsLink>Configuració</settingsLink>."
->>>>>>> ae2f98a6
+		"description": "L'aprovació automàtica permet a Kilo Code realitzar accions sense demanar permís. Activa-la només per a accions en les que confies plenament. Configuració més detallada disponible a la <settingsLink>Configuració</settingsLink>."
 	},
 	"reasoning": {
 		"thinking": "Pensant",
