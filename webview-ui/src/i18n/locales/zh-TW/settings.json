--- conflicted
+++ resolved
@@ -768,11 +768,7 @@
 	"advanced": {
 		"diff": {
 			"label": "透過差異比對編輯",
-<<<<<<< HEAD
-			"description": "啟用後，Kilo Code 可更快速地編輯檔案，並自動拒絕不完整的整檔覆寫。搭配最新的 Claude 4 Sonnet 模型效果最佳。",
-=======
 			"description": "啟用後，Roo 可更快速地編輯檔案，並自動拒絕不完整的整檔覆寫",
->>>>>>> 00518662
 			"strategy": {
 				"label": "差異比對策略",
 				"options": {
@@ -801,13 +797,6 @@
 			"name": "使用實驗性統一差異比對策略",
 			"description": "啟用實驗性的統一差異比對策略。此策略可能減少因模型錯誤而導致的重試次數，但也可能導致意外行為或錯誤的編輯。請務必了解風險，並願意仔細檢查所有變更後再啟用。"
 		},
-<<<<<<< HEAD
-		"SEARCH_AND_REPLACE": {
-			"name": "使用實驗性搜尋與取代工具",
-			"description": "啟用實驗性的搜尋與取代工具，允許 Kilo Code 在單一請求中取代多個符合的內容。"
-		},
-=======
->>>>>>> 00518662
 		"INSERT_BLOCK": {
 			"name": "使用實驗性插入內容工具",
 			"description": "啟用實驗性的插入內容工具，允許 Kilo Code 直接在指定行號插入內容，而無需產生差異比對。"
