--- conflicted
+++ resolved
@@ -200,7 +200,6 @@
 		"wantsToDeleteDirectory": "Kilo Code wil deze map verwijderen"
 	},
 	"directoryOperations": {
-<<<<<<< HEAD
 		"wantsToViewTopLevel": "Kilo Code wil de bovenliggende bestanden in deze map bekijken",
 		"didViewTopLevel": "Kilo Code heeft de bovenliggende bestanden in deze map bekeken",
 		"wantsToViewRecursive": "Kilo Code wil alle bestanden in deze map recursief bekijken",
@@ -217,20 +216,6 @@
 		"didViewRecursiveOutsideWorkspace": "Kilo Code heeft alle bestanden in deze map (buiten werkruimte) recursief bekeken",
 		"wantsToViewDefinitionsOutsideWorkspace": "Kilo Code wil broncode-definitienamen bekijken die in deze map (buiten werkruimte) worden gebruikt",
 		"didViewDefinitionsOutsideWorkspace": "Kilo Code heeft broncode-definitienamen bekeken die in deze map (buiten werkruimte) worden gebruikt"
-=======
-		"wantsToViewTopLevel": "Roo wil de bovenliggende bestanden in deze map bekijken",
-		"didViewTopLevel": "Roo heeft de bovenliggende bestanden in deze map bekeken",
-		"wantsToViewRecursive": "Roo wil alle bestanden in deze map recursief bekijken",
-		"didViewRecursive": "Roo heeft alle bestanden in deze map recursief bekeken",
-		"wantsToSearch": "Roo wil deze map doorzoeken op <code>{{regex}}</code>",
-		"didSearch": "Roo heeft deze map doorzocht op <code>{{regex}}</code>",
-		"wantsToSearchOutsideWorkspace": "Roo wil deze map (buiten werkruimte) doorzoeken op <code>{{regex}}</code>",
-		"didSearchOutsideWorkspace": "Roo heeft deze map (buiten werkruimte) doorzocht op <code>{{regex}}</code>",
-		"wantsToViewTopLevelOutsideWorkspace": "Roo wil de bovenliggende bestanden in deze map (buiten werkruimte) bekijken",
-		"didViewTopLevelOutsideWorkspace": "Roo heeft de bovenliggende bestanden in deze map (buiten werkruimte) bekeken",
-		"wantsToViewRecursiveOutsideWorkspace": "Roo wil alle bestanden in deze map (buiten werkruimte) recursief bekijken",
-		"didViewRecursiveOutsideWorkspace": "Roo heeft alle bestanden in deze map (buiten werkruimte) recursief bekeken"
->>>>>>> 0b112ce8
 	},
 	"commandOutput": "Commando-uitvoer",
 	"commandExecution": {
@@ -284,16 +269,12 @@
 	"diffError": {
 		"title": "Bewerking mislukt"
 	},
-<<<<<<< HEAD
 	"troubleMessage": "Kilo Code ondervindt problemen...",
-=======
-	"troubleMessage": "Roo ondervindt problemen...",
 	"errorDetails": {
 		"title": "Foutdetails",
 		"copyToClipboard": "Naar klembord kopiëren",
 		"copied": "Gekopieerd!"
 	},
->>>>>>> 0b112ce8
 	"powershell": {
 		"issues": "Het lijkt erop dat je problemen hebt met Windows PowerShell, zie deze"
 	},
@@ -336,12 +317,8 @@
 			"description": "De agents werken samen in de cloud en kunnen worden geactiveerd vanaf het web of via Slack.",
 			"tryButton": "Probeer Cloud-agents"
 		},
-<<<<<<< HEAD
 		"careers": "Ook, <careersLink>we nemen aan!</careersLink>",
 		"socialLinks": "Sluit je bij ons aan op <xLink>X</xLink>, <discordLink>Discord</discordLink>, of <redditLink>r/KiloCode</redditLink> 🚀"
-=======
-		"careers": "Ook, <careersLink>we nemen aan!</careersLink>"
->>>>>>> 0b112ce8
 	},
 	"reasoning": {
 		"thinking": "Denkt na",
