--- conflicted
+++ resolved
@@ -430,20 +430,14 @@
 		"clickToEdit": "Klik om bericht te bewerken"
 	},
 	"slashCommand": {
-<<<<<<< HEAD
 		"wantsToRun": "Kilo Code wil een slash commando uitvoeren",
 		"didRun": "Kilo Code heeft een slash commando uitgevoerd"
-=======
-		"wantsToRun": "Roo wil een slash commando uitvoeren",
-		"didRun": "Roo heeft een slash commando uitgevoerd"
-	},
-	"docs": "Check our <DocsLink>docs</DocsLink> to learn more.",
+	},
 	"todo": {
 		"partial": "{{completed}} van {{total}} to-do's voltooid",
 		"complete": "{{total}} to-do's voltooid",
 		"updated": "De to-do-lijst is bijgewerkt",
 		"completed": "Voltooid",
 		"started": "Gestart"
->>>>>>> 06b775a8
 	}
 }