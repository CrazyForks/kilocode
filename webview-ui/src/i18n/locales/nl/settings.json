--- conflicted
+++ resolved
@@ -734,29 +734,6 @@
 		},
 		"compressProgressBar": {
 			"label": "Voortgangsbalk-uitvoer comprimeren",
-<<<<<<< HEAD
-			"description": "Indien ingeschakeld, verwerkt Kilo Code terminaluitvoer met carriage returns (\r) om te simuleren hoe een echte terminal inhoud weergeeft. Dit verwijdert tussenliggende voortgangsbalken en behoudt alleen de eindstatus, waardoor er meer contextruimte overblijft. <0>Meer informatie</0>"
-		},
-		"powershellCounter": {
-			"label": "PowerShell-teller workaround inschakelen",
-			"description": "Indien ingeschakeld, voegt Kilo Code een teller toe aan PowerShell-commando's om correcte uitvoering te garanderen. Dit helpt bij PowerShell-terminals die problemen hebben met het vastleggen van uitvoer. <0>Meer informatie</0>"
-		},
-		"zshClearEolMark": {
-			"label": "ZSH EOL-markering wissen",
-			"description": "Indien ingeschakeld, wist Kilo Code de ZSH end-of-line markering door PROMPT_EOL_MARK='' te zetten. Dit voorkomt problemen met de interpretatie van uitvoer die eindigt met speciale tekens zoals '%'. <0>Meer informatie</0>"
-		},
-		"zshOhMy": {
-			"label": "Oh My Zsh-integratie inschakelen",
-			"description": "Indien ingeschakeld, zet Kilo Code ITERM_SHELL_INTEGRATION_INSTALLED=Yes om Oh My Zsh shell-integratiefuncties te activeren. Het toepassen van deze instelling kan een herstart van de IDE vereisen. <0>Meer informatie</0>"
-		},
-		"zshP10k": {
-			"label": "Powerlevel10k-integratie inschakelen",
-			"description": "Indien ingeschakeld, zet Kilo Code POWERLEVEL9K_TERM_SHELL_INTEGRATION=true om Powerlevel10k shell-integratiefuncties te activeren. <0>Meer informatie</0>"
-		},
-		"zdotdir": {
-			"label": "ZDOTDIR-afhandeling inschakelen",
-			"description": "Indien ingeschakeld, maakt Kilo Code een tijdelijke map aan voor ZDOTDIR om zsh shell-integratie correct af te handelen. Dit zorgt ervoor dat VSCode shell-integratie goed werkt met zsh en je zsh-configuratie behouden blijft. <0>Meer informatie</0>"
-=======
 			"description": "Klapt voortgangsbalken/spinners in zodat alleen eindstatus behouden blijft (bespaart tokens). <0>Meer informatie</0>"
 		},
 		"powershellCounter": {
@@ -778,7 +755,6 @@
 		"zdotdir": {
 			"label": "ZDOTDIR-afhandeling inschakelen",
 			"description": "Schakel in wanneer zsh-shell-integratie mislukt of conflicteert met je dotfiles. <0>Meer informatie</0>"
->>>>>>> 00518662
 		},
 		"inheritEnv": {
 			"label": "Omgevingsvariabelen overnemen",
@@ -791,11 +767,7 @@
 	"advanced": {
 		"diff": {
 			"label": "Bewerken via diffs inschakelen",
-<<<<<<< HEAD
-			"description": "Indien ingeschakeld kan Kilo Code sneller bestanden bewerken en worden afgekorte volledige-bestandswijzigingen automatisch geweigerd. Werkt het beste met het nieuwste Claude 4 Sonnet-model.",
-=======
 			"description": "Indien ingeschakeld kan Roo sneller bestanden bewerken en worden afgekorte volledige-bestandswijzigingen automatisch geweigerd",
->>>>>>> 00518662
 			"strategy": {
 				"label": "Diff-strategie",
 				"options": {
@@ -824,13 +796,6 @@
 			"name": "Experimentele unified diff-strategie gebruiken",
 			"description": "Schakel de experimentele unified diff-strategie in. Deze strategie kan het aantal herhalingen door model fouten verminderen, maar kan onverwacht gedrag of onjuiste bewerkingen veroorzaken. Alleen inschakelen als je de risico's begrijpt en wijzigingen zorgvuldig wilt controleren."
 		},
-<<<<<<< HEAD
-		"SEARCH_AND_REPLACE": {
-			"name": "Experimentele zoek-en-vervang-tool gebruiken",
-			"description": "Schakel de experimentele zoek-en-vervang-tool in, waarmee Kilo Code meerdere instanties van een zoekterm in één verzoek kan vervangen."
-		},
-=======
->>>>>>> 00518662
 		"INSERT_BLOCK": {
 			"name": "Experimentele inhoud-invoeg-tool gebruiken",
 			"description": "Schakel de experimentele inhoud-invoeg-tool in, waarmee Kilo Code inhoud op specifieke regelnummers kan invoegen zonder een diff te maken."
