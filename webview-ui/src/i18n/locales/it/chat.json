{
	"greeting": "Cosa può fare Kilo Code per te?",
	"task": {
		"title": "Attività",
		"expand": "Espandi attività",
		"collapse": "Comprimi attività",
		"seeMore": "Vedi altro",
		"seeLess": "Vedi meno",
		"tokens": "Tokens",
		"cache": "Cache",
		"apiCost": "Costo API",
		"size": "Dimensione",
		"contextWindow": "Lunghezza del contesto",
		"closeAndStart": "Chiudi attività e iniziane una nuova",
		"export": "Esporta cronologia attività",
		"delete": "Elimina attività (Shift + Clic per saltare la conferma)",
		"condenseContext": "Condensa contesto in modo intelligente",
		"share": "Condividi attività",
		"shareWithOrganization": "Condividi con l'organizzazione",
		"shareWithOrganizationDescription": "Solo i membri della tua organizzazione possono accedere",
		"sharePublicly": "Condividi pubblicamente",
		"sharePubliclyDescription": "Chiunque con il link può accedere",
		"connectToCloud": "Connetti al Cloud",
		"connectToCloudDescription": "Accedi a Kilo Code Cloud per condividere attività",
		"sharingDisabledByOrganization": "Condivisione disabilitata dall'organizzazione",
		"shareSuccessOrganization": "Link organizzazione copiato negli appunti",
		"shareSuccessPublic": "Link pubblico copiato negli appunti",
		"openInCloud": "Apri attività in Roo Code Cloud",
		"openInCloudIntro": "Continua a monitorare o interagire con Roo da qualsiasi luogo. Scansiona, clicca o copia per aprire.",
		"openApiHistory": "Apri cronologia API",
		"openUiHistory": "Apri cronologia UI"
	},
	"history": {
		"title": "Cronologia"
	},
	"unpin": "Rilascia",
	"pin": "Fissa",
	"tokenProgress": {
		"availableSpace": "Spazio disponibile: {{amount}} tokens",
		"tokensUsed": "Tokens utilizzati: {{used}} di {{total}}",
		"reservedForResponse": "Riservato per risposta del modello: {{amount}} tokens"
	},
	"retry": {
		"title": "Riprova",
		"tooltip": "Prova di nuovo l'operazione"
	},
	"startNewTask": {
		"title": "Inizia nuova attività",
		"tooltip": "Inizia una nuova attività"
	},
	"reportBug": {
		"title": "Segnala un bug"
	},
	"proceedAnyways": {
		"title": "Procedi comunque",
		"tooltip": "Continua mentre il comando è in esecuzione"
	},
	"save": {
		"title": "Salva",
		"tooltip": "Salva le modifiche del messaggio"
	},
	"reject": {
		"title": "Rifiuta",
		"tooltip": "Rifiuta questa azione"
	},
	"completeSubtaskAndReturn": "Completa sottoattività e torna indietro",
	"approve": {
		"title": "Approva",
		"tooltip": "Approva questa azione"
	},
	"runCommand": {
		"title": "Comando",
		"tooltip": "Esegui questo comando"
	},
	"proceedWhileRunning": {
		"title": "Procedi durante l'esecuzione",
		"tooltip": "Continua nonostante gli avvisi"
	},
	"killCommand": {
		"title": "Termina comando",
		"tooltip": "Termina il comando corrente"
	},
	"resumeTask": {
		"title": "Riprendi attività",
		"tooltip": "Continua l'attività corrente"
	},
	"terminate": {
		"title": "Termina",
		"tooltip": "Termina l'attività corrente"
	},
	"cancel": {
		"title": "Annulla",
		"tooltip": "Annulla l'operazione corrente"
	},
	"scrollToBottom": "Scorri fino alla fine della chat",
	"about": "Genera, refactorizza e debugga codice con l'assistenza dell'IA. Consulta la nostra <DocsLink>documentazione</DocsLink> per saperne di più.",
	"docs": "Consulta la nostra <DocsLink>documentazione</DocsLink> per saperne di più.",
	"onboarding": "La tua lista di attività in questo spazio di lavoro è vuota.",
	"rooTips": {
		"customizableModes": {
			"title": "Modalità personalizzabili",
			"description": "Personaggi specializzati che rimangono in tema e portano a termine il compito."
		},
		"modelAgnostic": {
			"title": "Porta il tuo modello",
			"description": "Usa la tua chiave provider o esegui l'inferenza locale — nessun ricarico, nessun vincolo, nessuna restrizione"
		}
	},
	"selectMode": "Seleziona modalità di interazione",
	"selectApiConfig": "Seleziona la configurazione API",
	"selectModelConfig": "Seleziona modello",
	"enhancePrompt": "Migliora prompt con contesto aggiuntivo",
	"addImages": "Aggiungi immagini al messaggio",
	"sendMessage": "Invia messaggio",
	"pressToSend": "Premi {{keyCombination}} per inviare",
	"stopTts": "Interrompi sintesi vocale",
	"typeMessage": "Scrivi un messaggio...",
	"typeTask": "Scrivi la tua attività qui...",
	"addContext": "@ per aggiungere contesto, / per i comandi",
	"dragFiles": "tieni premuto shift per trascinare file",
	"dragFilesImages": "tieni premuto shift per trascinare file/immagini",
	"enhancePromptDescription": "Il pulsante 'Migliora prompt' aiuta a migliorare la tua richiesta fornendo contesto aggiuntivo, chiarimenti o riformulazioni. Prova a digitare una richiesta qui e fai di nuovo clic sul pulsante per vedere come funziona.",
	"modeSelector": {
		"title": "Modalità",
		"marketplace": "Marketplace delle Modalità",
		"settings": "Impostazioni Modalità",
		"description": "Personalità specializzate che adattano il comportamento di Kilo Code.",
		"searchPlaceholder": "Cerca modalità...",
		"noResults": "Nessun risultato trovato",
		"organizationModes": "Modalità dell'organizzazione"
	},
	"errorReadingFile": "Errore nella lettura del file",
	"noValidImages": "Nessuna immagine valida è stata elaborata",
	"separator": "Separatore",
	"edit": "Modifica...",
	"forNextMode": "per la prossima modalità",
	"forPreviousMode": "per la modalità precedente",
	"instructions": {
		"wantsToFetch": "Kilo Code vuole recuperare istruzioni dettagliate per aiutare con l'attività corrente"
	},
	"error": "Errore",
	"diffError": {
		"title": "Modifica non riuscita"
	},
	"troubleMessage": "Kilo Code sta avendo problemi...",
	"apiRequest": {
		"title": "Richiesta API",
		"failed": "Richiesta API fallita",
		"streaming": "Richiesta API...",
		"cancelled": "Richiesta API annullata",
		"streamingFailed": "Streaming API fallito",
		"errorTitle": "Errore API {{code}}",
		"errorMessage": {
			"docs": "Documentazione",
			"400": "Il provider non ha potuto elaborare la richiesta come presentata. Interrompi l'attività e prova un approccio diverso.",
			"401": "Impossibile autenticare con il provider. Verifica la configurazione della tua chiave API.",
			"402": "Sembra che tu abbia esaurito i fondi/crediti nel tuo account. Vai al tuo provider e aggiungi altro per continuare.",
			"403": "Non autorizzato. La tua chiave API è valida, ma il provider ha rifiutato di completare questa richiesta.",
			"429": "Troppe richieste. Sei limitato dal provider. Attendi un po' prima della tua prossima chiamata API.",
			"500": "Errore del server del provider. C'è qualcosa di sbagliato dal lato del provider, non c'è nulla di sbagliato nella tua richiesta.",
			"unknown": "Errore API sconosciuto. Contatta il supporto di Roo Code.",
			"connection": "Errore di connessione. Assicurati di avere una connessione Internet funzionante."
		}
	},
	"checkpoint": {
		"regular": "Checkpoint",
		"initializingWarning": "Inizializzazione del checkpoint in corso... Se questa operazione richiede troppo tempo, puoi disattivare i checkpoint nelle <settingsLink>impostazioni</settingsLink> e riavviare l'attività.",
		"menu": {
			"viewDiff": "Visualizza differenze",
			"more": "Altre opzioni",
			"viewDiffFromInit": "Visualizza tutte le modifiche",
			"viewDiffWithCurrent": "Visualizza le modifiche da questo checkpoint",
			"restore": "Ripristina checkpoint",
			"restoreFiles": "Ripristina file",
			"restoreFilesDescription": "Ripristina i file del tuo progetto a uno snapshot catturato in questo punto.",
			"restoreFilesAndTask": "Ripristina file e attività",
			"confirm": "Conferma",
			"cancel": "Annulla",
			"cannotUndo": "Questa azione non può essere annullata.",
			"restoreFilesAndTaskDescription": "Ripristina i file del tuo progetto a uno snapshot catturato in questo punto ed elimina tutti i messaggi successivi a questo punto."
		},
		"current": "Corrente"
	},
	"fileOperations": {
		"wantsToRead": "Kilo Code vuole leggere questo file",
		"wantsToReadOutsideWorkspace": "Kilo Code vuole leggere questo file al di fuori dell'area di lavoro",
		"didRead": "Kilo Code ha letto questo file",
		"wantsToEdit": "Kilo Code vuole modificare questo file",
		"wantsToEditOutsideWorkspace": "Kilo Code vuole modificare questo file al di fuori dell'area di lavoro",
		"wantsToEditProtected": "Kilo Code vuole modificare un file di configurazione protetto",
		"wantsToCreate": "Kilo Code vuole creare un nuovo file",
		"wantsToSearchReplace": "Kilo Code vuole eseguire ricerca e sostituzione in questo file",
		"didSearchReplace": "Kilo Code ha eseguito ricerca e sostituzione in questo file",
		"wantsToInsert": "Kilo Code vuole inserire contenuto in questo file",
		"wantsToInsertWithLineNumber": "Kilo Code vuole inserire contenuto in questo file alla riga {{lineNumber}}",
		"wantsToInsertAtEnd": "Kilo Code vuole aggiungere contenuto alla fine di questo file",
		"wantsToReadAndXMore": "Kilo Code vuole leggere questo file e altri {{count}}",
		"wantsToReadMultiple": "Kilo Code vuole leggere più file",
		"wantsToApplyBatchChanges": "Kilo Code vuole applicare modifiche a più file",
		"wantsToGenerateImage": "Kilo Code vuole generare un'immagine",
		"wantsToGenerateImageOutsideWorkspace": "Kilo Code vuole generare un'immagine fuori dall'area di lavoro",
		"wantsToGenerateImageProtected": "Kilo Code vuole generare un'immagine in una posizione protetta",
		"didGenerateImage": "Kilo Code ha generato un'immagine",
		"wantsToDelete": "Kilo Code vuole eliminare questo file",
		"wantsToDeleteDirectory": "Kilo Code vuole eliminare questa directory"
	},
	"directoryOperations": {
<<<<<<< HEAD
		"wantsToViewTopLevel": "Kilo Code vuole visualizzare i file di primo livello in questa directory",
		"didViewTopLevel": "Kilo Code ha visualizzato i file di primo livello in questa directory",
		"wantsToViewRecursive": "Kilo Code vuole visualizzare ricorsivamente tutti i file in questa directory",
		"didViewRecursive": "Kilo Code ha visualizzato ricorsivamente tutti i file in questa directory",
		"wantsToViewDefinitions": "Kilo Code vuole visualizzare i nomi delle definizioni di codice sorgente utilizzate in questa directory",
		"didViewDefinitions": "Kilo Code ha visualizzato i nomi delle definizioni di codice sorgente utilizzate in questa directory",
		"wantsToSearch": "Kilo Code vuole cercare in questa directory <code>{{regex}}</code>",
		"didSearch": "Kilo Code ha cercato in questa directory <code>{{regex}}</code>",
		"wantsToSearchOutsideWorkspace": "Kilo Code vuole cercare in questa directory (fuori dall'area di lavoro) <code>{{regex}}</code>",
		"didSearchOutsideWorkspace": "Kilo Code ha cercato in questa directory (fuori dall'area di lavoro) <code>{{regex}}</code>",
		"wantsToViewTopLevelOutsideWorkspace": "Kilo Code vuole visualizzare i file di primo livello in questa directory (fuori dall'area di lavoro)",
		"didViewTopLevelOutsideWorkspace": "Kilo Code ha visualizzato i file di primo livello in questa directory (fuori dall'area di lavoro)",
		"wantsToViewRecursiveOutsideWorkspace": "Kilo Code vuole visualizzare ricorsivamente tutti i file in questa directory (fuori dall'area di lavoro)",
		"didViewRecursiveOutsideWorkspace": "Kilo Code ha visualizzato ricorsivamente tutti i file in questa directory (fuori dall'area di lavoro)",
		"wantsToViewDefinitionsOutsideWorkspace": "Kilo Code vuole visualizzare i nomi delle definizioni di codice sorgente utilizzate in questa directory (fuori dall'area di lavoro)",
		"didViewDefinitionsOutsideWorkspace": "Kilo Code ha visualizzato i nomi delle definizioni di codice sorgente utilizzate in questa directory (fuori dall'area di lavoro)"
=======
		"wantsToViewTopLevel": "Roo vuole visualizzare i file di primo livello in questa directory",
		"didViewTopLevel": "Roo ha visualizzato i file di primo livello in questa directory",
		"wantsToViewRecursive": "Roo vuole visualizzare ricorsivamente tutti i file in questa directory",
		"didViewRecursive": "Roo ha visualizzato ricorsivamente tutti i file in questa directory",
		"wantsToSearch": "Roo vuole cercare in questa directory <code>{{regex}}</code>",
		"didSearch": "Roo ha cercato in questa directory <code>{{regex}}</code>",
		"wantsToSearchOutsideWorkspace": "Roo vuole cercare in questa directory (fuori dall'area di lavoro) <code>{{regex}}</code>",
		"didSearchOutsideWorkspace": "Roo ha cercato in questa directory (fuori dall'area di lavoro) <code>{{regex}}</code>",
		"wantsToViewTopLevelOutsideWorkspace": "Roo vuole visualizzare i file di primo livello in questa directory (fuori dall'area di lavoro)",
		"didViewTopLevelOutsideWorkspace": "Roo ha visualizzato i file di primo livello in questa directory (fuori dall'area di lavoro)",
		"wantsToViewRecursiveOutsideWorkspace": "Roo vuole visualizzare ricorsivamente tutti i file in questa directory (fuori dall'area di lavoro)",
		"didViewRecursiveOutsideWorkspace": "Roo ha visualizzato ricorsivamente tutti i file in questa directory (fuori dall'area di lavoro)"
>>>>>>> 0b112ce8
	},
	"commandOutput": "Output del Comando",
	"commandExecution": {
		"abort": "Interrompi",
		"running": "In esecuzione",
		"pid": "PID: {{pid}}",
		"exitStatus": "Uscito con stato {{exitCode}}",
		"manageCommands": "Comandi approvati automaticamente",
		"addToAllowed": "Aggiungi alla lista dei permessi",
		"removeFromAllowed": "Rimuovi dalla lista dei permessi",
		"addToDenied": "Aggiungi alla lista dei negati",
		"removeFromDenied": "Rimuovi dalla lista dei negati",
		"abortCommand": "Interrompi esecuzione del comando",
		"expandOutput": "Espandi output",
		"collapseOutput": "Comprimi output",
		"expandManagement": "Espandi sezione gestione comandi",
		"collapseManagement": "Comprimi sezione gestione comandi"
	},
	"response": "Risposta",
	"arguments": "Argomenti",
	"text": {
		"rooSaid": "Roo ha detto"
	},
	"feedback": {
		"youSaid": "Hai detto"
	},
	"mcp": {
		"wantsToUseTool": "Kilo Code vuole utilizzare uno strumento sul server MCP {{serverName}}",
		"wantsToAccessResource": "Kilo Code vuole accedere a una risorsa sul server MCP {{serverName}}"
	},
	"modes": {
		"wantsToSwitch": "Kilo Code vuole passare alla modalità <code>{{mode}}</code>",
		"wantsToSwitchWithReason": "Kilo Code vuole passare alla modalità <code>{{mode}}</code> perché: {{reason}}",
		"didSwitch": "Kilo Code è passato alla modalità <code>{{mode}}</code>",
		"didSwitchWithReason": "Kilo Code è passato alla modalità <code>{{mode}}</code> perché: {{reason}}"
	},
	"subtasks": {
		"wantsToCreate": "Kilo Code vuole creare una nuova sottoattività in modalità <code>{{mode}}</code>",
		"wantsToFinish": "Kilo Code vuole completare questa sottoattività",
		"newTaskContent": "Istruzioni sottoattività",
		"completionContent": "Sottoattività completata",
		"resultContent": "Risultati sottoattività",
		"defaultResult": "Per favore continua con la prossima attività.",
		"completionInstructions": "Sottoattività completata! Puoi rivedere i risultati e suggerire correzioni o prossimi passi. Se tutto sembra a posto, conferma per restituire il risultato all'attività principale."
	},
	"questions": {
		"hasQuestion": "Kilo ha una domanda"
	},
	"taskCompleted": "Attività completata",
	"errorDetails": {
		"title": "Dettagli errore",
		"copyToClipboard": "Copia negli appunti",
		"copied": "Copiato!"
	},
	"powershell": {
		"issues": "Sembra che tu stia avendo problemi con Windows PowerShell, consulta questa"
	},
	"autoApprove": {
		"tooltipManage": "Gestisci impostazioni di approvazione automatica",
		"tooltipStatus": "Approvazione automatica abilitata per: {{toggles}}",
		"title": "Approvazione Automatica",
		"toggle": "Attiva/disattiva approvazione automatica",
		"all": "Tutti",
		"none": "Nessuno",
		"description": "Esegui queste azioni senza chiedere il permesso. Abilita solo per azioni di cui ti fidi completamente.",
		"selectOptionsFirst": "Seleziona almeno un'opzione qui sotto per abilitare l'approvazione automatica",
		"toggleAriaLabel": "Attiva/disattiva approvazione automatica",
		"disabledAriaLabel": "Approvazione automatica disabilitata - seleziona prima le opzioni",
		"triggerLabelOff": "Approvazione automatica disattivata",
		"triggerLabelOffShort": "Disattivata",
		"triggerLabel_zero": "0 approvati automaticamente",
		"triggerLabel_one": "1 approvato automaticamente",
		"triggerLabel_other": "{{count}} approvati automaticamente",
		"triggerLabelAll": "YOLO"
	},
	"reasoning": {
		"thinking": "Sto pensando",
		"seconds": "{{count}}s"
	},
	"contextManagement": {
		"tokens": "token",
		"condensation": {
			"title": "Contesto condensato",
			"inProgress": "Condensazione del contesto...",
			"errorHeader": "Impossibile condensare il contesto"
		},
		"truncation": {
			"title": "Contesto troncato",
			"inProgress": "Troncamento del contesto...",
			"messagesRemoved": "{{count}} messaggio rimosso",
			"messagesRemoved_other": "{{count}} messaggi rimossi",
			"description": "I messaggi più vecchi sono stati rimossi dalla conversazione per rimanere entro il limite della finestra di contesto. Questo è un approccio veloce ma meno conservativo del contesto rispetto alla condensazione."
		}
	},
	"followUpSuggest": {
		"copyToInput": "Copia nell'input (o Shift + clic)",
		"timerPrefix": "Approvazione automatica abilitata. Selezione tra {{seconds}}s…"
	},
	"announcement": {
		"title": "Rilasciato Roo Code {{version}}",
		"support": "Sostieni Roo Code lasciandoci una stella su <githubLink>GitHub</githubLink>.",
		"stealthModel": {
			"feature": "<bold>Modello stealth GRATUITO per tempo limitato</bold> - Code Supernova: Ora potenziato con una <bold>finestra di contesto da 1M token</bold>! Un modello di codificazione agentiva versatile che supporta input di immagini, accessibile tramite Roo Code Cloud.",
			"note": "(Nota: i prompt e le completazioni vengono registrati dal creatore del modello e utilizzati per migliorarlo)",
			"connectButton": "Connetti a Roo Code Cloud",
			"selectModel": "Seleziona <code>roo/code-supernova</code> dal provider Roo Code Cloud nelle Impostazioni per iniziare.",
			"goToSettingsButton": "Vai alle Impostazioni"
		},
		"release": {
			"heading": "Novità in questa versione:",
			"contextRewind": "La condensazione migliorata del contesto ora ti consente di ripristinare il contesto precedente completo quando riavvolgi a un checkpoint",
			"rooProvider": "Il provider Roo Code Cloud ora preserva il contenuto del ragionamento e utilizza gli strumenti nativi per impostazione predefinita per migliori prestazioni"
		},
		"cloudAgents": {
			"heading": "Novità nel Cloud:",
			"specialized": "Presentazione di <bold>Explainer</bold>, <bold>Planner</bold> e <bold>Coder</bold> - tre agenti cloud specializzati per migliorare i tuoi flussi di lavoro.",
			"description": "Gli agenti lavorano insieme nel cloud e possono essere attivati dal web o tramite Slack.",
			"tryButton": "Prova gli Agenti Cloud"
		},
<<<<<<< HEAD
		"careers": "Inoltre, <careersLink>stiamo assumendo!</careersLink>",
		"socialLinks": "Unisciti a noi su <xLink>X</xLink>, <discordLink>Discord</discordLink>, o <redditLink>r/KiloCode</redditLink> 🚀"
=======
		"careers": "Inoltre, <careersLink>stiamo assumendo!</careersLink>"
>>>>>>> 0b112ce8
	},
	"browser": {
		"session": "Sessione del browser",
		"rooWantsToUse": "Kilo Code vuole utilizzare il browser",
		"consoleLogs": "Log della console",
		"noNewLogs": "(Nessun nuovo log)",
		"screenshot": "Screenshot del browser",
		"cursor": "cursore",
		"navigation": {
			"step": "Passo {{current}} di {{total}}",
			"previous": "Precedente",
			"next": "Successivo"
		},
		"sessionStarted": "Sessione browser avviata",
		"actions": {
			"title": "Azione browser: ",
			"launched": "Browser avviato",
			"launch": "Avvia browser su {{url}}",
			"clicked": "Cliccato su: {{coordinate}}",
			"click": "Clic ({{coordinate}})",
			"typed": "Digitato: {{text}}",
			"type": "Digita \"{{text}}\"",
			"pressed": "Premuto: {{key}}",
			"press": "Premi {{key}}",
			"scrolledDown": "Scorso verso il basso",
			"scrollDown": "Scorri verso il basso",
			"scrolledUp": "Scorso verso l'alto",
			"scrollUp": "Scorri verso l'alto",
			"hovered": "Passato il mouse su: {{coordinate}}",
			"hover": "Passa il mouse ({{coordinate}})",
			"resized": "Ridimensionato a: {{size}}",
			"resize": "Ridimensiona a {{size}}",
			"screenshotSaved": "Screenshot salvato",
			"screenshot": "Salva screenshot in {{path}}",
			"closed": "Browser chiuso",
			"close": "Chiudi browser"
		}
	},
	"codeblock": {
		"tooltips": {
			"expand": "Espandi blocco di codice",
			"collapse": "Comprimi blocco di codice",
			"enable_wrap": "Abilita a capo automatico",
			"disable_wrap": "Disabilita a capo automatico",
			"copy_code": "Copia codice"
		}
	},
	"systemPromptWarning": "ATTENZIONE: Sovrascrittura personalizzata delle istruzioni di sistema attiva. Questo può compromettere gravemente le funzionalità e causare comportamenti imprevedibili.",
	"profileViolationWarning": "Il profilo corrente non è compatibile con le impostazioni della tua organizzazione",
	"shellIntegration": {
		"title": "Avviso di esecuzione comando",
		"description": "Il tuo comando viene eseguito senza l'integrazione shell del terminale VSCode. Per sopprimere questo avviso puoi disattivare l'integrazione shell nella sezione <strong>Terminal</strong> delle <settingsLink>impostazioni di Kilo Code</settingsLink> o risolvere i problemi di integrazione del terminale VSCode utilizzando il link qui sotto.",
		"troubleshooting": "Clicca qui per la documentazione sull'integrazione shell."
	},
	"ask": {
		"autoApprovedRequestLimitReached": {
			"title": "Limite di Richieste Auto-approvate Raggiunto",
			"description": "Kilo Code ha raggiunto il limite auto-approvato di {{count}} richiesta/e API. Vuoi reimpostare il contatore e procedere con l'attività?",
			"button": "Reimposta e Continua"
		},
		"autoApprovedCostLimitReached": {
			"title": "Limite di costo auto-approvato raggiunto",
			"button": "Reimposta e Continua",
			"description": "Kilo Code ha raggiunto il limite di costo approvato automaticamente di ${{count}}. Vuoi reimpostare il costo e procedere con l'attività?"
		}
	},
	"codebaseSearch": {
		"wantsToSearch": "Kilo Code vuole cercare nella base di codice <code>{{query}}</code>",
		"wantsToSearchWithPath": "Kilo Code vuole cercare nella base di codice <code>{{query}}</code> in <code>{{path}}</code>",
		"didSearch_one": "Trovato 1 risultato",
		"didSearch_other": "Trovati {{count}} risultati",
		"resultTooltip": "Punteggio di somiglianza: {{score}} (clicca per aprire il file)"
	},
	"read-batch": {
		"approve": {
			"title": "Approva tutto"
		},
		"deny": {
			"title": "Nega tutto"
		}
	},
	"indexingStatus": {
		"ready": "Indice pronto",
		"indexing": "Indicizzazione {{percentage}}%",
		"indexed": "Indicizzato",
		"error": "Errore indice",
		"status": "Stato indice"
	},
	"versionIndicator": {
		"ariaLabel": "Versione {{version}} - Clicca per visualizzare le note di rilascio"
	},
	"rooCloudCTA": {
		"title": "Roo Code Cloud si sta evolvendo!",
		"description": "Esegui agenti remoti nel cloud, accedi alle tue attività da qualsiasi luogo, collabora con altri e molto altro.",
		"joinWaitlist": "Registrati per ricevere gli ultimi aggiornamenti."
	},
	"editMessage": {
		"placeholder": "Modifica il tuo messaggio..."
	},
	"command": {
		"triggerDescription": "Attiva il comando {{name}}"
	},
	"slashCommands": {
		"tooltip": "Gestisci comandi slash",
		"title": "Comandi Slash",
		"description": "Usa comandi slash integrati o crea personalizzati per accedere rapidamente a prompt e flussi di lavoro utilizzati frequentemente. <DocsLink>Documentazione</DocsLink>",
		"manageCommands": "Gestisci comandi slash nelle impostazioni",
		"builtInCommands": "Comandi Integrati",
		"globalCommands": "Comandi Globali",
		"workspaceCommands": "Comandi dello Spazio di Lavoro",
		"globalCommand": "Comando globale",
		"editCommand": "Modifica comando",
		"deleteCommand": "Elimina comando",
		"newGlobalCommandPlaceholder": "Nuovo comando globale...",
		"newWorkspaceCommandPlaceholder": "Nuovo comando dello spazio di lavoro...",
		"deleteDialog": {
			"title": "Elimina Comando",
			"description": "Sei sicuro di voler eliminare il comando \"{{name}}\"? Questa azione non può essere annullata.",
			"cancel": "Annulla",
			"confirm": "Elimina"
		}
	},
	"contextMenu": {
		"noResults": "Nessun risultato",
		"problems": "Problemi",
		"terminal": "Terminale",
		"url": "Incolla l'URL per recuperare i contenuti"
	},
	"queuedMessages": {
		"title": "Messaggi in coda",
		"clickToEdit": "Clicca per modificare il messaggio"
	},
	"slashCommand": {
		"wantsToRun": "Kilo Code vuole eseguire un comando slash",
		"didRun": "Kilo Code ha eseguito un comando slash"
	},
	"todo": {
		"partial": "{{completed}} di {{total}} cose da fare completate",
		"complete": "{{total}} cose da fare completate",
		"updated": "Aggiornata la lista delle cose da fare",
		"completed": "Completato",
		"started": "Iniziato"
	}
}<|MERGE_RESOLUTION|>--- conflicted
+++ resolved
@@ -205,7 +205,6 @@
 		"wantsToDeleteDirectory": "Kilo Code vuole eliminare questa directory"
 	},
 	"directoryOperations": {
-<<<<<<< HEAD
 		"wantsToViewTopLevel": "Kilo Code vuole visualizzare i file di primo livello in questa directory",
 		"didViewTopLevel": "Kilo Code ha visualizzato i file di primo livello in questa directory",
 		"wantsToViewRecursive": "Kilo Code vuole visualizzare ricorsivamente tutti i file in questa directory",
@@ -222,20 +221,6 @@
 		"didViewRecursiveOutsideWorkspace": "Kilo Code ha visualizzato ricorsivamente tutti i file in questa directory (fuori dall'area di lavoro)",
 		"wantsToViewDefinitionsOutsideWorkspace": "Kilo Code vuole visualizzare i nomi delle definizioni di codice sorgente utilizzate in questa directory (fuori dall'area di lavoro)",
 		"didViewDefinitionsOutsideWorkspace": "Kilo Code ha visualizzato i nomi delle definizioni di codice sorgente utilizzate in questa directory (fuori dall'area di lavoro)"
-=======
-		"wantsToViewTopLevel": "Roo vuole visualizzare i file di primo livello in questa directory",
-		"didViewTopLevel": "Roo ha visualizzato i file di primo livello in questa directory",
-		"wantsToViewRecursive": "Roo vuole visualizzare ricorsivamente tutti i file in questa directory",
-		"didViewRecursive": "Roo ha visualizzato ricorsivamente tutti i file in questa directory",
-		"wantsToSearch": "Roo vuole cercare in questa directory <code>{{regex}}</code>",
-		"didSearch": "Roo ha cercato in questa directory <code>{{regex}}</code>",
-		"wantsToSearchOutsideWorkspace": "Roo vuole cercare in questa directory (fuori dall'area di lavoro) <code>{{regex}}</code>",
-		"didSearchOutsideWorkspace": "Roo ha cercato in questa directory (fuori dall'area di lavoro) <code>{{regex}}</code>",
-		"wantsToViewTopLevelOutsideWorkspace": "Roo vuole visualizzare i file di primo livello in questa directory (fuori dall'area di lavoro)",
-		"didViewTopLevelOutsideWorkspace": "Roo ha visualizzato i file di primo livello in questa directory (fuori dall'area di lavoro)",
-		"wantsToViewRecursiveOutsideWorkspace": "Roo vuole visualizzare ricorsivamente tutti i file in questa directory (fuori dall'area di lavoro)",
-		"didViewRecursiveOutsideWorkspace": "Roo ha visualizzato ricorsivamente tutti i file in questa directory (fuori dall'area di lavoro)"
->>>>>>> 0b112ce8
 	},
 	"commandOutput": "Output del Comando",
 	"commandExecution": {
@@ -355,12 +340,8 @@
 			"description": "Gli agenti lavorano insieme nel cloud e possono essere attivati dal web o tramite Slack.",
 			"tryButton": "Prova gli Agenti Cloud"
 		},
-<<<<<<< HEAD
 		"careers": "Inoltre, <careersLink>stiamo assumendo!</careersLink>",
 		"socialLinks": "Unisciti a noi su <xLink>X</xLink>, <discordLink>Discord</discordLink>, o <redditLink>r/KiloCode</redditLink> 🚀"
-=======
-		"careers": "Inoltre, <careersLink>stiamo assumendo!</careersLink>"
->>>>>>> 0b112ce8
 	},
 	"browser": {
 		"session": "Sessione del browser",
