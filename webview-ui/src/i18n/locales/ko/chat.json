{
	"greeting": "Kilo Code가 어떻게 도와드릴까요?",
	"task": {
		"title": "작업",
		"seeMore": "더 보기",
		"seeLess": "줄여보기",
		"tokens": "토큰:",
		"cache": "캐시:",
		"apiCost": "API 비용:",
		"contextWindow": "컨텍스트 창:",
		"closeAndStart": "작업 닫고 새 작업 시작",
		"export": "작업 기록 내보내기",
		"delete": "작업 삭제 (Shift + 클릭으로 확인 생략)"
	},
	"history": {
		"title": "기록"
	},
	"unpin": "고정 해제하기",
	"pin": "고정하기",
	"tokenProgress": {
		"availableSpace": "사용 가능한 공간: {{amount}} 토큰",
		"tokensUsed": "사용된 토큰: {{used}} / {{total}}",
		"reservedForResponse": "모델 응답용 예약: {{amount}} 토큰"
	},
	"retry": {
		"title": "다시 시도",
		"tooltip": "작업 다시 시도"
	},
	"startNewTask": {
		"title": "새 작업 시작",
		"tooltip": "새 작업 시작하기"
	},
	"proceedAnyways": {
		"title": "그래도 계속",
		"tooltip": "명령 실행 중에도 계속 진행"
	},
	"save": {
		"title": "저장",
		"tooltip": "파일 변경사항 저장"
	},
	"reject": {
		"title": "거부",
		"tooltip": "이 작업 거부"
	},
	"completeSubtaskAndReturn": "하위 작업 완료 후 돌아가기",
	"approve": {
		"title": "승인",
		"tooltip": "이 작업 승인"
	},
	"runCommand": {
		"title": "명령 실행",
		"tooltip": "이 명령 실행"
	},
	"proceedWhileRunning": {
		"title": "실행 중에도 계속",
		"tooltip": "경고에도 불구하고 계속 진행"
	},
	"resumeTask": {
		"title": "작업 재개",
		"tooltip": "현재 작업 계속하기"
	},
	"terminate": {
		"title": "종료",
		"tooltip": "현재 작업 종료"
	},
	"cancel": {
		"title": "취소",
		"tooltip": "현재 작업 취소"
	},
	"scrollToBottom": "채팅 하단으로 스크롤",
	"selectMode": "상호작용 모드 선택",
	"selectApiConfig": "API 구성 선택",
	"enhancePrompt": "추가 컨텍스트로 프롬프트 향상",
	"addImages": "메시지에 이미지 추가",
	"sendMessage": "메시지 보내기",
	"typeMessage": "메시지 입력...",
	"typeTask": "구축, 찾기, 질문하기",
	"addContext": "컨텍스트 추가는 @, 모드 전환은 /",
	"dragFiles": "파일을 드래그하려면 shift 키 누르기",
	"dragFilesImages": "파일/이미지를 드래그하려면 shift 키 누르기",
	"enhancePromptDescription": "'프롬프트 향상' 버튼은 추가 컨텍스트, 명확화 또는 재구성을 제공하여 요청을 개선합니다. 여기에 요청을 입력한 다음 버튼을 다시 클릭하여 작동 방식을 확인해보세요.",
	"errorReadingFile": "파일 읽기 오류:",
	"noValidImages": "처리된 유효한 이미지가 없습니다",
	"separator": "구분자",
	"edit": "편집...",
	"forNextMode": "다음 모드용",
	"error": "오류",
	"diffError": {
		"title": "편집 실패"
	},
	"troubleMessage": "Kilo Code에 문제가 발생했습니다...",
	"apiRequest": {
		"title": "API 요청",
		"failed": "API 요청 실패",
		"streaming": "API 요청...",
		"cancelled": "API 요청 취소됨",
		"streamingFailed": "API 스트리밍 실패"
	},
	"checkpoint": {
		"initial": "초기 체크포인트",
		"regular": "체크포인트",
		"initializingWarning": "체크포인트 초기화 중... 시간이 너무 오래 걸리면 <settingsLink>설정</settingsLink>에서 체크포인트를 비활성화하고 작업을 다시 시작할 수 있습니다.",
		"menu": {
			"viewDiff": "차이점 보기",
			"restore": "체크포인트 복원",
			"restoreFiles": "파일 복원",
			"restoreFilesDescription": "프로젝트 파일을 이 시점에 찍힌 스냅샷으로 복원합니다.",
			"restoreFilesAndTask": "파일 및 작업 복원",
			"confirm": "확인",
			"cancel": "취소",
			"cannotUndo": "이 작업은 취소할 수 없습니다.",
			"restoreFilesAndTaskDescription": "프로젝트 파일을 이 시점에 찍힌 스냅샷으로 복원하고 이 지점 이후의 모든 메시지를 삭제합니다."
		},
		"current": "현재"
	},
	"instructions": {
		"wantsToFetch": "Kilo Code는 현재 작업을 지원하기 위해 자세한 지침을 가져오려고 합니다"
	},
	"fileOperations": {
		"wantsToRead": "Kilo Code가 이 파일을 읽고 싶어합니다:",
		"wantsToReadOutsideWorkspace": "Kilo Code가 워크스페이스 외부의 이 파일을 읽고 싶어합니다:",
		"didRead": "Kilo Code가 이 파일을 읽었습니다:",
		"wantsToEdit": "Kilo Code가 이 파일을 편집하고 싶어합니다:",
		"wantsToEditOutsideWorkspace": "Kilo Code가 워크스페이스 외부의 이 파일을 편집하고 싶어합니다:",
		"wantsToCreate": "Kilo Code가 새 파일을 만들고 싶어합니다:"
	},
	"directoryOperations": {
		"wantsToViewTopLevel": "Kilo Code가 이 디렉토리의 최상위 파일을 보고 싶어합니다:",
		"didViewTopLevel": "Kilo Code가 이 디렉토리의 최상위 파일을 보았습니다:",
		"wantsToViewRecursive": "Kilo Code가 이 디렉토리의 모든 파일을 재귀적으로 보고 싶어합니다:",
		"didViewRecursive": "Kilo Code가 이 디렉토리의 모든 파일을 재귀적으로 보았습니다:",
		"wantsToViewDefinitions": "Kilo Code가 이 디렉토리에서 사용된 소스 코드 정의 이름을 보고 싶어합니다:",
		"didViewDefinitions": "Kilo Code가 이 디렉토리에서 사용된 소스 코드 정의 이름을 보았습니다:",
		"wantsToSearch": "Kilo Code가 이 디렉토리에서 <code>{{regex}}</code>을(를) 검색하고 싶어합니다:",
		"didSearch": "Kilo Code가 이 디렉토리에서 <code>{{regex}}</code>을(를) 검색했습니다:"
	},
	"commandOutput": "명령 출력",
	"response": "응답",
	"arguments": "인수",
	"mcp": {
		"wantsToUseTool": "Kilo Code가 {{serverName}} MCP 서버에서 도구를 사용하고 싶어합니다:",
		"wantsToAccessResource": "Kilo Code가 {{serverName}} MCP 서버에서 리소스에 접근하고 싶어합니다:"
	},
	"modes": {
		"wantsToSwitch": "Kilo Code가 <code>{{mode}}</code> 모드로 전환하고 싶어합니다",
		"wantsToSwitchWithReason": "Kilo Code가 다음 이유로 <code>{{mode}}</code> 모드로 전환하고 싶어합니다: {{reason}}",
		"didSwitch": "Kilo Code가 <code>{{mode}}</code> 모드로 전환했습니다",
		"didSwitchWithReason": "Kilo Code가 다음 이유로 <code>{{mode}}</code> 모드로 전환했습니다: {{reason}}"
	},
	"subtasks": {
		"wantsToCreate": "Kilo Code <code>{{mode}}</code> 모드에서 새 하위 작업을 만들고 싶어합니다:",
		"wantsToFinish": "Kilo Code 이 하위 작업을 완료하고 싶어합니다",
		"newTaskContent": "하위 작업 지침",
		"completionContent": "하위 작업 완료",
		"resultContent": "하위 작업 결과",
		"defaultResult": "다음 작업을 계속 진행해주세요.",
		"completionInstructions": "하위 작업 완료! 결과를 검토하고 수정 사항이나 다음 단계를 제안할 수 있습니다. 모든 것이 괜찮아 보이면, 부모 작업에 결과를 반환하기 위해 확인해주세요."
	},
	"questions": {
		"hasQuestion": "Kilo Code에게 질문이 있습니다:"
	},
	"taskCompleted": "작업 완료",
	"shellIntegration": {
		"unavailable": "쉘 통합 사용 불가",
		"troubleshooting": "여전히 문제가 있나요? 쉘 통합 문서를 보려면 여기를 클릭하세요.",
		"checkSettings": "설정 페이지에서 터미널 해결 방법을 확인하세요",
		"updateVSCode": "VSCode를 업데이트하세요",
		"supportedShell": "지원되는 쉘을 사용하고 있는지 확인하세요: zsh, bash, fish 또는 PowerShell"
	},
	"powershell": {
		"issues": "Windows PowerShell에 문제가 있는 것 같습니다. 다음을 참조하세요"
	},
	"autoApprove": {
		"title": "자동 승인:",
		"none": "없음",
<<<<<<< HEAD
		"description": "자동 승인을 사용하면 Kilo Code가 권한을 요청하지 않고 작업을 수행할 수 있습니다. 완전히 신뢰할 수 있는 작업에만 활성화하세요. 더 자세한 구성은 <settingsLink>설정</settingsLink>에서 사용할 수 있습니다.",
		"actions": {
			"readFiles": {
				"label": "읽기",
				"description": "컴퓨터의 모든 파일을 읽을 수 있는 액세스 권한을 허용합니다."
			},
			"editFiles": {
				"label": "편집",
				"description": "컴퓨터의 모든 파일을 수정할 수 있는 권한을 허용합니다."
			},
			"executeCommands": {
				"label": "명령",
				"description": "승인된 터미널 명령 실행을 허용합니다. 설정 패널에서 구성할 수 있습니다."
			},
			"useBrowser": {
				"label": "브라우저",
				"description": "헤드리스 브라우저에서 모든 웹사이트를 실행하고 상호작용할 수 있는 기능을 허용합니다."
			},
			"useMcp": {
				"label": "MCP",
				"description": "파일 시스템을 수정하거나 API와 상호작용할 수 있는 구성된 MCP 서버 사용을 허용합니다."
			},
			"switchModes": {
				"label": "모드",
				"description": "승인 없이 다른 모드 간 자동 전환을 허용합니다."
			},
			"subtasks": {
				"label": "하위 작업",
				"description": "승인 없이 하위 작업 생성 및 완료를 허용합니다."
			},
			"retryRequests": {
				"label": "재시도",
				"description": "제공자가 오류 응답을 반환할 때 실패한 API 요청을 자동으로 재시도합니다."
			}
		}
=======
		"description": "자동 승인을 사용하면 Roo Code가 권한을 요청하지 않고 작업을 수행할 수 있습니다. 완전히 신뢰할 수 있는 작업에만 활성화하세요. 더 자세한 구성은 <settingsLink>설정</settingsLink>에서 사용할 수 있습니다."
>>>>>>> ae2f98a6
	},
	"reasoning": {
		"thinking": "생각 중",
		"seconds": "{{count}}초"
	},
	"followUpSuggest": {
		"copyToInput": "입력창에 복사 (또는 Shift + 클릭)"
	},
	"announcement": {
		"title": "🎉 Roo Code 3.12 출시",
		"description": "Roo Code 3.12는 사용자 피드백을 기반으로 새로운 기능과 개선사항을 제공합니다.",
		"whatsNew": "새로운 기능",
		"feature1": "<bold>Grok 지원</bold>: xAI 제공업체 추가 및 OpenRouter에서 Grok 추론 노력 옵션 제공",
		"feature2": "<bold>차이점 편집 개선</bold>: 프로필별 구성 및 오류 감소를 위한 문자열 정규화 개선",
		"feature3": "<bold>체크포인트 향상</bold>: 더 빠르고 안정적인 체크포인트",
		"hideButton": "공지 숨기기",
		"detailsDiscussLinks": "<discordLink>Discord</discordLink>와 <redditLink>Reddit</redditLink>에서 더 자세한 정보를 확인하고 논의하세요 🚀"
	},
	"browser": {
		"rooWantsToUse": "Kilo Code가 브라우저를 사용하고 싶어합니다:",
		"consoleLogs": "콘솔 로그",
		"noNewLogs": "(새 로그 없음)",
		"screenshot": "브라우저 스크린샷",
		"cursor": "커서",
		"navigation": {
			"step": "단계 {{current}} / {{total}}",
			"previous": "이전",
			"next": "다음"
		},
		"sessionStarted": "브라우저 세션 시작됨",
		"actions": {
			"title": "브라우저 작업: ",
			"launch": "{{url}}에서 브라우저 실행",
			"click": "클릭 ({{coordinate}})",
			"type": "입력 \"{{text}}\"",
			"scrollDown": "아래로 스크롤",
			"scrollUp": "위로 스크롤",
			"close": "브라우저 닫기"
		}
	},
	"notifications": {
		"toolRequest": "도구 요청 승인 대기 중",
		"browserAction": "브라우저 작업 승인 대기 중",
		"command": "명령 승인 대기 중"
	}
}<|MERGE_RESOLUTION|>--- conflicted
+++ resolved
@@ -173,45 +173,7 @@
 	"autoApprove": {
 		"title": "자동 승인:",
 		"none": "없음",
-<<<<<<< HEAD
-		"description": "자동 승인을 사용하면 Kilo Code가 권한을 요청하지 않고 작업을 수행할 수 있습니다. 완전히 신뢰할 수 있는 작업에만 활성화하세요. 더 자세한 구성은 <settingsLink>설정</settingsLink>에서 사용할 수 있습니다.",
-		"actions": {
-			"readFiles": {
-				"label": "읽기",
-				"description": "컴퓨터의 모든 파일을 읽을 수 있는 액세스 권한을 허용합니다."
-			},
-			"editFiles": {
-				"label": "편집",
-				"description": "컴퓨터의 모든 파일을 수정할 수 있는 권한을 허용합니다."
-			},
-			"executeCommands": {
-				"label": "명령",
-				"description": "승인된 터미널 명령 실행을 허용합니다. 설정 패널에서 구성할 수 있습니다."
-			},
-			"useBrowser": {
-				"label": "브라우저",
-				"description": "헤드리스 브라우저에서 모든 웹사이트를 실행하고 상호작용할 수 있는 기능을 허용합니다."
-			},
-			"useMcp": {
-				"label": "MCP",
-				"description": "파일 시스템을 수정하거나 API와 상호작용할 수 있는 구성된 MCP 서버 사용을 허용합니다."
-			},
-			"switchModes": {
-				"label": "모드",
-				"description": "승인 없이 다른 모드 간 자동 전환을 허용합니다."
-			},
-			"subtasks": {
-				"label": "하위 작업",
-				"description": "승인 없이 하위 작업 생성 및 완료를 허용합니다."
-			},
-			"retryRequests": {
-				"label": "재시도",
-				"description": "제공자가 오류 응답을 반환할 때 실패한 API 요청을 자동으로 재시도합니다."
-			}
-		}
-=======
-		"description": "자동 승인을 사용하면 Roo Code가 권한을 요청하지 않고 작업을 수행할 수 있습니다. 완전히 신뢰할 수 있는 작업에만 활성화하세요. 더 자세한 구성은 <settingsLink>설정</settingsLink>에서 사용할 수 있습니다."
->>>>>>> ae2f98a6
+		"description": "자동 승인을 사용하면 Kilo Code가 권한을 요청하지 않고 작업을 수행할 수 있습니다. 완전히 신뢰할 수 있는 작업에만 활성화하세요. 더 자세한 구성은 <settingsLink>설정</settingsLink>에서 사용할 수 있습니다."
 	},
 	"reasoning": {
 		"thinking": "생각 중",
