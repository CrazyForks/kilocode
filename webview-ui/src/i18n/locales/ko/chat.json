{
	"greeting": "Kilo Code가 당신을 위해 무엇을 할 수 있을까요?",
	"task": {
		"title": "작업",
		"expand": "작업 펼치기",
		"collapse": "작업 접기",
		"seeMore": "더 보기",
		"seeLess": "줄여보기",
		"tokens": "토큰",
		"cache": "캐시",
		"apiCost": "API 비용",
		"size": "크기",
		"contextWindow": "컨텍스트 창",
		"closeAndStart": "작업 닫고 새 작업 시작",
		"export": "작업 기록 내보내기",
		"delete": "작업 삭제 (Shift + 클릭으로 확인 생략)",
		"condenseContext": "컨텍스트 지능적으로 압축",
		"share": "작업 공유",
		"shareWithOrganization": "조직과 공유",
		"shareWithOrganizationDescription": "조직 구성원만 액세스할 수 있습니다",
		"sharePublicly": "공개적으로 공유",
		"sharePubliclyDescription": "링크가 있는 누구나 액세스할 수 있습니다",
		"connectToCloud": "클라우드에 연결",
		"connectToCloudDescription": "작업을 공유하려면 Kilo Code Cloud에 로그인하세요",
		"sharingDisabledByOrganization": "조직에서 공유가 비활성화됨",
		"shareSuccessOrganization": "조직 링크가 클립보드에 복사되었습니다",
		"shareSuccessPublic": "공개 링크가 클립보드에 복사되었습니다",
		"openInCloud": "Roo Code Cloud에서 작업 열기",
		"openInCloudIntro": "어디서나 Roo를 계속 모니터링하거나 상호작용할 수 있습니다. 스캔, 클릭 또는 복사하여 열기.",
		"openApiHistory": "API 기록 열기",
		"openUiHistory": "UI 기록 열기"
	},
	"history": {
		"title": "기록"
	},
	"unpin": "고정 해제하기",
	"pin": "고정하기",
	"tokenProgress": {
		"availableSpace": "사용 가능한 공간: {{amount}} 토큰",
		"tokensUsed": "사용된 토큰: {{used}} / {{total}}",
		"reservedForResponse": "모델 응답용 예약: {{amount}} 토큰"
	},
	"retry": {
		"title": "다시 시도",
		"tooltip": "작업 다시 시도"
	},
	"startNewTask": {
		"title": "새 작업 시작",
		"tooltip": "새 작업 시작하기"
	},
	"reportBug": {
		"title": "버그 신고"
	},
	"proceedAnyways": {
		"title": "그래도 계속",
		"tooltip": "명령 실행 중에도 계속 진행"
	},
	"save": {
		"title": "저장",
		"tooltip": "메시지 변경사항 저장"
	},
	"reject": {
		"title": "거부",
		"tooltip": "이 작업 거부"
	},
	"completeSubtaskAndReturn": "하위 작업 완료 후 돌아가기",
	"approve": {
		"title": "승인",
		"tooltip": "이 작업 승인"
	},
	"runCommand": {
		"title": "명령",
		"tooltip": "이 명령 실행"
	},
	"proceedWhileRunning": {
		"title": "실행 중에도 계속",
		"tooltip": "경고에도 불구하고 계속 진행"
	},
	"killCommand": {
		"title": "명령 종료",
		"tooltip": "현재 명령 종료"
	},
	"resumeTask": {
		"title": "작업 재개",
		"tooltip": "현재 작업 계속하기"
	},
	"terminate": {
		"title": "종료",
		"tooltip": "현재 작업 종료"
	},
	"cancel": {
		"title": "취소",
		"tooltip": "현재 작업 취소"
	},
	"scrollToBottom": "채팅 하단으로 스크롤",
	"about": "AI 지원으로 코드를 생성, 리팩터링 및 디버깅합니다. 자세한 내용은 <DocsLink>문서</DocsLink>를 참조하세요.",
	"docs": "더 알아보려면 <DocsLink>문서</DocsLink>를 확인하세요.",
	"onboarding": "<strong>이 작업 공간의 작업 목록이 비어 있습니다.</strong> 아래에 작업을 입력하여 시작하세요. 어떻게 시작해야 할지 모르겠나요? Kilo Code가 무엇을 할 수 있는지 <DocsLink>문서</DocsLink>에서 자세히 알아보세요.",
	"rooTips": {
		"customizableModes": {
			"title": "사용자 정의 가능한 모드",
			"description": "작업에 집중하고 결과를 제공하는 전문화된 페르소나."
		},
		"modelAgnostic": {
			"title": "자신만의 모델 가져오기",
			"description": "자체 공급자 키를 사용하거나 로컬에서 추론을 실행하세요 — 마크업 없음, 종속 없음, 제한 없음"
		}
	},
	"selectMode": "상호작용 모드 선택",
	"selectApiConfig": "API 구성 선택",
	"selectModelConfig": "모델 선택",
	"enhancePrompt": "추가 컨텍스트로 프롬프트 향상",
	"addImages": "메시지에 이미지 추가",
	"sendMessage": "메시지 보내기",
	"pressToSend": "{{keyCombination}}를 눌러 전송",
	"stopTts": "텍스트 음성 변환 중지",
	"typeMessage": "메시지 입력...",
	"typeTask": "여기에 작업 입력...",
	"addContext": "컨텍스트 추가는 @, 명령어는 /",
	"dragFiles": "파일을 드래그하려면 shift 키 누르기",
	"dragFilesImages": "파일/이미지를 드래그하려면 shift 키 누르기",
	"enhancePromptDescription": "'프롬프트 향상' 버튼은 추가 컨텍스트, 명확화 또는 재구성을 제공하여 요청을 개선합니다. 여기에 요청을 입력한 다음 버튼을 다시 클릭하여 작동 방식을 확인해보세요.",
	"modeSelector": {
		"title": "모드",
		"marketplace": "모드 마켓플레이스",
		"settings": "모드 설정",
		"description": "Kilo Code의 행동을 맞춤화하는 전문화된 페르소나.",
		"searchPlaceholder": "모드 검색...",
		"noResults": "결과를 찾을 수 없습니다",
		"organizationModes": "조직 모드"
	},
	"errorReadingFile": "파일 읽기 오류",
	"noValidImages": "처리된 유효한 이미지가 없습니다",
	"separator": "구분자",
	"edit": "편집...",
	"forNextMode": "다음 모드용",
	"forPreviousMode": "이전 모드용",
	"error": "오류",
	"diffError": {
		"title": "편집 실패"
	},
	"troubleMessage": "Kilo Code에 문제가 발생했습니다...",
	"apiRequest": {
		"title": "API 요청",
		"failed": "API 요청 실패",
		"streaming": "API 요청...",
		"cancelled": "API 요청 취소됨",
		"streamingFailed": "API 스트리밍 실패",
		"errorTitle": "API 오류 {{code}}",
		"errorMessage": {
			"docs": "문서",
			"400": "공급자가 요청을 처리할 수 없습니다. 작업을 중지하고 다른 방법을 시도하세요.",
			"401": "공급자로 인증할 수 없습니다. API 키 구성을 확인하세요.",
			"402": "계정의 자금/크레딧이 부족한 것 같습니다. 공급자에게 가서 더 추가하세요.",
			"403": "권한 없음. API 키는 유효하지만 공급자가 이 요청을 완료하기를 거부했습니다.",
			"429": "너무 많은 요청입니다. 공급자에 의해 요청 제한이 적용되고 있습니다. 다음 API 호출 전에 잠깐 기다려주세요.",
			"500": "공급자 서버 오류입니다. 공급자 쪽에 문제가 있으며 요청에는 문제가 없습니다.",
			"unknown": "알 수 없는 API 오류입니다. Roo Code 지원팀에 문의하세요.",
			"connection": "연결 오류입니다. 인터넷 연결이 제대로 작동하는지 확인하세요."
		}
	},
	"checkpoint": {
		"regular": "체크포인트",
		"initializingWarning": "체크포인트 초기화 중... 시간이 너무 오래 걸리면 <settingsLink>설정</settingsLink>에서 체크포인트를 비활성화하고 작업을 다시 시작할 수 있습니다.",
		"menu": {
			"viewDiff": "차이점 보기",
			"more": "더 많은 옵션",
			"viewDiffFromInit": "모든 변경 사항 보기",
			"viewDiffWithCurrent": "이 체크포인트 이후 변경 사항 보기",
			"restore": "체크포인트 복원",
			"restoreFiles": "파일 복원",
			"restoreFilesDescription": "프로젝트 파일을 이 시점에 찍힌 스냅샷으로 복원합니다.",
			"restoreFilesAndTask": "파일 및 작업 복원",
			"confirm": "확인",
			"cancel": "취소",
			"cannotUndo": "이 작업은 취소할 수 없습니다.",
			"restoreFilesAndTaskDescription": "프로젝트 파일을 이 시점에 찍힌 스냅샷으로 복원하고 이 지점 이후의 모든 메시지를 삭제합니다."
		},
		"current": "현재"
	},
	"instructions": {
		"wantsToFetch": "Kilo Code는 현재 작업을 지원하기 위해 자세한 지침을 가져오려고 합니다"
	},
	"fileOperations": {
		"wantsToRead": "Kilo Code가 이 파일을 읽고 싶어합니다",
		"wantsToReadOutsideWorkspace": "Kilo Code가 워크스페이스 외부의 이 파일을 읽고 싶어합니다",
		"didRead": "Kilo Code가 이 파일을 읽었습니다",
		"wantsToEdit": "Kilo Code가 이 파일을 편집하고 싶어합니다",
		"wantsToEditOutsideWorkspace": "Kilo Code가 워크스페이스 외부의 이 파일을 편집하고 싶어합니다",
		"wantsToEditProtected": "Kilo Code가 보호된 설정 파일을 편집하고 싶어합니다",
		"wantsToCreate": "Kilo Code가 새 파일을 만들고 싶어합니다",
		"wantsToSearchReplace": "Kilo Code가 이 파일에서 검색 및 바꾸기를 수행하고 싶어합니다",
		"didSearchReplace": "Kilo Code가 이 파일에서 검색 및 바꾸기를 수행했습니다",
		"wantsToInsert": "Kilo Code가 이 파일에 내용을 삽입하고 싶어합니다",
		"wantsToInsertWithLineNumber": "Kilo Code가 이 파일의 {{lineNumber}}번 줄에 내용을 삽입하고 싶어합니다",
		"wantsToInsertAtEnd": "Kilo Code가 이 파일의 끝에 내용을 추가하고 싶어합니다",
		"wantsToReadAndXMore": "Kilo Code가 이 파일과 {{count}}개의 파일을 더 읽으려고 합니다",
		"wantsToReadMultiple": "Kilo Code가 여러 파일을 읽으려고 합니다",
		"wantsToApplyBatchChanges": "Kilo Code가 여러 파일에 변경 사항을 적용하고 싶어합니다",
		"wantsToGenerateImage": "Kilo Code가 이미지를 생성하고 싶어합니다",
		"wantsToGenerateImageOutsideWorkspace": "Kilo Code가 워크스페이스 외부에서 이미지를 생성하고 싶어합니다",
		"wantsToGenerateImageProtected": "Kilo Code가 보호된 위치에서 이미지를 생성하고 싶어합니다",
		"didGenerateImage": "Kilo Code가 이미지를 생성했습니다",
		"wantsToDelete": "Kilo Code가 이 파일을 삭제하고 싶어합니다",
		"wantsToDeleteDirectory": "Kilo Code가 이 디렉토리를 삭제하고 싶어합니다"
	},
	"directoryOperations": {
<<<<<<< HEAD
		"wantsToViewTopLevel": "Kilo Code가 이 디렉토리의 최상위 파일을 보고 싶어합니다",
		"didViewTopLevel": "Kilo Code가 이 디렉토리의 최상위 파일을 보았습니다",
		"wantsToViewRecursive": "Kilo Code가 이 디렉토리의 모든 파일을 재귀적으로 보고 싶어합니다",
		"didViewRecursive": "Kilo Code가 이 디렉토리의 모든 파일을 재귀적으로 보았습니다",
		"wantsToViewDefinitions": "Kilo Code가 이 디렉토리에서 사용된 소스 코드 정의 이름을 보고 싶어합니다",
		"didViewDefinitions": "Kilo Code가 이 디렉토리에서 사용된 소스 코드 정의 이름을 보았습니다",
		"wantsToSearch": "Kilo Code가 이 디렉토리에서 <code>{{regex}}</code>을(를) 검색하고 싶어합니다",
		"didSearch": "Kilo Code가 이 디렉토리에서 <code>{{regex}}</code>을(를) 검색했습니다",
		"wantsToSearchOutsideWorkspace": "Kilo Code가 이 디렉토리(워크스페이스 외부)에서 <code>{{regex}}</code>을(를) 검색하고 싶어합니다",
		"didSearchOutsideWorkspace": "Kilo Code가 이 디렉토리(워크스페이스 외부)에서 <code>{{regex}}</code>을(를) 검색했습니다",
		"wantsToViewTopLevelOutsideWorkspace": "Kilo Code가 이 디렉토리(워크스페이스 외부)의 최상위 파일을 보고 싶어합니다",
		"didViewTopLevelOutsideWorkspace": "Kilo Code가 이 디렉토리(워크스페이스 외부)의 최상위 파일을 보았습니다",
		"wantsToViewRecursiveOutsideWorkspace": "Kilo Code가 이 디렉토리(워크스페이스 외부)의 모든 파일을 재귀적으로 보고 싶어합니다",
		"didViewRecursiveOutsideWorkspace": "Kilo Code가 이 디렉토리(워크스페이스 외부)의 모든 파일을 재귀적으로 보았습니다",
		"wantsToViewDefinitionsOutsideWorkspace": "Kilo Code가 이 디렉토리(워크스페이스 외부)에서 사용된 소스 코드 정의 이름을 보고 싶어합니다",
		"didViewDefinitionsOutsideWorkspace": "Kilo Code가 이 디렉토리(워크스페이스 외부)에서 사용된 소스 코드 정의 이름을 보았습니다"
=======
		"wantsToViewTopLevel": "Roo가 이 디렉토리의 최상위 파일을 보고 싶어합니다",
		"didViewTopLevel": "Roo가 이 디렉토리의 최상위 파일을 보았습니다",
		"wantsToViewRecursive": "Roo가 이 디렉토리의 모든 파일을 재귀적으로 보고 싶어합니다",
		"didViewRecursive": "Roo가 이 디렉토리의 모든 파일을 재귀적으로 보았습니다",
		"wantsToSearch": "Roo가 이 디렉토리에서 <code>{{regex}}</code>을(를) 검색하고 싶어합니다",
		"didSearch": "Roo가 이 디렉토리에서 <code>{{regex}}</code>을(를) 검색했습니다",
		"wantsToSearchOutsideWorkspace": "Roo가 이 디렉토리(워크스페이스 외부)에서 <code>{{regex}}</code>을(를) 검색하고 싶어합니다",
		"didSearchOutsideWorkspace": "Roo가 이 디렉토리(워크스페이스 외부)에서 <code>{{regex}}</code>을(를) 검색했습니다",
		"wantsToViewTopLevelOutsideWorkspace": "Roo가 이 디렉토리(워크스페이스 외부)의 최상위 파일을 보고 싶어합니다",
		"didViewTopLevelOutsideWorkspace": "Roo가 이 디렉토리(워크스페이스 외부)의 최상위 파일을 보았습니다",
		"wantsToViewRecursiveOutsideWorkspace": "Roo가 이 디렉토리(워크스페이스 외부)의 모든 파일을 재귀적으로 보고 싶어합니다",
		"didViewRecursiveOutsideWorkspace": "Roo가 이 디렉토리(워크스페이스 외부)의 모든 파일을 재귀적으로 보았습니다"
>>>>>>> 0b112ce8
	},
	"commandOutput": "명령 출력",
	"commandExecution": {
		"abort": "중단",
		"running": "실행 중",
		"pid": "PID: {{pid}}",
		"exitStatus": "상태 {{exitCode}}(으)로 종료됨",
		"manageCommands": "자동 승인된 명령",
		"addToAllowed": "허용 목록에 추가",
		"removeFromAllowed": "허용 목록에서 제거",
		"addToDenied": "거부 목록에 추가",
		"removeFromDenied": "거부 목록에서 제거",
		"abortCommand": "명령 실행 중단",
		"expandOutput": "출력 확장",
		"collapseOutput": "출력 축소",
		"expandManagement": "명령 관리 섹션 확장",
		"collapseManagement": "명령 관리 섹션 축소"
	},
	"response": "응답",
	"arguments": "인수",
	"text": {
		"rooSaid": "킬로가 말했다"
	},
	"feedback": {
		"youSaid": "당신은 말했다"
	},
	"mcp": {
		"wantsToUseTool": "Kilo Code가 {{serverName}} MCP 서버에서 도구를 사용하고 싶어합니다",
		"wantsToAccessResource": "Kilo Code가 {{serverName}} MCP 서버에서 리소스에 접근하고 싶어합니다"
	},
	"modes": {
		"wantsToSwitch": "Kilo Code가 <code>{{mode}}</code> 모드로 전환하고 싶어합니다",
		"wantsToSwitchWithReason": "Kilo Code가 다음 이유로 <code>{{mode}}</code> 모드로 전환하고 싶어합니다: {{reason}}",
		"didSwitch": "Kilo Code가 <code>{{mode}}</code> 모드로 전환했습니다",
		"didSwitchWithReason": "Kilo Code가 다음 이유로 <code>{{mode}}</code> 모드로 전환했습니다: {{reason}}"
	},
	"subtasks": {
		"wantsToCreate": "Kilo Code가 <code>{{mode}}</code> 모드에서 새 하위 작업을 만들고 싶어합니다",
		"wantsToFinish": "Kilo Code가 이 하위 작업을 완료하고 싶어합니다",
		"newTaskContent": "하위 작업 지침",
		"completionContent": "하위 작업 완료",
		"resultContent": "하위 작업 결과",
		"defaultResult": "다음 작업을 계속 진행해주세요.",
		"completionInstructions": "하위 작업 완료! 결과를 검토하고 수정 사항이나 다음 단계를 제안할 수 있습니다. 모든 것이 괜찮아 보이면, 부모 작업에 결과를 반환하기 위해 확인해주세요."
	},
	"questions": {
		"hasQuestion": "Kilo Code에게 질문이 있습니다"
	},
	"taskCompleted": "작업 완료",
	"errorDetails": {
		"title": "오류 세부 정보",
		"copyToClipboard": "클립보드에 복사",
		"copied": "복사됨!"
	},
	"powershell": {
		"issues": "Windows PowerShell에 문제가 있는 것 같습니다. 다음을 참조하세요"
	},
	"autoApprove": {
		"tooltipManage": "자동 승인 설정 관리",
		"tooltipStatus": "자동 승인 활성화됨: {{toggles}}",
		"title": "자동 승인",
		"toggle": "자동 승인 전환",
		"all": "모두",
		"none": "없음",
		"description": "허가 없이 이러한 작업을 실행합니다. 전적으로 신뢰하는 작업에 대해서만 활성화하십시오.",
		"selectOptionsFirst": "자동 승인을 활성화하려면 아래에서 하나 이상의 옵션을 선택하십시오",
		"toggleAriaLabel": "자동 승인 전환",
		"disabledAriaLabel": "자동 승인 비활성화됨 - 먼저 옵션을 선택하십시오",
		"triggerLabelOff": "자동 승인 꺼짐",
		"triggerLabelOffShort": "꺼짐",
		"triggerLabel_zero": "0개 자동 승인됨",
		"triggerLabel_one": "1개 자동 승인됨",
		"triggerLabel_other": "{{count}}개 자동 승인됨",
		"triggerLabelAll": "YOLO"
	},
	"reasoning": {
		"thinking": "생각 중",
		"seconds": "{{count}}초"
	},
	"contextManagement": {
		"tokens": "토큰",
		"condensation": {
			"title": "컨텍스트 요약됨",
			"inProgress": "컨텍스트 압축 중...",
			"errorHeader": "컨텍스트 압축 실패"
		},
		"truncation": {
			"title": "컨텍스트 잘림",
			"inProgress": "컨텍스트 자르는 중...",
			"messagesRemoved": "{{count}}개 메시지 제거됨",
			"messagesRemoved_other": "{{count}}개 메시지 제거됨",
			"description": "컨텍스트 윈도우 제한 내에 유지하기 위해 대화에서 오래된 메시지가 제거되었습니다. 이것은 압축에 비해 빠르지만 컨텍스트 보존 능력이 낮은 접근 방식입니다."
		}
	},
	"followUpSuggest": {
		"copyToInput": "입력창에 복사 (또는 Shift + 클릭)",
		"timerPrefix": "자동 승인 활성화됨. {{seconds}}초 후 선택 중…"
	},
	"announcement": {
		"title": "Roo Code {{version}} 출시",
		"support": "<githubLink>GitHub</githubLink>에서 별표를 눌러 Roo Code를 응원해 주세요.",
		"stealthModel": {
			"feature": "<bold>기간 한정 무료 스텔스 모델</bold> - Code Supernova: 이제 <bold>1M 토큰 컨텍스트 윈도우</bold>로 업그레이드되었습니다! 이미지 입력을 지원하는 다목적 에이전틱 코딩 모델, Roo Code Cloud를 통해 이용 가능.",
			"note": "(참고: 프롬프트와 완성은 모델 제작자에 의해 기록되고 모델 개선에 사용됩니다)",
			"connectButton": "Roo Code Cloud에 연결",
			"selectModel": "설정에서 Roo Code Cloud 제공업체의 <code>roo/code-supernova</code>를 선택하여 시작하세요.",
			"goToSettingsButton": "설정으로 이동"
		},
		"release": {
			"heading": "이 버전의 새로운 기능:",
			"contextRewind": "개선된 컨텍스트 압축을 통해 이제 체크포인트로 되감을 때 이전의 전체 컨텍스트를 복원할 수 있습니다",
			"rooProvider": "Roo Code Cloud 제공자는 이제 추론 콘텐츠를 보존하고 더 나은 성능을 위해 기본적으로 네이티브 도구를 사용합니다"
		},
		"cloudAgents": {
			"heading": "클라우드의 새로운 기능:",
			"specialized": "<bold>Explainer</bold>, <bold>Planner</bold>, <bold>Coder</bold> 세 가지 전문 클라우드 에이전트를 소개합니다. 워크플로우를 향상시킵니다.",
			"description": "에이전트는 클라우드에서 함께 작동하며 웹 또는 Slack을 통해 트리거할 수 있습니다.",
			"tryButton": "클라우드 에이전트 사용해보기"
		},
<<<<<<< HEAD
		"careers": "그리고, <careersLink>채용 중입니다!</careersLink>",
		"socialLinks": "<xLink>X</xLink>, <discordLink>Discord</discordLink>, 또는 <redditLink>r/KiloCode</redditLink>에서 만나요 🚀"
=======
		"careers": "그리고, <careersLink>채용 중입니다!</careersLink>"
>>>>>>> 0b112ce8
	},
	"browser": {
		"session": "브라우저 세션",
		"rooWantsToUse": "Kilo Code가 브라우저를 사용하고 싶어합니다",
		"consoleLogs": "콘솔 로그",
		"noNewLogs": "(새 로그 없음)",
		"screenshot": "브라우저 스크린샷",
		"cursor": "커서",
		"navigation": {
			"step": "단계 {{current}} / {{total}}",
			"previous": "이전",
			"next": "다음"
		},
		"sessionStarted": "브라우저 세션 시작됨",
		"actions": {
			"title": "브라우저 작업: ",
			"launched": "브라우저 실행됨",
			"launch": "{{url}}에서 브라우저 실행",
			"clicked": "클릭함: {{coordinate}}",
			"click": "클릭 ({{coordinate}})",
			"typed": "입력함: {{text}}",
			"type": "입력 \"{{text}}\"",
			"pressed": "{{key}} 누름",
			"press": "{{key}} 누르기",
			"scrolledDown": "아래로 스크롤됨",
			"scrollDown": "아래로 스크롤",
			"scrolledUp": "위로 스크롤됨",
			"scrollUp": "위로 스크롤",
			"hovered": "가리킴: {{coordinate}}",
			"hover": "가리키기 ({{coordinate}})",
			"resized": "크기 조정됨: {{size}}",
			"resize": "크기를 {{size}}로 조정",
			"screenshotSaved": "스크린샷 저장됨",
			"screenshot": "스크린샷을 {{path}}에 저장",
			"closed": "브라우저 닫음",
			"close": "브라우저 닫기"
		}
	},
	"codeblock": {
		"tooltips": {
			"expand": "코드 블록 확장",
			"collapse": "코드 블록 축소",
			"enable_wrap": "줄 바꿈 활성화",
			"disable_wrap": "줄 바꿈 비활성화",
			"copy_code": "코드 복사"
		}
	},
	"systemPromptWarning": "경고: 사용자 정의 시스템 프롬프트 재정의가 활성화되었습니다. 이로 인해 기능이 심각하게 손상되고 예측할 수 없는 동작이 발생할 수 있습니다.",
	"profileViolationWarning": "현재 프로필이 조직 설정과 호환되지 않습니다",
	"shellIntegration": {
		"title": "명령 실행 경고",
		"description": "명령이 VSCode 터미널 쉘 통합 없이 실행되고 있습니다. 이 경고를 숨기려면 <settingsLink>Kilo Code 설정</settingsLink>의 <strong>Terminal</strong> 섹션에서 쉘 통합을 비활성화하거나 아래 링크를 사용하여 VSCode 터미널 통합 문제를 해결하세요.",
		"troubleshooting": "쉘 통합 문서를 보려면 여기를 클릭하세요."
	},
	"ask": {
		"autoApprovedRequestLimitReached": {
			"title": "자동 승인 요청 한도 도달",
			"description": "Kilo Code가 {{count}}개의 API 요청(들)에 대한 자동 승인 한도에 도달했습니다. 카운트를 재설정하고 작업을 계속하시겠습니까?",
			"button": "재설정 후 계속"
		},
		"autoApprovedCostLimitReached": {
			"description": "Kilo Code가 자동 승인된 비용 한도인 ${{count}}에 도달했습니다. 비용을 초기화하고 작업을 계속하시겠습니까?",
			"title": "자동 승인 비용 한도에 도달함",
			"button": "재설정 후 계속하기"
		}
	},
	"codebaseSearch": {
		"wantsToSearch": "Kilo Code가 코드베이스에서 <code>{{query}}</code>을(를) 검색하고 싶어합니다",
		"wantsToSearchWithPath": "Kilo Code가 <code>{{path}}</code>에서 <code>{{query}}</code>을(를) 검색하고 싶어합니다",
		"didSearch_one": "1개의 결과를 찾았습니다",
		"didSearch_other": "{{count}}개의 결과를 찾았습니다",
		"resultTooltip": "유사도 점수: {{score}} (클릭하여 파일 열기)"
	},
	"read-batch": {
		"approve": {
			"title": "모두 승인"
		},
		"deny": {
			"title": "모두 거부"
		}
	},
	"indexingStatus": {
		"ready": "인덱스 준비됨",
		"indexing": "인덱싱 중 {{percentage}}%",
		"indexed": "인덱싱 완료",
		"error": "인덱스 오류",
		"status": "인덱스 상태"
	},
	"versionIndicator": {
		"ariaLabel": "버전 {{version}} - 릴리스 노트를 보려면 클릭하세요"
	},
	"rooCloudCTA": {
		"title": "Roo Code Cloud가 진화하고 있습니다!",
		"description": "클라우드에서 원격 에이전트를 실행하고, 어디서나 작업에 액세스하고, 다른 사람들과 협업하는 등 다양한 기능을 이용하세요.",
		"joinWaitlist": "최신 업데이트를 받으려면 가입하세요."
	},
	"editMessage": {
		"placeholder": "메시지 편집..."
	},
	"command": {
		"triggerDescription": "{{name}} 명령 트리거"
	},
	"slashCommands": {
		"tooltip": "슬래시 명령 관리",
		"title": "슬래시 명령",
		"description": "내장 슬래시 명령을 사용하거나 자주 사용하는 프롬프트와 워크플로우에 빠르게 액세스할 수 있는 사용자 정의 슬래시 명령을 만듭니다. <DocsLink>문서</DocsLink>",
		"manageCommands": "설정에서 슬래시 명령 관리",
		"builtInCommands": "내장 명령",
		"globalCommands": "전역 명령",
		"workspaceCommands": "작업 공간 명령",
		"globalCommand": "전역 명령",
		"editCommand": "명령 편집",
		"deleteCommand": "명령 삭제",
		"newGlobalCommandPlaceholder": "새 전역 명령...",
		"newWorkspaceCommandPlaceholder": "새 작업 공간 명령...",
		"deleteDialog": {
			"title": "명령 삭제",
			"description": "\"{{name}}\" 명령을 삭제하시겠습니까? 이 작업은 취소할 수 없습니다.",
			"cancel": "취소",
			"confirm": "삭제"
		}
	},
	"contextMenu": {
		"noResults": "결과 없음",
		"problems": "문제",
		"terminal": "터미널",
		"url": "콘텐츠를 가져올 URL 붙여넣기"
	},
	"queuedMessages": {
		"title": "대기열 메시지",
		"clickToEdit": "클릭하여 메시지 편집"
	},
	"slashCommand": {
		"wantsToRun": "Kilo Code가 슬래시 명령어를 실행하려고 합니다",
		"didRun": "Kilo Code가 슬래시 명령어를 실행했습니다"
	},
	"todo": {
		"partial": "{{total}}개의 할 일 중 {{completed}}개 완료",
		"complete": "{{total}}개의 할 일 완료",
		"updated": "할 일 목록을 업데이트했습니다",
		"completed": "완료됨",
		"started": "시작됨"
	}
}<|MERGE_RESOLUTION|>--- conflicted
+++ resolved
@@ -205,7 +205,6 @@
 		"wantsToDeleteDirectory": "Kilo Code가 이 디렉토리를 삭제하고 싶어합니다"
 	},
 	"directoryOperations": {
-<<<<<<< HEAD
 		"wantsToViewTopLevel": "Kilo Code가 이 디렉토리의 최상위 파일을 보고 싶어합니다",
 		"didViewTopLevel": "Kilo Code가 이 디렉토리의 최상위 파일을 보았습니다",
 		"wantsToViewRecursive": "Kilo Code가 이 디렉토리의 모든 파일을 재귀적으로 보고 싶어합니다",
@@ -222,20 +221,6 @@
 		"didViewRecursiveOutsideWorkspace": "Kilo Code가 이 디렉토리(워크스페이스 외부)의 모든 파일을 재귀적으로 보았습니다",
 		"wantsToViewDefinitionsOutsideWorkspace": "Kilo Code가 이 디렉토리(워크스페이스 외부)에서 사용된 소스 코드 정의 이름을 보고 싶어합니다",
 		"didViewDefinitionsOutsideWorkspace": "Kilo Code가 이 디렉토리(워크스페이스 외부)에서 사용된 소스 코드 정의 이름을 보았습니다"
-=======
-		"wantsToViewTopLevel": "Roo가 이 디렉토리의 최상위 파일을 보고 싶어합니다",
-		"didViewTopLevel": "Roo가 이 디렉토리의 최상위 파일을 보았습니다",
-		"wantsToViewRecursive": "Roo가 이 디렉토리의 모든 파일을 재귀적으로 보고 싶어합니다",
-		"didViewRecursive": "Roo가 이 디렉토리의 모든 파일을 재귀적으로 보았습니다",
-		"wantsToSearch": "Roo가 이 디렉토리에서 <code>{{regex}}</code>을(를) 검색하고 싶어합니다",
-		"didSearch": "Roo가 이 디렉토리에서 <code>{{regex}}</code>을(를) 검색했습니다",
-		"wantsToSearchOutsideWorkspace": "Roo가 이 디렉토리(워크스페이스 외부)에서 <code>{{regex}}</code>을(를) 검색하고 싶어합니다",
-		"didSearchOutsideWorkspace": "Roo가 이 디렉토리(워크스페이스 외부)에서 <code>{{regex}}</code>을(를) 검색했습니다",
-		"wantsToViewTopLevelOutsideWorkspace": "Roo가 이 디렉토리(워크스페이스 외부)의 최상위 파일을 보고 싶어합니다",
-		"didViewTopLevelOutsideWorkspace": "Roo가 이 디렉토리(워크스페이스 외부)의 최상위 파일을 보았습니다",
-		"wantsToViewRecursiveOutsideWorkspace": "Roo가 이 디렉토리(워크스페이스 외부)의 모든 파일을 재귀적으로 보고 싶어합니다",
-		"didViewRecursiveOutsideWorkspace": "Roo가 이 디렉토리(워크스페이스 외부)의 모든 파일을 재귀적으로 보았습니다"
->>>>>>> 0b112ce8
 	},
 	"commandOutput": "명령 출력",
 	"commandExecution": {
@@ -355,12 +340,8 @@
 			"description": "에이전트는 클라우드에서 함께 작동하며 웹 또는 Slack을 통해 트리거할 수 있습니다.",
 			"tryButton": "클라우드 에이전트 사용해보기"
 		},
-<<<<<<< HEAD
 		"careers": "그리고, <careersLink>채용 중입니다!</careersLink>",
 		"socialLinks": "<xLink>X</xLink>, <discordLink>Discord</discordLink>, 또는 <redditLink>r/KiloCode</redditLink>에서 만나요 🚀"
-=======
-		"careers": "그리고, <careersLink>채용 중입니다!</careersLink>"
->>>>>>> 0b112ce8
 	},
 	"browser": {
 		"session": "브라우저 세션",
