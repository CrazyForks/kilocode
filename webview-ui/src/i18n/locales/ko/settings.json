--- conflicted
+++ resolved
@@ -483,11 +483,7 @@
 		},
 		"consecutiveMistakeLimit": {
 			"label": "오류 및 반복 제한",
-<<<<<<< HEAD
-			"description": "'Kilo Code에 문제가 발생했습니다' 대화 상자를 표시하기 전의 연속 오류 또는 반복 작업 수",
-=======
-			"description": "'Roo에 문제가 발생했습니다' 대화 상자를 표시하기 전의 연속 오류 또는 반복 작업 수. 이 안전 메커니즘을 비활성화하려면 0으로 설정하세요(절대 트리거되지 않음).",
->>>>>>> 06b775a8
+			"description": "'Kilo에 문제가 발생했습니다' 대화 상자를 표시하기 전의 연속 오류 또는 반복 작업 수. 이 안전 메커니즘을 비활성화하려면 0으로 설정하세요(절대 트리거되지 않음).",
 			"unlimitedDescription": "무제한 재시도 활성화 (자동 진행). 대화 상자가 나타나지 않습니다.",
 			"warning": "⚠️ 0으로 설정하면 무제한 재시도가 허용되어 상당한 API 사용량이 발생할 수 있습니다"
 		},
