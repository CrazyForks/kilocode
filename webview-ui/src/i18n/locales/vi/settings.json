--- conflicted
+++ resolved
@@ -179,15 +179,13 @@
 			"commandPlaceholder": "Nhập tiền tố lệnh (ví dụ: 'git ')",
 			"addButton": "Thêm"
 		},
-<<<<<<< HEAD
 		"showMenu": {
 			"label": "Hiển thị menu tự động phê duyệt trong giao diện trò chuyện",
 			"description": "Khi được bật, menu tự động phê duyệt sẽ hiển thị ở phần dưới của giao diện trò chuyện, cho phép truy cập nhanh vào cài đặt tự động phê duyệt"
-=======
+		},
 		"updateTodoList": {
 			"label": "Todo",
 			"description": "Danh sách việc cần làm được cập nhật tự động mà không cần phê duyệt"
->>>>>>> 39ab0067
 		},
 		"apiRequestLimit": {
 			"title": "Số lượng yêu cầu tối đa",
