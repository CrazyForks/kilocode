--- conflicted
+++ resolved
@@ -966,15 +966,11 @@
 		},
 		"RUN_SLASH_COMMAND": {
 			"name": "Bật lệnh slash do mô hình khởi tạo",
-<<<<<<< HEAD
 			"description": "Khi được bật, Kilo Code có thể chạy các lệnh slash của bạn để thực hiện các quy trình làm việc."
-=======
-			"description": "Khi được bật, Roo có thể chạy các lệnh slash của bạn để thực hiện các quy trình làm việc."
 		},
 		"MULTIPLE_NATIVE_TOOL_CALLS": {
 			"name": "Lệnh gọi công cụ song song",
 			"description": "Khi được bật, giao thức native có thể thực thi nhiều công cụ trong một lượt tin nhắn của trợ lý."
->>>>>>> 2c3b2953
 		}
 	},
 	"promptCaching": {
