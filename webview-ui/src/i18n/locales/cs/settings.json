--- conflicted
+++ resolved
@@ -493,7 +493,6 @@
 			"requirement5": "Vyžaduje, aby byl nástroj Gemini CLI nejdříve nainstalován a ověřen",
 			"freeAccess": "Přístup k bezplatné úrovni prostřednictvím OAuth autentizace"
 		},
-<<<<<<< HEAD
 		"io_intelligence": {
 			"name": "IO Intelligence",
 			"description": "Cenově dostupná inteligence pro každodenní úkoly"
@@ -504,14 +503,13 @@
 		},
 		"kilo_code_openrouter": {
 			"description": "Přístup k 200+ modelům přes OpenRouter s 1M kontextovým oknem"
-=======
+		},
 		"qwenCode": {
 			"oauthPath": "Cesta k OAuth přihlašovacím údajům (volitelné)",
 			"oauthPathDescription": "Cesta k souboru přihlašovacích údajů OAuth. Ponechte prázdné pro použití výchozího umístění (~/.qwen/oauth_creds.json).",
 			"description": "Tento poskytovatel používá OAuth autentizaci ze služby Qwen a nevyžaduje klíče API.",
 			"instructions": "Postupujte prosím podle oficiální dokumentace pro získání autorizačního souboru a umístěte jej do zadané cesty.",
 			"setupLink": "Oficiální dokumentace Qwen"
->>>>>>> a5079a56
 		}
 	},
 	"contextWindow": {
