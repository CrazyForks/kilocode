{
	"greeting": "こんにちは、Kilo Codeです！",
	"introduction": "<strong>Kilo Codeは最高の自律型コーディングエージェントです。</strong>アーキテクチャの設計、コーディング、デバッグ、そして今までにない生産性向上を体験する準備をしてください。続行するには、Kilo CodeにはAPIキーが必要です。",
	"notice": "開始するには、この拡張機能にはAPIプロバイダーが必要です。",
	"start": "さあ、始めましょう！",
	"routers": {
		"requesty": {
			"description": "最適化されたLLMルーター",
			"incentive": "$1の無料クレジット"
		},
		"openrouter": {
			"description": "LLMsのための統一インターフェース"
		},
		"roo": {
			"description": "始めるための最高の無料モデル",
			"incentive": "Rooを無料で試す"
		}
	},
<<<<<<< HEAD
	"chooseProvider": "Kilo Codeが機能するには、APIキーが必要です。",
=======
	"chooseProvider": "開始するには、LLMプロバイダーが必要です：",
	"providerSignup": {
		"rooCloudProvider": "Roo Code Cloudプロバイダー",
		"rooCloudDescription": "Rooを使用する最も簡単な方法。低コストで厳選された無料および有料モデルの組み合わせ",
		"learnMore": "詳細を見る",
		"useAnotherProvider": "別のプロバイダーを使用",
		"useAnotherProviderDescription": "APIキーを入力して始める。",
		"getStarted": "始める"
	},
	"waitingForCloud": {
		"heading": "Roo Code Cloudにお連れします...",
		"description": "ブラウザでサインアップを完了すると、自動的にここに戻ります。",
		"noPrompt": "URLを開くように促されない場合は、<clickHere>ここをクリック</clickHere>してください。",
		"havingTrouble": "サインアップを完了しましたが問題がある場合は、<clickHere>ここをクリック</clickHere>してください。",
		"pasteUrl": "ブラウザからコールバックURLを貼り付けてください：",
		"goBack": "戻る"
	},
>>>>>>> 2c3b2953
	"startRouter": "LLMルーターの使用をお勧めします：",
	"startCustom": "または、あなた自身のAPIキーを使用できます：",
	"telemetry": {
		"helpImprove": "Kilo Codeの改善にご協力ください",
		"helpImproveMessage": "Kilo Codeはバグの修正と拡張機能の改善のため、エラーと使用データを収集します。このテレメトリはコード、プロンプト、個人情報を収集しません。<settingsLink>設定</settingsLink>でこれを無効にできます。"
	},
	"importSettings": "設定をインポート"
}<|MERGE_RESOLUTION|>--- conflicted
+++ resolved
@@ -16,10 +16,7 @@
 			"incentive": "Rooを無料で試す"
 		}
 	},
-<<<<<<< HEAD
 	"chooseProvider": "Kilo Codeが機能するには、APIキーが必要です。",
-=======
-	"chooseProvider": "開始するには、LLMプロバイダーが必要です：",
 	"providerSignup": {
 		"rooCloudProvider": "Roo Code Cloudプロバイダー",
 		"rooCloudDescription": "Rooを使用する最も簡単な方法。低コストで厳選された無料および有料モデルの組み合わせ",
@@ -36,7 +33,6 @@
 		"pasteUrl": "ブラウザからコールバックURLを貼り付けてください：",
 		"goBack": "戻る"
 	},
->>>>>>> 2c3b2953
 	"startRouter": "LLMルーターの使用をお勧めします：",
 	"startCustom": "または、あなた自身のAPIキーを使用できます：",
 	"telemetry": {
