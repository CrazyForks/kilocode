{
	"common": {
		"save": "保存",
		"done": "完了",
		"cancel": "キャンセル",
		"reset": "リセット",
		"select": "選択",
		"add": "ヘッダーを追加",
		"remove": "削除"
	},
	"header": {
		"title": "設定",
		"saveButtonTooltip": "変更を保存",
		"nothingChangedTooltip": "変更なし",
		"doneButtonTooltip": "未保存の変更を破棄して設定パネルを閉じる"
	},
	"unsavedChangesDialog": {
		"title": "未保存の変更",
		"description": "変更を破棄して続行しますか？",
		"cancelButton": "キャンセル",
		"discardButton": "変更を破棄"
	},
	"sections": {
		"providers": "プロバイダー",
		"autoApprove": "自動承認",
		"browser": "コンピューターアクセス",
		"checkpoints": "チェックポイント",
		"notifications": "通知",
		"contextManagement": "コンテキスト",
		"terminal": "ターミナル",
		"prompts": "プロンプト",
		"experimental": "実験的",
		"language": "言語",
		"about": "Kilo Codeについて",
		"display": "表示"
	},
	"prompts": {
		"description": "プロンプトの強化、コードの説明、問題の修正などの迅速なアクションに使用されるサポートプロンプトを設定します。これらのプロンプトは、Kilo Codeが一般的な開発タスクでより良いサポートを提供するのに役立ちます。"
	},
	"codeIndex": {
		"title": "コードベースのインデックス作成",
		"enableLabel": "コードベースのインデックス作成を有効化",
		"enableDescription": "<0>コードベースのインデックス作成</0>は、AIエンベディングを使用してプロジェクトのセマンティック検索インデックスを作成する実験的機能です。これにより、Kilo Codeは単なるキーワードではなく意味に基づいて関連するコードを見つけることで、大規模なコードベースをより良く理解し、ナビゲートできるようになります。",
		"providerLabel": "埋め込みプロバイダー",
		"selectProviderPlaceholder": "プロバイダーを選択",
		"openaiProvider": "OpenAI",
		"ollamaProvider": "Ollama",
		"openaiCompatibleProvider": "OpenAI互換",
		"openaiCompatibleBaseUrlLabel": "ベースURL：",
		"openaiCompatibleApiKeyLabel": "APIキー：",
		"openaiCompatibleModelDimensionLabel": "埋め込みディメンション：",
		"openaiCompatibleModelDimensionPlaceholder": "例：1536",
		"openaiCompatibleModelDimensionDescription": "モデルの埋め込みディメンション（出力サイズ）。この値についてはプロバイダーのドキュメントを確認してください。一般的な値：384、768、1536、3072。",
		"openaiKeyLabel": "OpenAIキー：",
		"modelLabel": "モデル",
		"selectModelPlaceholder": "モデルを選択",
		"ollamaUrlLabel": "Ollama URL：",
		"qdrantUrlLabel": "Qdrant URL",
		"qdrantKeyLabel": "Qdrantキー：",
		"startIndexingButton": "インデックス作成を開始",
		"clearIndexDataButton": "インデックスデータをクリア",
		"unsavedSettingsMessage": "インデックス作成プロセスを開始する前に設定を保存してください。",
		"clearDataDialog": {
			"title": "本当によろしいですか？",
			"description": "この操作は元に戻せません。コードベースのインデックスデータが完全に削除されます。",
			"cancelButton": "キャンセル",
			"confirmButton": "データをクリア"
		}
	},
	"autoApprove": {
		"description": "Kilo Codeが承認なしで自動的に操作を実行できるようにします。AIを完全に信頼し、関連するセキュリティリスクを理解している場合にのみ、これらの設定を有効にしてください。",
		"readOnly": {
			"label": "読み取り",
			"description": "有効にすると、Kilo Codeは承認ボタンをクリックすることなく、自動的にディレクトリの内容を表示してファイルを読み取ります。",
			"outsideWorkspace": {
				"label": "ワークスペース外のファイルを含める",
				"description": "Kilo Codeが承認なしで現在のワークスペース外のファイルを読み取ることを許可します。"
			}
		},
		"write": {
			"label": "書き込み",
			"description": "承認なしで自動的にファイルを作成・編集",
			"delayLabel": "診断が潜在的な問題を検出できるよう、書き込み後に遅延を設ける",
			"outsideWorkspace": {
				"label": "ワークスペース外のファイルを含める",
				"description": "Kilo Codeが承認なしで現在のワークスペース外のファイルを作成・編集することを許可します。"
			},
			"protected": {
				"label": "保護されたファイルを含める",
				"description": "Kilo Codeが保護されたファイル（.kilocodeignoreや.kilocode/設定ファイルなど）を承認なしで作成・編集することを許可します。"
			}
		},
		"browser": {
			"label": "ブラウザ",
			"description": "承認なしで自動的にブラウザアクションを実行 — 注意：コンピューター使用をサポートするモデルを使用している場合のみ適用されます"
		},
		"retry": {
			"label": "再試行",
			"description": "サーバーがエラーレスポンスを返した場合、自動的に失敗したAPIリクエストを再試行",
			"delayLabel": "リクエスト再試行前の遅延"
		},
		"mcp": {
			"label": "MCP",
			"description": "MCPサーバービューで個々のMCPツールの自動承認を有効にします（この設定とツールの「常に許可」チェックボックスの両方が必要）"
		},
		"modeSwitch": {
			"label": "モード",
			"description": "承認なしで自動的に異なるモード間を切り替え"
		},
		"subtasks": {
			"label": "サブタスク",
			"description": "承認なしでサブタスクの作成と完了を許可"
		},
		"execute": {
			"label": "実行",
			"description": "承認なしで自動的に許可されたターミナルコマンドを実行",
			"allowedCommands": "許可された自動実行コマンド",
			"allowedCommandsDescription": "「実行操作を常に承認」が有効な場合に自動実行できるコマンドプレフィックス。すべてのコマンドを許可するには * を追加します（注意して使用してください）。",
			"commandPlaceholder": "コマンドプレフィックスを入力（例：'git '）",
			"addButton": "追加"
		},
		"showMenu": {
			"label": "チャットビューに自動承認メニューを表示",
			"description": "有効にすると、自動承認メニューがチャットビューの下部に表示され、自動承認設定に素早くアクセスできます"
		},
		"apiRequestLimit": {
			"title": "最大リクエスト数",
			"description": "タスクを続行するための承認を求める前に、自動的にこの数のAPIリクエストを行います。",
			"unlimited": "無制限"
		}
	},
	"providers": {
		"providerDocumentation": "{{provider}}のドキュメント",
		"configProfile": "設定プロファイル",
		"description": "異なるAPI設定を保存して、プロバイダーと設定をすばやく切り替えることができます。",
		"apiProvider": "APIプロバイダー",
		"model": "モデル",
		"nameEmpty": "名前を空にすることはできません",
		"nameExists": "この名前のプロファイルは既に存在します",
		"deleteProfile": "プロファイルを削除",
		"invalidArnFormat": "無効なARN形式です。上記の例を確認してください。",
		"enterNewName": "新しい名前を入力してください",
		"addProfile": "プロファイルを追加",
		"renameProfile": "プロファイル名を変更",
		"newProfile": "新しい構成プロファイル",
		"enterProfileName": "プロファイル名を入力",
		"createProfile": "プロファイルを作成",
		"cannotDeleteOnlyProfile": "唯一のプロファイルは削除できません",
		"searchPlaceholder": "プロファイルを検索",
		"noMatchFound": "一致するプロファイルが見つかりません",
		"vscodeLmDescription": "VS Code言語モデルAPIを使用すると、他のVS Code拡張機能（GitHub Copilotなど）が提供するモデルを実行できます。最も簡単な方法は、VS Code MarketplaceからCopilotおよびCopilot Chat拡張機能をインストールすることです。",
		"awsCustomArnUse": "使用したいモデルの有効なAmazon Bedrock ARNを入力してください。形式の例:",
		"awsCustomArnDesc": "ARN内のリージョンが上で選択したAWSリージョンと一致していることを確認してください。",
		"openRouterApiKey": "OpenRouter APIキー",
		"getOpenRouterApiKey": "OpenRouter APIキーを取得",
		"apiKeyStorageNotice": "APIキーはVSCodeのシークレットストレージに安全に保存されます",
		"glamaApiKey": "Glama APIキー",
		"getGlamaApiKey": "Glama APIキーを取得",
		"useCustomBaseUrl": "カスタムベースURLを使用",
		"useReasoning": "推論を有効化",
		"useHostHeader": "カスタムHostヘッダーを使用",
		"useLegacyFormat": "レガシーOpenAI API形式を使用",
		"customHeaders": "カスタムヘッダー",
		"headerName": "ヘッダー名",
		"headerValue": "ヘッダー値",
		"noCustomHeaders": "カスタムヘッダーが定義されていません。+ ボタンをクリックして追加してください。",
		"requestyApiKey": "Requesty APIキー",
		"refreshModels": {
			"label": "モデルを更新",
			"hint": "最新のモデルを表示するには設定を再度開いてください。",
			"loading": "モデルリストを更新中...",
			"success": "モデルリストが正常に更新されました！",
			"error": "モデルリストの更新に失敗しました。もう一度お試しください。"
		},
		"getRequestyApiKey": "Requesty APIキーを取得",
		"openRouterTransformsText": "プロンプトとメッセージチェーンをコンテキストサイズに圧縮 (<a>OpenRouter Transforms</a>)",
		"anthropicApiKey": "Anthropic APIキー",
		"getAnthropicApiKey": "Anthropic APIキーを取得",
		"anthropicUseAuthToken": "Anthropic APIキーをX-Api-Keyの代わりにAuthorizationヘッダーとして渡す",
		"chutesApiKey": "Chutes APIキー",
		"getChutesApiKey": "Chutes APIキーを取得",
		"deepSeekApiKey": "DeepSeek APIキー",
		"getDeepSeekApiKey": "DeepSeek APIキーを取得",
		"geminiApiKey": "Gemini APIキー",
		"getGroqApiKey": "Groq APIキーを取得",
		"groqApiKey": "Groq APIキー",
		"getGeminiApiKey": "Gemini APIキーを取得",
		"openAiApiKey": "OpenAI APIキー",
		"apiKey": "APIキー",
		"openAiBaseUrl": "ベースURL",
		"getOpenAiApiKey": "OpenAI APIキーを取得",
		"mistralApiKey": "Mistral APIキー",
		"getMistralApiKey": "Mistral / Codestral APIキーを取得",
		"codestralBaseUrl": "Codestral ベースURL（オプション）",
		"codestralBaseUrlDesc": "Codestralモデルの代替URLを設定します。",
		"xaiApiKey": "xAI APIキー",
		"getXaiApiKey": "xAI APIキーを取得",
		"litellmApiKey": "LiteLLM APIキー",
		"litellmBaseUrl": "LiteLLM ベースURL",
		"awsCredentials": "AWS認証情報",
		"awsProfile": "AWSプロファイル",
		"awsProfileName": "AWSプロファイル名",
		"awsAccessKey": "AWSアクセスキー",
		"awsSecretKey": "AWSシークレットキー",
		"awsSessionToken": "AWSセッショントークン",
		"awsRegion": "AWSリージョン",
		"awsCrossRegion": "クロスリージョン推論を使用",
		"awsBedrockVpc": {
			"useCustomVpcEndpoint": "カスタムVPCエンドポイントを使用",
			"vpcEndpointUrlPlaceholder": "VPCエンドポイントURLを入力（任意）",
			"examples": "例："
		},
		"enablePromptCaching": "プロンプトキャッシュを有効化",
		"enablePromptCachingTitle": "サポートされているモデルのパフォーマンスを向上させ、コストを削減するためにプロンプトキャッシュを有効化します。",
		"cacheUsageNote": "注意：キャッシュの使用が表示されない場合は、別のモデルを選択してから希望のモデルを再度選択してみてください。",
		"vscodeLmModel": "言語モデル",
		"vscodeLmWarning": "注意：これは非常に実験的な統合であり、プロバイダーのサポートは異なります。モデルがサポートされていないというエラーが表示された場合、それはプロバイダー側の問題です。",
		"googleCloudSetup": {
			"title": "Google Cloud Vertex AIを使用するには：",
			"step1": "1. Google Cloudアカウントを作成し、Vertex AI APIを有効にして、希望するClaudeモデルを有効にします。",
			"step2": "2. Google Cloud CLIをインストールし、アプリケーションのデフォルト認証情報を設定します。",
			"step3": "3. または、認証情報付きのサービスアカウントを作成します。"
		},
		"googleCloudCredentials": "Google Cloud認証情報",
		"googleCloudKeyFile": "Google Cloudキーファイルパス",
		"googleCloudProjectId": "Google Cloudプロジェクトid",
		"googleCloudRegion": "Google Cloudリージョン",
		"lmStudio": {
			"baseUrl": "ベースURL（オプション）",
			"modelId": "モデルID",
			"speculativeDecoding": "推論デコーディングを有効化",
			"draftModelId": "ドラフトモデルID",
			"draftModelDesc": "推論デコーディングが正しく機能するには、ドラフトモデルは同じモデルファミリーから選択する必要があります。",
			"selectDraftModel": "ドラフトモデルを選択",
			"noModelsFound": "ドラフトモデルが見つかりません。LM Studioがサーバーモードで実行されていることを確認してください。",
			"description": "LM Studioを使用すると、ローカルコンピューターでモデルを実行できます。始め方については、<a>クイックスタートガイド</a>をご覧ください。また、この拡張機能で使用するには、LM Studioの<b>ローカルサーバー</b>機能を起動する必要があります。<span>注意：</span>Kilo Codeは複雑なプロンプトを使用し、Claudeモデルで最適に動作します。能力の低いモデルは期待通りに動作しない場合があります。"
		},
		"ollama": {
			"baseUrl": "ベースURL（オプション）",
			"modelId": "モデルID",
			"description": "Ollamaを使用すると、ローカルコンピューターでモデルを実行できます。始め方については、クイックスタートガイドをご覧ください。",
			"warning": "注意：Kilo Codeは複雑なプロンプトを使用し、Claudeモデルで最適に動作します。能力の低いモデルは期待通りに動作しない場合があります。"
		},
		"unboundApiKey": "Unbound APIキー",
		"getUnboundApiKey": "Unbound APIキーを取得",
		"unboundRefreshModelsSuccess": "モデルリストが更新されました！最新のモデルから選択できます。",
		"unboundInvalidApiKey": "無効なAPIキーです。APIキーを確認して、もう一度お試しください。",
		"humanRelay": {
			"description": "APIキーは不要ですが、ユーザーはウェブチャットAIに情報をコピー＆ペーストする必要があります。",
			"instructions": "使用中にダイアログボックスが表示され、現在のメッセージが自動的にクリップボードにコピーされます。これらをウェブ版のAI（ChatGPTやClaudeなど）に貼り付け、AIの返答をダイアログボックスにコピーして確認ボタンをクリックする必要があります。"
		},
		"openRouter": {
			"providerRouting": {
				"title": "OpenRouterプロバイダールーティング",
				"description": "OpenRouterはあなたのモデルに最適な利用可能なプロバイダーにリクエストを転送します。デフォルトでは、稼働時間を最大化するために、リクエストはトッププロバイダー間でロードバランスされます。ただし、このモデルに使用する特定のプロバイダーを選択することもできます。",
				"learnMore": "プロバイダールーティングについて詳しく知る"
			}
		},
		"cerebras": {
			"apiKey": "Cerebras APIキー",
			"getApiKey": "Cerebras APIキーを取得"
		},
		"customModel": {
			"capabilities": "カスタムOpenAI互換モデルの機能と価格を設定します。モデルの機能はKilo Codeのパフォーマンスに影響を与える可能性があるため、慎重に指定してください。",
			"maxTokens": {
				"label": "最大出力トークン",
				"description": "モデルが生成できる応答の最大トークン数。（サーバーが最大トークンを設定できるようにするには-1を指定します。）"
			},
			"contextWindow": {
				"label": "コンテキストウィンドウサイズ",
				"description": "モデルが処理できる総トークン数（入力＋出力）。"
			},
			"imageSupport": {
				"label": "画像サポート",
				"description": "このモデルは画像の処理と理解が可能ですか？"
			},
			"computerUse": {
				"label": "コンピューター使用",
				"description": "このモデルはブラウザとの対話が可能ですか？（例：Claude 3.7 Sonnet）"
			},
			"promptCache": {
				"label": "プロンプトキャッシュ",
				"description": "このモデルはプロンプトのキャッシュが可能ですか？"
			},
			"pricing": {
				"input": {
					"label": "入力価格",
					"description": "入力/プロンプトの100万トークンあたりのコスト。これはモデルにコンテキストと指示を送信するコストに影響します。"
				},
				"output": {
					"label": "出力価格",
					"description": "モデルの応答の100万トークンあたりのコスト。これは生成されたコンテンツと補完のコストに影響します。"
				},
				"cacheReads": {
					"label": "キャッシュ読み取り価格",
					"description": "キャッシュからの読み取りの100万トークンあたりのコスト。これはキャッシュされた応答を取得する際に課金される価格です。"
				},
				"cacheWrites": {
					"label": "キャッシュ書き込み価格",
					"description": "キャッシュへの書き込みの100万トークンあたりのコスト。これはプロンプトが初めてキャッシュされる際に課金される価格です。"
				}
			},
			"resetDefaults": "デフォルトにリセット"
		},
		"rateLimitSeconds": {
			"label": "レート制限",
			"description": "APIリクエスト間の最小時間。"
		},
		"reasoningEffort": {
			"label": "モデル推論の労力",
			"high": "高",
			"medium": "中",
			"low": "低"
		},
		"setReasoningLevel": "推論労力を有効にする",
		"claudeCode": {
			"pathLabel": "クロードコードパス",
			"description": "Claude Code CLIへのオプションパス。設定されていない場合、デフォルトは「claude」です。",
			"placeholder": "デフォルト：claude"
		},
		"geminiCli": {
<<<<<<< HEAD
			"description": "このプロバイダーは Gemini CLI ツールの OAuth 認証を使用し、API キーは必要ありません。",
			"oauthPath": "OAuth 認証情報パス（オプション）",
			"oauthPathDescription": "OAuth 認証情報ファイルへのパス。空のままにするとデフォルトの場所（~/.gemini/oauth_creds.json）を使用します。",
			"instructions": "まだ認証していない場合は、",
			"instructionsContinued": "をターミナルで最初に実行してください。",
			"setupLink": "Gemini CLI セットアップ手順",
			"requirementsTitle": "重要な要件",
			"requirement1": "まず、Gemini CLI ツールをインストールする必要があります",
			"requirement2": "次に、ターミナルで gemini を実行し、Google でログインしてください",
			"requirement3": "個人の Google アカウントでのみ動作します（Google Workspace アカウントは不可）",
			"requirement4": "API キーは使用しません - 認証は OAuth 経由で処理されます",
			"requirement5": "Gemini CLI ツールが最初にインストールされ、認証されている必要があります",
			"freeAccess": "OAuth 認証による無料ティアアクセス"
=======
			"description": "このプロバイダーはGemini CLIツールからのOAuth認証を使用し、APIキーは必要ありません。",
			"oauthPath": "OAuth認証情報パス（オプション）",
			"oauthPathDescription": "OAuth認証情報ファイルへのパス。デフォルトの場所（~/.gemini/oauth_creds.json）を使用する場合は空のままにしてください。",
			"instructions": "まだ認証していない場合は、まず",
			"instructionsContinued": "をターミナルで実行してください。",
			"setupLink": "Gemini CLI セットアップ手順",
			"requirementsTitle": "重要な要件",
			"requirement1": "まず、Gemini CLIツールをインストールする必要があります",
			"requirement2": "次に、ターミナルでgeminiを実行し、Googleでログインすることを確認してください",
			"requirement3": "個人のGoogleアカウントでのみ動作します（Google Workspaceアカウントは不可）",
			"requirement4": "APIキーは使用しません - 認証はOAuthで処理されます",
			"requirement5": "Gemini CLIツールが最初にインストールされ、認証されている必要があります",
			"freeAccess": "OAuth認証による無料アクセス"
>>>>>>> db07ff56
		}
	},
	"browser": {
		"enable": {
			"label": "ブラウザツールを有効化",
			"description": "有効にすると、コンピューター使用をサポートするモデルを使用する際に、Kilo Codeはウェブサイトとのやり取りにブラウザを使用できます。 <0>詳細情報</0>"
		},
		"viewport": {
			"label": "ビューポートサイズ",
			"description": "ブラウザインタラクションのビューポートサイズを選択します。これはウェブサイトの表示方法とインタラクション方法に影響します。",
			"options": {
				"largeDesktop": "大型デスクトップ (1280x800)",
				"smallDesktop": "小型デスクトップ (900x600)",
				"tablet": "タブレット (768x1024)",
				"mobile": "モバイル (360x640)"
			}
		},
		"screenshotQuality": {
			"label": "スクリーンショット品質",
			"description": "ブラウザスクリーンショットのWebP品質を調整します。高い値はより鮮明なスクリーンショットを提供しますが、token使用量が増加します。"
		},
		"remote": {
			"label": "リモートブラウザ接続を使用",
			"description": "リモートデバッグを有効にして実行しているChromeブラウザに接続します（--remote-debugging-port=9222）。",
			"urlPlaceholder": "カスタムURL（例：http://localhost:9222）",
			"testButton": "接続テスト",
			"testingButton": "テスト中...",
			"instructions": "DevToolsプロトコルホストアドレスを入力するか、Chromeのローカルインスタンスを自動検出するために空のままにします。接続テストボタンは、提供されている場合はカスタムURLを試み、フィールドが空の場合は自動検出します。"
		}
	},
	"checkpoints": {
		"enable": {
			"label": "自動チェックポイントを有効化",
			"description": "有効にすると、Kilo Codeはタスク実行中に自動的にチェックポイントを作成し、変更の確認や以前の状態への復帰を容易にします。 <0>詳細情報</0>"
		}
	},
	"notifications": {
		"sound": {
			"label": "サウンドエフェクトを有効化",
			"description": "有効にすると、Kilo Codeは通知やイベントのためにサウンドエフェクトを再生します。",
			"volumeLabel": "音量"
		},
		"tts": {
			"label": "音声合成を有効化",
			"description": "有効にすると、Kilo Codeは音声合成を使用して応答を音声で読み上げます。",
			"speedLabel": "速度"
		}
	},
	"contextManagement": {
		"description": "AIのコンテキストウィンドウに含まれる情報を制御し、token使用量とレスポンスの品質に影響します",
		"autoCondenseContextPercent": {
			"label": "インテリジェントなコンテキスト圧縮をトリガーするしきい値",
			"description": "コンテキストウィンドウがこのしきい値に達すると、Kilo Codeは自動的に圧縮します。"
		},
		"condensingApiConfiguration": {
			"label": "コンテキスト圧縮用のAPI設定",
			"description": "コンテキスト圧縮操作に使用するAPI設定を選択します。選択しない場合は現在のアクティブな設定が使用されます。",
			"useCurrentConfig": "現在の設定を使用"
		},
		"customCondensingPrompt": {
			"label": "カスタムコンテキスト圧縮プロンプト",
			"description": "コンテキスト圧縮に使用するシステムプロンプトをカスタマイズします。空のままにするとデフォルトのプロンプトが使用されます。",
			"placeholder": "ここにカスタム圧縮プロンプトを入力してください...\n\nデフォルトプロンプトと同じ構造を使用できます：\n- 過去の会話\n- 現在の作業\n- 重要な技術的概念\n- 関連するファイルとコード\n- 問題解決\n- 保留中のタスクと次のステップ",
			"reset": "デフォルトにリセット",
			"hint": "空 = デフォルトプロンプトを使用"
		},
		"autoCondenseContext": {
			"name": "インテリジェントなコンテキスト圧縮を自動的にトリガーする",
			"description": "有効にすると、Rooは閾値に達したときに自動的にコンテキストを圧縮します。無効にすると、手動でコンテキスト圧縮をトリガーできます。"
		},
		"openTabs": {
			"label": "オープンタブコンテキスト制限",
			"description": "コンテキストに含めるVSCodeオープンタブの最大数。高い値はより多くのコンテキストを提供しますが、token使用量が増加します。"
		},
		"workspaceFiles": {
			"label": "ワークスペースファイルコンテキスト制限",
			"description": "現在の作業ディレクトリの詳細に含めるファイルの最大数。高い値はより多くのコンテキストを提供しますが、token使用量が増加します。"
		},
		"rooignore": {
			"label": "リストと検索で.kilocodeignoreファイルを表示",
			"description": "有効にすると、.kilocodeignoreのパターンに一致するファイルがロックシンボル付きでリストに表示されます。無効にすると、これらのファイルはファイルリストや検索から完全に非表示になります。"
		},
		"maxReadFile": {
			"label": "ファイル読み込み自動切り詰めしきい値",
			"description": "モデルが開始/終了の値を指定しない場合、Kilo Codeはこの行数を読み込みます。この数がファイルの総行数より少ない場合、Kilo Codeはコード定義の行番号インデックスを生成します。特殊なケース：-1はKilo Codeにファイル全体を読み込むよう指示し（インデックス作成なし）、0は行を読み込まず最小限のコンテキストのために行インデックスのみを提供するよう指示します。低い値は初期コンテキスト使用量を最小限に抑え、後続の正確な行範囲の読み込みを可能にします。明示的な開始/終了の要求はこの設定による制限を受けません。",
			"lines": "行",
			"always_full_read": "常にファイル全体を読み込む"
		},
		"maxConcurrentFileReads": {
			"label": "同時ファイル読み取り制限",
			"description": "read_file ツールが同時に処理できるファイルの最大数。値を高くすると複数の小さなファイルの読み取りが速くなる可能性がありますが、メモリ使用量が増加します。"
		},
		"condensingThreshold": {
			"label": "圧縮トリガーしきい値",
			"selectProfile": "プロファイルのしきい値を設定",
			"defaultProfile": "グローバルデフォルト（全プロファイル）",
			"defaultDescription": "コンテキストがこの割合に達すると、カスタム設定がない限り、すべてのプロファイルで自動的に圧縮されます",
			"profileDescription": "このプロファイルのみのカスタムしきい値（グローバルデフォルトを上書き）",
			"inheritDescription": "このプロファイルはグローバルデフォルトしきい値を継承します（{{threshold}}%）",
			"usesGlobal": "（グローバル {{threshold}}% を使用）"
		}
	},
	"terminal": {
		"basic": {
			"label": "ターミナル設定：基本",
			"description": "基本的なターミナル設定"
		},
		"advanced": {
			"label": "ターミナル設定：詳細",
			"description": "以下のオプションは設定を適用するためにターミナルの再起動が必要な場合があります"
		},
		"outputLineLimit": {
			"label": "ターミナル出力制限",
			"description": "コマンド実行時にターミナル出力に含める最大行数。超過すると中央から行が削除され、tokenを節約します。 <0>詳細情報</0>"
		},
		"shellIntegrationTimeout": {
			"label": "ターミナルシェル統合タイムアウト",
			"description": "コマンドを実行する前にシェル統合の初期化を待つ最大時間。シェルの起動時間が長いユーザーの場合、ターミナルで「Shell Integration Unavailable」エラーが表示される場合は、この値を増やす必要があるかもしれません。 <0>詳細情報</0>"
		},
		"shellIntegrationDisabled": {
			"label": "ターミナルシェル統合を無効にする",
			"description": "ターミナルコマンドが正しく機能しない場合や、「シェル統合が利用できません」というエラーが表示される場合は、これを有効にします。これにより、一部の高度なターミナル機能をバイパスして、コマンドを実行するより簡単な方法が使用されます。 <0>詳細情報</0>"
		},
		"commandDelay": {
			"label": "ターミナルコマンド遅延",
			"description": "コマンド実行後に追加する遅延時間（ミリ秒）。デフォルト設定の0は遅延を完全に無効にします。これはタイミングの問題があるターミナルでコマンド出力を完全にキャプチャするのに役立ちます。ほとんどのターミナルでは`PROMPT_COMMAND='sleep N'`を設定することで実装され、PowerShellは各コマンドの最後に`start-sleep`を追加します。元々はVSCodeバグ#237208の回避策で、必要ない場合があります。 <0>詳細情報</0>"
		},
		"compressProgressBar": {
			"label": "プログレスバー出力を圧縮",
			"description": "有効にすると、キャリッジリターン（\\r）を含むターミナル出力を処理して、実際のターミナルがコンテンツを表示する方法をシミュレートします。これによりプログレスバーの中間状態が削除され、最終状態のみが保持されるため、より関連性の高い情報のためのコンテキスト空間が節約されます。 <0>詳細情報</0>"
		},
		"powershellCounter": {
			"label": "PowerShellカウンター回避策を有効化",
			"description": "有効にすると、PowerShellコマンドにカウンターを追加して、コマンドの正しい実行を確保します。これは出力のキャプチャに問題がある可能性のあるPowerShellターミナルで役立ちます。 <0>詳細情報</0>"
		},
		"zshClearEolMark": {
			"label": "ZSH行末マークをクリア",
			"description": "有効にすると、PROMPT_EOL_MARK=''を設定してZSHの行末マークをクリアします。これにより、'%'などの特殊文字で終わるコマンド出力の解釈に関する問題を防ぎます。 <0>詳細情報</0>"
		},
		"zshOhMy": {
			"label": "Oh My Zsh 統合を有効化",
			"description": "有効にすると、ITERM_SHELL_INTEGRATION_INSTALLED=Yes を設定して Oh My Zsh シェル統合機能を有効にします。この設定を適用するには、IDEの再起動が必要な場合があります。 <0>詳細情報</0>"
		},
		"zshP10k": {
			"label": "Powerlevel10k 統合を有効化",
			"description": "有効にすると、POWERLEVEL9K_TERM_SHELL_INTEGRATION=true を設定して Powerlevel10k シェル統合機能を有効にします。 <0>詳細情報</0>"
		},
		"zdotdir": {
			"label": "ZDOTDIR 処理を有効化",
			"description": "有効にすると、zsh シェル統合を適切に処理するために ZDOTDIR 用の一時ディレクトリを作成します。これにより、zsh の設定を保持しながら VSCode のシェル統合が正しく機能します。 <0>詳細情報</0>"
		},
		"inheritEnv": {
			"label": "環境変数を継承",
			"description": "有効にすると、ターミナルは VSCode の親プロセスから環境変数を継承します。ユーザープロファイルで定義されたシェル統合設定などが含まれます。これは VSCode のグローバル設定 `terminal.integrated.inheritEnv` を直接切り替えます。 <0>詳細情報</0>"
		}
	},
	"advanced": {
		"diff": {
			"label": "diff経由の編集を有効化",
			"description": "有効にすると、Kilo Codeはファイルをより迅速に編集でき、切り詰められた全ファイル書き込みを自動的に拒否します。最新のClaude 4 Sonnetモデルで最良に機能します。",
			"strategy": {
				"label": "Diff戦略",
				"options": {
					"standard": "標準（単一ブロック）",
					"multiBlock": "実験的：マルチブロックdiff",
					"unified": "実験的：統合diff"
				},
				"descriptions": {
					"standard": "標準diff戦略は一度に1つのコードブロックに変更を適用します。",
					"unified": "統合diff戦略はdiffを適用するための複数のアプローチを取り、最良のアプローチを選択します。",
					"multiBlock": "マルチブロックdiff戦略は、1つのリクエストでファイル内の複数のコードブロックを更新できます。"
				}
			},
			"matchPrecision": {
				"label": "マッチ精度",
				"description": "このスライダーは、diffを適用する際にコードセクションがどれだけ正確に一致する必要があるかを制御します。低い値はより柔軟なマッチングを可能にしますが、誤った置換のリスクが高まります。100%未満の値は細心の注意を払って使用してください。"
			}
		}
	},
	"experimental": {
		"DIFF_STRATEGY_UNIFIED": {
			"name": "実験的な統合diff戦略を使用する",
			"description": "実験的な統合diff戦略を有効にします。この戦略はモデルエラーによる再試行の回数を減らす可能性がありますが、予期しない動作や不正確な編集を引き起こす可能性があります。リスクを理解し、すべての変更を注意深く確認する準備がある場合にのみ有効にしてください。"
		},
		"SEARCH_AND_REPLACE": {
			"name": "実験的な検索と置換ツールを使用する",
			"description": "実験的な検索と置換ツールを有効にし、Kilo Codeが1つのリクエストで検索語の複数のインスタンスを置き換えることを可能にします。"
		},
		"INSERT_BLOCK": {
			"name": "実験的なコンテンツ挿入ツールを使用する",
			"description": "実験的なコンテンツ挿入ツールを有効にし、Kilo Codeがdiffを作成せずに特定の行番号にコンテンツを挿入できるようにします。"
		},
		"POWER_STEERING": {
			"name": "実験的な「パワーステアリング」モードを使用する",
			"description": "有効にすると、Kilo Codeはより頻繁にモデルに現在のモード定義の詳細を思い出させます。これにより、役割定義とカスタム指示へのより強い遵守が実現しますが、メッセージごとにより多くのtokenを使用します。"
		},
		"AUTOCOMPLETE": {
			"name": "実験的な「オートコンプリート」機能を使用する",
			"description": "有効にすると、入力中にKilo Codeがインラインコードの提案を行います。"
		},
		"MULTI_SEARCH_AND_REPLACE": {
			"name": "実験的なマルチブロックdiffツールを使用する",
			"description": "有効にすると、Kilo Codeはマルチブロックdiffツールを使用します。これにより、1つのリクエストでファイル内の複数のコードブロックを更新しようとします。"
		},
		"CONCURRENT_FILE_READS": {
			"name": "並行ファイル読み取りを有効にする",
			"description": "有効にすると、Kilo Codeは1回のリクエストで複数のファイル を読み取ることができます。無効にすると、Kilo Codeはファイルを1つずつ読み取る必要があります。能力の低いモデルで作業する場合や、ファイルアクセスをより細かく制御したい場合は、無効にすると役立ちます。"
		},
		"MARKETPLACE": {
			"name": "Marketplaceを有効にする",
			"description": "有効にすると、MarketplaceからMCPとカスタムモードをインストールできます。"
		},
		"MULTI_FILE_APPLY_DIFF": {
			"name": "同時ファイル編集を有効にする",
			"description": "有効にすると、Kilo Codeは単一のリクエストで複数のファイルを編集できます。無効にすると、Kilo Codeはファイルを一つずつ編集する必要があります。これを無効にすることで、能力の低いモデルで作業する場合や、ファイル変更をより細かく制御したい場合に役立ちます。"
		}
	},
	"promptCaching": {
		"label": "プロンプトキャッシュを無効化",
		"description": "チェックすると、Kilo Codeはこのモデルに対してプロンプトキャッシュを使用しません。"
	},
	"temperature": {
		"useCustom": "カスタム温度を使用",
		"description": "モデルの応答のランダム性を制御します。",
		"rangeDescription": "高い値は出力をよりランダムに、低い値はより決定論的にします。"
	},
	"modelInfo": {
		"supportsImages": "画像をサポート",
		"noImages": "画像をサポートしていません",
		"supportsComputerUse": "コンピュータ使用をサポート",
		"noComputerUse": "コンピュータ使用をサポートしていません",
		"supportsPromptCache": "プロンプトキャッシュをサポート",
		"noPromptCache": "プロンプトキャッシュをサポートしていません",
		"maxOutput": "最大出力",
		"inputPrice": "入力価格",
		"outputPrice": "出力価格",
		"cacheReadsPrice": "キャッシュ読み取り価格",
		"cacheWritesPrice": "キャッシュ書き込み価格",
		"enableStreaming": "ストリーミングを有効化",
		"enableR1Format": "R1モデルパラメータを有効にする",
		"enableR1FormatTips": "QWQなどのR1モデルを使用する際には、有効にする必要があります。400エラーを防ぐために",
		"useAzure": "Azureを使用",
		"azureApiVersion": "Azure APIバージョンを設定",
		"gemini": {
			"freeRequests": "* 1分間あたり{{count}}リクエストまで無料。それ以降は、プロンプトサイズに応じて課金されます。",
			"pricingDetails": "詳細は価格情報をご覧ください。",
			"billingEstimate": "* 課金は見積もりです - 正確な費用はプロンプトのサイズによって異なります。"
		}
	},
	"modelPicker": {
		"automaticFetch": "拡張機能は<serviceLink>{{serviceName}}</serviceLink>で利用可能な最新のモデルリストを自動的に取得します。どのモデルを選ぶべきか迷っている場合、Kilo Codeは<defaultModelLink>{{defaultModelId}}</defaultModelLink>で最適に動作します。また、「free」で検索すると、現在利用可能な無料オプションを見つけることができます。",
		"label": "モデル",
		"searchPlaceholder": "検索",
		"noMatchFound": "一致するものが見つかりません",
		"useCustomModel": "カスタムを使用: {{modelId}}"
	},
	"footer": {
		"feedback": "質問やフィードバックがある場合は、<githubLink>github.com/Kilo-Org/kilocode</githubLink>で問題を開くか、<redditLink>reddit.com/r/kilocode</redditLink>や<discordLink>kilocode.ai/discord</discordLink>に参加してください",
		"support": "財務に関するご質問は、<supportLink>hi@kilocode.ai</supportLink>のカスタマーサポートまでお問い合わせください",
		"telemetry": {
			"label": "匿名のエラーと使用状況レポートを許可",
			"description": "匿名の使用データとエラーレポートを送信してKilo Codeの改善にご協力ください。コード、プロンプト、個人情報が送信されることはありません。詳細については、プライバシーポリシーをご覧ください。"
		},
		"settings": {
			"import": "インポート",
			"export": "エクスポート",
			"reset": "リセット"
		}
	},
	"thinkingBudget": {
		"maxTokens": "最大 tokens",
		"maxThinkingTokens": "最大思考 tokens"
	},
	"validation": {
		"apiKey": "有効なAPIキーを入力してください。",
		"awsRegion": "Amazon Bedrockを使用するにはリージョンを選択してください。",
		"googleCloud": "有効なGoogle CloudプロジェクトIDとリージョンを入力してください。",
		"modelId": "有効なモデルIDを入力してください。",
		"modelSelector": "有効なモデルセレクターを入力してください。",
		"openAi": "有効なベースURL、APIキー、モデルIDを入力してください。",
		"arn": {
			"invalidFormat": "ARNの形式が無効です。フォーマット要件を確認してください。",
			"regionMismatch": "警告：ARN内のリージョン（{{arnRegion}}）が選択したリージョン（{{region}}）と一致しません。これによりアクセスの問題が発生する可能性があります。プロバイダーはARNのリージョンを使用します。"
		},
		"modelAvailability": "指定されたモデルID（{{modelId}}）は利用できません。別のモデルを選択してください。",
		"providerNotAllowed": "プロバイダー「{{provider}}」は組織によって許可されていません",
		"modelNotAllowed": "モデル「{{model}}」はプロバイダー「{{provider}}」に対して組織によって許可されていません",
		"profileInvalid": "このプロファイルには、組織によって許可されていないプロバイダーまたはモデルが含まれています"
	},
	"placeholders": {
		"apiKey": "API キーを入力...",
		"profileName": "プロファイル名を入力",
		"accessKey": "アクセスキーを入力...",
		"secretKey": "シークレットキーを入力...",
		"sessionToken": "セッショントークンを入力...",
		"credentialsJson": "認証情報 JSON を入力...",
		"keyFilePath": "キーファイルのパスを入力...",
		"projectId": "プロジェクト ID を入力...",
		"customArn": "ARN を入力（例：arn:aws:bedrock:us-east-1:123456789012:foundation-model/my-model）",
		"baseUrl": "ベース URL を入力...",
		"modelId": {
			"lmStudio": "例：meta-llama-3.1-8b-instruct",
			"lmStudioDraft": "例：lmstudio-community/llama-3.2-1b-instruct",
			"ollama": "例：llama3.1"
		},
		"numbers": {
			"maxTokens": "例：4096",
			"contextWindow": "例：128000",
			"inputPrice": "例：0.0001",
			"outputPrice": "例：0.0002",
			"cacheWritePrice": "例：0.00005"
		}
	},
	"defaults": {
		"ollamaUrl": "デフォルト：http://localhost:11434",
		"lmStudioUrl": "デフォルト：http://localhost:1234",
		"geminiUrl": "デフォルト：https://generativelanguage.googleapis.com"
	},
	"labels": {
		"customArn": "カスタム ARN",
		"useCustomArn": "カスタム ARN を使用..."
	},
	"display": {
		"taskTimeline": {
			"label": "タスクのタイムラインを表示",
			"description": "タスクメッセージの視覚的なタイムラインを表示し、種類ごとに色分けすることで、タスクの進捗状況を素早く確認したり、タスク履歴の特定のポイントまでスクロールバックしたりすることができます。"
		}
	},
	"includeMaxOutputTokens": "最大出力トークンを含める",
	"includeMaxOutputTokensDescription": "APIリクエストで最大出力トークンパラメータを送信します。一部のプロバイダーはこれをサポートしていない場合があります。"
}<|MERGE_RESOLUTION|>--- conflicted
+++ resolved
@@ -319,21 +319,6 @@
 			"placeholder": "デフォルト：claude"
 		},
 		"geminiCli": {
-<<<<<<< HEAD
-			"description": "このプロバイダーは Gemini CLI ツールの OAuth 認証を使用し、API キーは必要ありません。",
-			"oauthPath": "OAuth 認証情報パス（オプション）",
-			"oauthPathDescription": "OAuth 認証情報ファイルへのパス。空のままにするとデフォルトの場所（~/.gemini/oauth_creds.json）を使用します。",
-			"instructions": "まだ認証していない場合は、",
-			"instructionsContinued": "をターミナルで最初に実行してください。",
-			"setupLink": "Gemini CLI セットアップ手順",
-			"requirementsTitle": "重要な要件",
-			"requirement1": "まず、Gemini CLI ツールをインストールする必要があります",
-			"requirement2": "次に、ターミナルで gemini を実行し、Google でログインしてください",
-			"requirement3": "個人の Google アカウントでのみ動作します（Google Workspace アカウントは不可）",
-			"requirement4": "API キーは使用しません - 認証は OAuth 経由で処理されます",
-			"requirement5": "Gemini CLI ツールが最初にインストールされ、認証されている必要があります",
-			"freeAccess": "OAuth 認証による無料ティアアクセス"
-=======
 			"description": "このプロバイダーはGemini CLIツールからのOAuth認証を使用し、APIキーは必要ありません。",
 			"oauthPath": "OAuth認証情報パス（オプション）",
 			"oauthPathDescription": "OAuth認証情報ファイルへのパス。デフォルトの場所（~/.gemini/oauth_creds.json）を使用する場合は空のままにしてください。",
@@ -347,7 +332,6 @@
 			"requirement4": "APIキーは使用しません - 認証はOAuthで処理されます",
 			"requirement5": "Gemini CLIツールが最初にインストールされ、認証されている必要があります",
 			"freeAccess": "OAuth認証による無料アクセス"
->>>>>>> db07ff56
 		}
 	},
 	"browser": {
@@ -416,7 +400,7 @@
 		},
 		"autoCondenseContext": {
 			"name": "インテリジェントなコンテキスト圧縮を自動的にトリガーする",
-			"description": "有効にすると、Rooは閾値に達したときに自動的にコンテキストを圧縮します。無効にすると、手動でコンテキスト圧縮をトリガーできます。"
+			"description": "有効にすると、Kilo Codeは閾値に達したときに自動的にコンテキストを圧縮します。無効にすると、手動でコンテキスト圧縮をトリガーできます。"
 		},
 		"openTabs": {
 			"label": "オープンタブコンテキスト制限",
