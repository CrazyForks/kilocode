{
	"common": {
		"save": "บันทึก",
		"done": "เสร็จสิ้น",
		"cancel": "ยกเลิก",
		"reset": "รีเซ็ต",
		"select": "เลือก",
		"add": "เพิ่ม Header",
		"remove": "ลบ"
	},
	"header": {
		"title": "การตั้งค่า",
		"saveButtonTooltip": "บันทึกการเปลี่ยนแปลง",
		"nothingChangedTooltip": "ไม่มีอะไรเปลี่ยนแปลง",
		"doneButtonTooltip": "ยกเลิกการเปลี่ยนแปลงที่ยังไม่ได้บันทึกและปิดแผงการตั้งค่า"
	},
	"unsavedChangesDialog": {
		"title": "การเปลี่ยนแปลงที่ยังไม่ได้บันทึก",
		"description": "คุณต้องการยกเลิกการเปลี่ยนแปลงและดำเนินการต่อหรือไม่?",
		"cancelButton": "ยกเลิก",
		"discardButton": "ยกเลิกการเปลี่ยนแปลง"
	},
	"sections": {
		"providers": "ผู้ให้บริการ",
		"autoApprove": "อนุมัติอัตโนมัติ",
		"browser": "เบราว์เซอร์",
		"checkpoints": "จุดตรวจสอบ",
		"display": "การแสดงผล",
		"ghost": "Ghost",
		"notifications": "การแจ้งเตือน",
		"contextManagement": "บริบท",
		"terminal": "เทอร์มินัล",
		"slashCommands": "คำสั่งแบบ Slash",
		"prompts": "Prompts",
		"ui": "UI",
		"experimental": "ทดลอง",
		"language": "ภาษา",
		"about": "เกี่ยวกับ Kilo Code"
	},
	"slashCommands": {
		"description": "จัดการคำสั่งแบบ slash ของคุณเพื่อดำเนินการเวิร์กโฟลว์และการกระทำแบบกำหนดเองอย่างรวดเร็ว <DocsLink>เรียนรู้เพิ่มเติม</DocsLink>"
	},
	"ui": {
		"collapseThinking": {
			"label": "ย่อข้อความ Thinking โดยค่าเริ่มต้น",
			"description": "เมื่อเปิดใช้งาน บล็อก thinking จะถูกย่อโดยค่าเริ่มต้นจนกว่าคุณจะโต้ตอบกับมัน"
		}
	},
	"prompts": {
		"description": "กำหนดค่า support prompts ที่ใช้สำหรับการกระทำด่วน เช่น การปรับปรุง prompts, การอธิบายโค้ด, และการแก้ไขปัญหา Prompts เหล่านี้ช่วยให้ Kilo Code ให้ความช่วยเหลือที่ดีขึ้นสำหรับงานพัฒนาทั่วไป"
	},
	"codeIndex": {
		"title": "การสร้างดัชนี Codebase",
		"description": "กำหนดค่าการตั้งค่าการสร้างดัชนี codebase เพื่อเปิดใช้งานการค้นหาเชิงความหมายของโปรเจ็กต์ของคุณ <0>เรียนรู้เพิ่มเติม</0>",
		"statusTitle": "สถานะ",
		"enableLabel": "เปิดใช้งานการสร้างดัชนี Codebase",
		"enableDescription": "เปิดใช้งานการสร้างดัชนีโค้ดเพื่อปรับปรุงการค้นหาและความเข้าใจบริบท",
		"settingsTitle": "การตั้งค่าการสร้างดัชนี",
		"disabledMessage": "การสร้างดัชนี codebase ถูกปิดใช้งานในขณะนี้ เปิดใช้งานในการตั้งค่าทั่วไปเพื่อกำหนดค่าตัวเลือกการสร้างดัชนี",
		"profileLabel": "ผู้ให้บริการ Embeddings",
		"embedderProviderLabel": "ผู้ให้บริการ Embedder",
		"selectProfilePlaceholder": "เลือกผู้ให้บริการ",
		"openaiProvider": "OpenAI",
		"ollamaProvider": "Ollama",
		"geminiProvider": "Gemini",
		"geminiApiKeyLabel": "คีย์ API:",
		"geminiApiKeyPlaceholder": "ป้อนคีย์ API Gemini ของคุณ",
		"mistralProvider": "Mistral",
		"mistralApiKeyLabel": "คีย์ API:",
		"mistralApiKeyPlaceholder": "ป้อนคีย์ API Mistral ของคุณ",
		"vercelAiGatewayProvider": "Vercel AI Gateway",
		"vercelAiGatewayApiKeyLabel": "คีย์ API",
		"vercelAiGatewayApiKeyPlaceholder": "ป้อนคีย์ API Vercel AI Gateway ของคุณ",
		"openaiCompatibleProvider": "เข้ากันได้กับ OpenAI",
		"openAiKeyLabel": "คีย์ API OpenAI",
		"openAiKeyPlaceholder": "ป้อนคีย์ API OpenAI ของคุณ",
		"openAiCompatibleBaseUrlLabel": "URL พื้นฐาน",
		"openAiCompatibleApiKeyLabel": "คีย์ API",
		"openAiCompatibleApiKeyPlaceholder": "ป้อนคีย์ API ของคุณ",
		"openAiCompatibleModelDimensionLabel": "มิติการฝัง:",
		"modelDimensionLabel": "มิติโมเดล",
		"openAiCompatibleModelDimensionPlaceholder": "เช่น 1536",
		"openAiCompatibleModelDimensionDescription": "มิติการฝัง (ขนาดเอาต์พุต) สำหรับโมเดลของคุณ ตรวจสอบเอกสารประกอบของผู้ให้บริการของคุณสำหรับค่านี้ ค่าทั่วไป: 384, 768, 1536, 3072",
		"modelLabel": "โมเดล",
		"modelPlaceholder": "ป้อนชื่อโมเดล",
		"selectModel": "เลือกโมเดล",
		"selectModelPlaceholder": "เลือกโมเดล",
		"ollamaUrlLabel": "URL ของ Ollama:",
		"ollamaBaseUrlLabel": "URL พื้นฐาน Ollama",
		"qdrantUrlLabel": "URL ของ Qdrant",
		"qdrantKeyLabel": "คีย์ Qdrant:",
		"qdrantApiKeyLabel": "คีย์ API Qdrant",
		"qdrantApiKeyPlaceholder": "ป้อนคีย์ API Qdrant ของคุณ (ไม่บังคับ)",
		"setupConfigLabel": "การตั้งค่า",
		"advancedConfigLabel": "การกำหนดค่าขั้นสูง",
		"searchMinScoreLabel": "เกณฑ์คะแนนการค้นหา",
		"searchMinScoreDescription": "คะแนนความคล้ายคลึงขั้นต่ำ (0.0-1.0) ที่จำเป็นสำหรับผลการค้นหา ค่าที่ต่ำกว่าจะให้ผลลัพธ์มากขึ้นแต่อาจเกี่ยวข้องน้อยลง ค่าที่สูงกว่าจะให้ผลลัพธ์น้อยลงแต่เกี่ยวข้องมากขึ้น",
		"searchMinScoreResetTooltip": "รีเซ็ตเป็นค่าเริ่มต้น (0.4)",
		"searchMaxResultsLabel": "ผลการค้นหาสูงสุด",
		"searchMaxResultsDescription": "จำนวนผลการค้นหาสูงสุดที่จะส่งคืนเมื่อสอบถามดัชนี codebase ค่าที่สูงขึ้นจะให้บริบทมากขึ้นแต่อาจรวมผลลัพธ์ที่เกี่ยวข้องน้อยลง",
		"resetToDefault": "รีเซ็ตเป็นค่าเริ่มต้น",
		"startIndexingButton": "เริ่มการสร้างดัชนี",
		"clearIndexDataButton": "ล้างข้อมูลดัชนี",
		"unsavedSettingsMessage": "โปรดบันทึกการตั้งค่าของคุณก่อนเริ่มกระบวนการสร้างดัชนี",
		"clearDataDialog": {
			"title": "คุณแน่ใจหรือไม่?",
			"description": "การกระทำนี้ไม่สามารถยกเลิกได้ การดำเนินการนี้จะลบข้อมูลดัชนี codebase ของคุณอย่างถาวร",
			"cancelButton": "ยกเลิก",
			"confirmButton": "ล้างข้อมูล"
		},
		"ollamaUrlPlaceholder": "http://localhost:11434",
		"openAiCompatibleBaseUrlPlaceholder": "https://api.example.com",
		"modelDimensionPlaceholder": "1536",
		"qdrantUrlPlaceholder": "http://localhost:6333",
		"saveError": "ไม่สามารถบันทึกการตั้งค่าได้",
		"modelDimensions": "({{dimension}} มิติ)",
		"saveSuccess": "บันทึกการตั้งค่าสำเร็จ",
		"saving": "กำลังบันทึก...",
		"saveSettings": "บันทึก",
		"indexingStatuses": {
			"standby": "พร้อม",
			"indexing": "กำลังสร้างดัชนี",
			"indexed": "สร้างดัชนีแล้ว",
			"error": "ข้อผิดพลาด"
		},
		"close": "ปิด",
		"validation": {
			"qdrantUrlRequired": "จำเป็นต้องมี URL Qdrant",
			"invalidQdrantUrl": "URL Qdrant ไม่ถูกต้อง",
			"invalidOllamaUrl": "URL Ollama ไม่ถูกต้อง",
			"invalidBaseUrl": "URL พื้นฐานไม่ถูกต้อง",
			"openaiApiKeyRequired": "จำเป็นต้องมีคีย์ API OpenAI",
			"modelSelectionRequired": "จำเป็นต้องเลือกโมเดล",
			"apiKeyRequired": "จำเป็นต้องมีคีย์ API",
			"modelIdRequired": "จำเป็นต้องมี ID โมเดล",
			"modelDimensionRequired": "จำเป็นต้องมีมิติโมเดล",
			"geminiApiKeyRequired": "จำเป็นต้องมีคีย์ API Gemini",
			"mistralApiKeyRequired": "จำเป็นต้องมีคีย์ API Mistral",
			"ollamaBaseUrlRequired": "จำเป็นต้องมี URL พื้นฐาน Ollama",
			"baseUrlRequired": "จำเป็นต้องมี URL พื้นฐาน",
			"modelDimensionMinValue": "มิติโมเดลต้องมากกว่า 0",
			"vercelAiGatewayApiKeyRequired": "จำเป็นต้องมีคีย์ API Vercel AI Gateway"
		},
		"cancelling": "กำลังยกเลิก...",
		"cancelIndexingButton": "ยกเลิกการจัดทำดัชนี"
	},
	"autoApprove": {
		"description": "อนุญาตให้ Kilo Code ดำเนินการโดยอัตโนมัติโดยไม่ต้องขออนุมัติ เปิดใช้งานการตั้งค่าเหล่านี้เฉพาะเมื่อคุณเชื่อถือ AI อย่างเต็มที่และเข้าใจความเสี่ยงด้านความปลอดภัยที่เกี่ยวข้อง",
		"toggleShortcut": "คุณสามารถกำหนดค่าแป้นพิมพ์ลัดสำหรับการตั้งค่านี้ <SettingsLink>ในการตั้งค่า IDE ของคุณ</SettingsLink>",
		"enabled": "เปิดใช้งานการอนุมัติอัตโนมัติ",
		"readOnly": {
			"label": "อ่าน",
			"description": "เมื่อเปิดใช้งาน Kilo Code จะดูเนื้อหาไดเรกทอรีและอ่านไฟล์โดยอัตโนมัติโดยไม่ต้องให้คุณคลิกปุ่มอนุมัติ",
			"outsideWorkspace": {
				"label": "รวมไฟล์นอกพื้นที่ทำงาน",
				"description": "อนุญาตให้ Kilo Code อ่านไฟล์นอกพื้นที่ทำงานปัจจุบันโดยไม่ต้องขออนุมัติ"
			}
		},
		"write": {
			"label": "เขียน",
			"description": "สร้างและแก้ไขไฟล์โดยอัตโนมัติโดยไม่ต้องขออนุมัติ",
			"delayLabel": "หน่วงเวลาหลังการเขียนเพื่อให้การวินิจฉัยตรวจพบปัญหาที่อาจเกิดขึ้น",
			"outsideWorkspace": {
				"label": "รวมไฟล์นอกพื้นที่ทำงาน",
				"description": "อนุญาตให้ Kilo Code สร้างและแก้ไขไฟล์นอกพื้นที่ทำงานปัจจุบันโดยไม่ต้องขออนุมัติ"
			},
			"protected": {
				"label": "รวมไฟล์ที่ได้รับการป้องกัน",
				"description": "อนุญาตให้ Kilo Code สร้างและแก้ไขไฟล์ที่ได้รับการป้องกัน (เช่น .kilocodeignore และไฟล์การกำหนดค่า .kilocode/) โดยไม่ต้องขออนุมัติ"
			}
		},
		"browser": {
			"label": "เบราว์เซอร์",
			"description": "ดำเนินการเบราว์เซอร์โดยอัตโนมัติโดยไม่ต้องขออนุมัติ หมายเหตุ: ใช้ได้เฉพาะเมื่อโมเดลรองรับการใช้งานคอมพิวเตอร์"
		},
		"retry": {
			"label": "ลองใหม่",
			"description": "ลองส่งคำขอ API ที่ล้มเหลวอีกครั้งโดยอัตโนมัติเมื่อเซิร์ฟเวอร์ส่งคืนการตอบสนองที่ผิดพลาด",
			"delayLabel": "หน่วงเวลาก่อนลองส่งคำขออีกครั้ง"
		},
		"mcp": {
			"label": "MCP",
			"description": "เปิดใช้งานการอนุมัติอัตโนมัติของเครื่องมือ MCP แต่ละรายการในมุมมองเซิร์ฟเวอร์ MCP (ต้องใช้ทั้งการตั้งค่านี้และช่องทำเครื่องหมาย \"อนุญาตเสมอ\" ของเครื่องมือแต่ละรายการ)"
		},
		"modeSwitch": {
			"label": "โหมด",
			"description": "สลับระหว่างโหมดต่างๆ โดยอัตโนมัติโดยไม่ต้องขออนุมัติ"
		},
		"subtasks": {
			"label": "งานย่อย",
			"description": "อนุญาตให้สร้างและทำงานย่อยให้เสร็จสิ้นโดยไม่ต้องขออนุมัติ"
		},
		"followupQuestions": {
			"label": "คำถาม",
			"description": "เลือกคำตอบแรกที่แนะนำสำหรับคำถามติดตามโดยอัตโนมัติหลังจากหมดเวลาที่กำหนด",
			"timeoutLabel": "เวลารอก่อนเลือกคำตอบแรกโดยอัตโนมัติ"
		},
		"execute": {
			"label": "ดำเนินการ",
			"description": "ดำเนินการคำสั่งเทอร์มินัลที่อนุญาตโดยอัตโนมัติโดยไม่ต้องขออนุมัติ",
			"allowedCommands": "คำสั่งที่อนุญาตให้ดำเนินการอัตโนมัติ",
			"allowedCommandsDescription": "คำนำหน้าคำสั่งที่สามารถดำเนินการอัตโนมัติได้เมื่อเปิดใช้งาน \"อนุมัติการดำเนินการดำเนินการเสมอ\" เพิ่ม * เพื่ออนุญาตคำสั่งทั้งหมด (ใช้ด้วยความระมัดระวัง)",
			"deniedCommands": "คำสั่งที่ถูกปฏิเสธ",
			"deniedCommandsDescription": "คำนำหน้าคำสั่งที่จะถูกปฏิเสธโดยอัตโนมัติโดยไม่ต้องขออนุมัติ ในกรณีที่มีความขัดแย้งกับคำสั่งที่อนุญาต การจับคู่คำนำหน้าที่ยาวที่สุดจะมีความสำคัญ เพิ่ม * เพื่อปฏิเสธคำสั่งทั้งหมด",
			"commandPlaceholder": "ป้อนคำนำหน้าคำสั่ง (เช่น 'git ')",
			"deniedCommandPlaceholder": "ป้อนคำนำหน้าคำสั่งที่จะปฏิเสธ (เช่น 'rm -rf')",
			"addButton": "เพิ่ม",
			"autoDenied": "คำสั่งที่มีคำนำหน้า `{{prefix}}` ถูกห้ามโดยผู้ใช้ อย่าหลีกเลี่ยงข้อจำกัดนี้โดยการรันคำสั่งอื่น"
		},
		"showMenu": {
			"label": "แสดงเมนูอนุมัติอัตโนมัติในมุมมองแชท",
			"description": "เมื่อเปิดใช้งาน เมนูอนุมัติอัตโนมัติจะแสดงที่ด้านล่างของมุมมองแชท ทำให้สามารถเข้าถึงการตั้งค่าการอนุมัติอัตโนมัติได้อย่างรวดเร็ว"
		},
		"updateTodoList": {
			"label": "รายการสิ่งที่ต้องทำ",
			"description": "อัปเดตรายการสิ่งที่ต้องทำโดยอัตโนมัติโดยไม่ต้องขออนุมัติ"
		},
		"apiRequestLimit": {
			"title": "คำขอสูงสุด",
			"unlimited": "ไม่จำกัด"
		},
		"apiCostLimit": {
			"title": "ค่าใช้จ่ายสูงสุด",
			"unlimited": "ไม่จำกัด"
		},
		"maxLimits": {
			"description": "ดำเนินการคำขอโดยอัตโนมัติจนถึงขีดจำกัดเหล่านี้ก่อนขออนุมัติเพื่อดำเนินการต่อ"
		},
		"toggleAriaLabel": "สลับการอนุมัติอัตโนมัติ",
		"disabledAriaLabel": "การอนุมัติอัตโนมัติถูกปิดใช้งาน - เลือกตัวเลือกก่อน",
		"selectOptionsFirst": "เลือกอย่างน้อยหนึ่งตัวเลือกด้านล่างเพื่อเปิดใช้งานการอนุมัติอัตโนมัติ"
	},
	"providers": {
		"providerDocumentation": "เอกสารประกอบ {{provider}}",
		"configProfile": "โปรไฟล์การกำหนดค่า",
		"description": "บันทึกการกำหนดค่า API ต่างๆ เพื่อสลับระหว่างผู้ให้บริการและการตั้งค่าต่างๆ ได้อย่างรวดเร็ว",
		"apiProvider": "ผู้ให้บริการ API",
		"model": "โมเดล",
		"nameEmpty": "ชื่อต้องไม่ว่างเปล่า",
		"nameExists": "มีโปรไฟล์ชื่อนี้อยู่แล้ว",
		"deleteProfile": "ลบโปรไฟล์",
		"invalidArnFormat": "รูปแบบ ARN ไม่ถูกต้อง โปรดตรวจสอบตัวอย่างด้านบน",
		"enterNewName": "ป้อนชื่อใหม่",
		"addProfile": "เพิ่มโปรไฟล์",
		"renameProfile": "เปลี่ยนชื่อโปรไฟล์",
		"newProfile": "โปรไฟล์การกำหนดค่าใหม่",
		"enterProfileName": "ป้อนชื่อโปรไฟล์",
		"createProfile": "สร้างโปรไฟล์",
		"cannotDeleteOnlyProfile": "ไม่สามารถลบโปรไฟล์เดียวได้",
		"searchPlaceholder": "ค้นหาโปรไฟล์",
		"searchProviderPlaceholder": "ค้นหาผู้ให้บริการ",
		"noProviderMatchFound": "ไม่พบผู้ให้บริการ",
		"noMatchFound": "ไม่พบโปรไฟล์ที่ตรงกัน",
		"vscodeLmDescription": "API โมเดลภาษาของ VS Code ช่วยให้คุณสามารถรันโมเดลที่จัดหาโดยส่วนขยาย VS Code อื่นๆ (รวมถึงแต่ไม่จำกัดเฉพาะ GitHub Copilot) วิธีที่ง่ายที่สุดในการเริ่มต้นคือการติดตั้งส่วนขยาย Copilot และ Copilot Chat จาก VS Code Marketplace",
		"awsCustomArnUse": "ป้อน Amazon Bedrock ARN ที่ถูกต้องสำหรับโมเดลที่คุณต้องการใช้ ตัวอย่างรูปแบบ:",
		"awsCustomArnDesc": "ตรวจสอบให้แน่ใจว่าภูมิภาคใน ARN ตรงกับภูมิภาค AWS ที่คุณเลือกด้านบน",
		"openRouterApiKey": "คีย์ API ของ OpenRouter",
		"getOpenRouterApiKey": "รับคีย์ API ของ OpenRouter",
		"vercelAiGatewayApiKey": "คีย์ API ของ Vercel AI Gateway",
		"getVercelAiGatewayApiKey": "รับคีย์ API ของ Vercel AI Gateway",
		"apiKeyStorageNotice": "คีย์ API จะถูกเก็บไว้อย่างปลอดภัยในที่เก็บข้อมูลลับของ VSCode",
		"glamaApiKey": "คีย์ API ของ Glama",
		"getGlamaApiKey": "รับคีย์ API ของ Glama",
		"useCustomBaseUrl": "ใช้ URL พื้นฐานที่กำหนดเอง",
		"useReasoning": "เปิดใช้งานการให้เหตุผล",
		"useHostHeader": "ใช้ส่วนหัวโฮสต์ที่กำหนดเอง",
		"useLegacyFormat": "ใช้รูปแบบ API ของ OpenAI แบบเก่า",
		"customHeaders": "ส่วนหัวที่กำหนดเอง",
		"headerName": "ชื่อส่วนหัว",
		"headerValue": "ค่าส่วนหัว",
		"noCustomHeaders": "ไม่มีส่วนหัวที่กำหนดเองที่กำหนดไว้ คลิกปุ่ม + เพื่อเพิ่ม",
		"requestyApiKey": "คีย์ API ของ Requesty",
		"refreshModels": {
			"label": "รีเฟรชโมเดล",
			"hint": "โปรดเปิดการตั้งค่าอีกครั้งเพื่อดูโมเดลล่าสุด",
			"loading": "กำลังรีเฟรชรายการโมเดล...",
			"success": "รีเฟรชรายการโมเดลสำเร็จ!",
			"error": "ไม่สามารถรีเฟรชรายการโมเดลได้ โปรดลองอีกครั้ง"
		},
		"getRequestyApiKey": "รับคีย์ API ของ Requesty",
		"getRequestyBaseUrl": "Base URL",
		"requestyUseCustomBaseUrl": "ใช้ Base URL ที่กำหนดเอง",
		"openRouterTransformsText": "บีบอัดพรอมต์และสายข้อความให้มีขนาดบริบท (<a>OpenRouter Transforms</a>)",
		"anthropicApiKey": "คีย์ API ของ Anthropic",
		"getAnthropicApiKey": "รับคีย์ API ของ Anthropic",
		"anthropicUseAuthToken": "ส่งคีย์ API ของ Anthropic เป็นส่วนหัว Authorization แทน X-Api-Key",
		"anthropic1MContextBetaLabel": "เปิดใช้งาน context window 1M (Beta)",
		"anthropic1MContextBetaDescription": "ขยาย context window เป็น 1 ล้าน tokens สำหรับ Claude Sonnet 4",
		"awsBedrock1MContextBetaLabel": "เปิดใช้งาน context window 1M (Beta)",
		"awsBedrock1MContextBetaDescription": "ขยาย context window เป็น 1 ล้าน tokens สำหรับ Claude Sonnet 4",
		"cerebrasApiKey": "คีย์ API ของ Cerebras",
		"getCerebrasApiKey": "รับคีย์ API ของ Cerebras",
		"chutesApiKey": "คีย์ API ของ Chutes",
		"getChutesApiKey": "รับคีย์ API ของ Chutes",
		"ioIntelligenceApiKey": "คีย์ API ของ IO Intelligence",
		"ioIntelligenceApiKeyPlaceholder": "ป้อนคีย์ API ของ IO Intelligence",
		"getIoIntelligenceApiKey": "รับคีย์ API ของ IO Intelligence",
		"deepSeekApiKey": "คีย์ API ของ DeepSeek",
		"getDeepSeekApiKey": "รับคีย์ API ของ DeepSeek",
		"featherlessApiKey": "คีย์ API ของ Featherless",
		"getFeatherlessApiKey": "รับคีย์ API ของ Featherless",
		"fireworksApiKey": "คีย์ API ของ Fireworks",
		"getFireworksApiKey": "รับคีย์ API ของ Fireworks",
		"syntheticApiKey": "คีย์ API ของ Synthetic",
		"getSyntheticApiKey": "รับคีย์ API ของ Synthetic",
		"moonshotApiKey": "คีย์ API ของ Moonshot",
		"getMoonshotApiKey": "รับคีย์ API ของ Moonshot",
		"moonshotBaseUrl": "จุดเข้าใช้งาน Moonshot",
		"zaiEntrypoint": "จุดเข้าใช้งาน Z AI",
		"zaiEntrypointDescription": "โปรดเลือกจุดเข้าใช้งาน API ที่เหมาะสมตามตำแหน่งของคุณ หากคุณอยู่ในจีน ให้เลือก open.bigmodel.cn มิฉะนั้น ให้เลือก api.z.ai",
		"geminiApiKey": "คีย์ API ของ Gemini",
		"geminiParameters": {
			"urlContext": {
				"title": "เปิดใช้งานบริบท URL",
				"description": "ให้ Gemini อ่านหน้าเว็บที่เชื่อมโยงเพื่อดึงข้อมูล เปรียบเทียบ และสังเคราะห์เนื้อหาเป็นคำตอบที่มีข้อมูลครบถ้วน"
			},
			"groundingSearch": {
				"title": "เปิดใช้งาน Grounding ด้วยการค้นหา Google",
				"description": "เชื่อมต่อ Gemini กับข้อมูลเว็บแบบเรียลไทม์เพื่อให้คำตอบที่แม่นยำและทันสมัยพร้อมการอ้างอิงที่ตรวจสอบได้"
			}
		},
		"getGroqApiKey": "รับคีย์ API ของ Groq",
		"groqApiKey": "คีย์ API ของ Groq",
		"getGeminiApiKey": "รับคีย์ API ของ Gemini",
		"openAiApiKey": "คีย์ API ของ OpenAI",
		"getHuggingFaceApiKey": "รับคีย์ API ของ Hugging Face",
		"huggingFaceApiKey": "คีย์ API ของ Hugging Face",
		"getOvhCloudAiEndpointsApiKey": "รับคีย์ API ของ OVHcloud AI Endpoints",
		"ovhCloudAiEndpointsApiKey": "คีย์ API ของ OVHcloud AI Endpoints",
		"ovhCloudAiEndpointsBaseUrl": "URL ฐาน",
		"getOvhCloudAiEndpointsBaseUrl": "ใช้ URL ฐานแบบกำหนดเอง",
		"huggingFaceModelId": "รหัสโมเดล",
		"huggingFaceLoading": "กำลังโหลด...",
		"huggingFaceModelsCount": "({{count}} โมเดล)",
		"huggingFaceSelectModel": "เลือกโมเดล...",
		"huggingFaceSearchModels": "ค้นหาโมเดล...",
		"huggingFaceNoModelsFound": "ไม่พบโมเดล",
		"huggingFaceProvider": "ผู้ให้บริการ",
		"huggingFaceProviderAuto": "อัตโนมัติ",
		"huggingFaceSelectProvider": "เลือกผู้ให้บริการ...",
		"huggingFaceSearchProviders": "ค้นหาผู้ให้บริการ...",
		"huggingFaceNoProvidersFound": "ไม่พบผู้ให้บริการ",
		"awsApiKey": "คีย์ API ของ Amazon Bedrock",
		"apiKey": "คีย์ API",
		"openAiBaseUrl": "URL พื้นฐาน",
		"getOpenAiApiKey": "รับคีย์ API ของ OpenAI",
		"mistralApiKey": "คีย์ API ของ Mistral",
		"getMistralApiKey": "รับคีย์ API ของ Mistral / Codestral",
		"codestralBaseUrl": "URL พื้นฐานของ Codestral (ไม่บังคับ)",
		"codestralBaseUrlDesc": "ตั้งค่า URL ทางเลือกสำหรับโมเดล Codestral",
		"xaiApiKey": "คีย์ API ของ xAI",
		"getXaiApiKey": "รับคีย์ API ของ xAI",
		"litellmApiKey": "คีย์ API ของ LiteLLM",
		"litellmBaseUrl": "URL พื้นฐานของ LiteLLM",
		"awsCredentials": "ข้อมูลรับรอง AWS",
		"awsProfile": "โปรไฟล์ AWS",
		"awsProfileName": "ชื่อโปรไฟล์ AWS",
		"awsAccessKey": "คีย์การเข้าถึง AWS",
		"awsSecretKey": "คีย์ลับ AWS",
		"awsSessionToken": "โทเค็นเซสชัน AWS",
		"awsRegion": "ภูมิภาค AWS",
		"awsCrossRegion": "ใช้การอนุมานข้ามภูมิภาค",
		"awsBedrockVpc": {
			"useCustomVpcEndpoint": "ใช้ปลายทาง VPC ที่กำหนดเอง",
			"vpcEndpointUrlPlaceholder": "ป้อน URL ปลายทาง VPC (ไม่บังคับ)",
			"examples": "ตัวอย่าง:"
		},
		"enablePromptCaching": "เปิดใช้งานการแคชพรอมต์",
		"enablePromptCachingTitle": "เปิดใช้งานการแคชพรอมต์เพื่อปรับปรุงประสิทธิภาพและลดค่าใช้จ่ายสำหรับโมเดลที่รองรับ",
		"cacheUsageNote": "หมายเหตุ: หากคุณไม่เห็นการใช้งานแคช ให้ลองเลือกโมเดลอื่นแล้วเลือกโมเดลที่คุณต้องการอีกครั้ง",
		"vscodeLmModel": "โมเดลภาษา",
		"vscodeLmWarning": "หมายเหตุ: นี่เป็นการผสานรวมที่ทดลองมากและการสนับสนุนจากผู้ให้บริการจะแตกต่างกันไป หากคุณได้รับข้อผิดพลาดเกี่ยวกับโมเดลที่ไม่รองรับ นั่นเป็นปัญหาจากฝั่งผู้ให้บริการ",
		"googleCloudSetup": {
			"title": "ในการใช้ Google Cloud Vertex AI คุณต้อง:",
			"step1": "1. สร้างบัญชี Google Cloud เปิดใช้งาน Vertex AI API และเปิดใช้งานโมเดล Claude ที่ต้องการ",
			"step2": "2. ติดตั้ง Google Cloud CLI และกำหนดค่าข้อมูลรับรองเริ่มต้นของแอปพลิเคชัน",
			"step3": "3. หรือสร้างบัญชีบริการพร้อมข้อมูลรับรอง"
		},
		"googleCloudCredentials": "ข้อมูลรับรอง Google Cloud",
		"googleCloudKeyFile": "เส้นทางไฟล์คีย์ Google Cloud",
		"googleCloudProjectId": "รหัสโปรเจ็กต์ Google Cloud",
		"googleCloudRegion": "ภูมิภาค Google Cloud",
		"lmStudio": {
			"baseUrl": "URL พื้นฐาน (ไม่บังคับ)",
			"modelId": "รหัสโมเดล",
			"speculativeDecoding": "เปิดใช้งานการถอดรหัสเชิงคาดเดา",
			"draftModelId": "รหัสโมเดลร่าง",
			"draftModelDesc": "โมเดลร่างต้องมาจากตระกูลโมเดลเดียวกันเพื่อให้การถอดรหัสเชิงคาดเดาทำงานได้อย่างถูกต้อง",
			"selectDraftModel": "เลือกโมเดลร่าง",
			"noModelsFound": "ไม่พบโมเดลร่าง โปรดตรวจสอบให้แน่ใจว่า LM Studio กำลังทำงานโดยเปิดใช้งานโหมดเซิร์ฟเวอร์",
			"description": "LM Studio ช่วยให้คุณสามารถรันโมเดลในเครื่องคอมพิวเตอร์ของคุณได้ สำหรับคำแนะนำเกี่ยวกับวิธีเริ่มต้น โปรดดู<a>คำแนะนำเริ่มต้นอย่างรวดเร็ว</a>ของพวกเขา คุณจะต้องเริ่มคุณสมบัติ<b>เซิร์ฟเวอร์ในเครื่อง</b>ของ LM Studio เพื่อใช้กับส่วนขยายนี้ <span>หมายเหตุ:</span> Kilo Code ใช้พรอมต์ที่ซับซ้อนและทำงานได้ดีที่สุดกับโมเดล Claude โมเดลที่มีความสามารถน้อยกว่าอาจทำงานไม่เป็นไปตามที่คาดไว้"
		},
		"ollama": {
			"baseUrl": "URL พื้นฐาน (ไม่บังคับ)",
			"modelId": "รหัสโมเดล",
			"apiKey": "คีย์ API",
			"apiKeyHelp": "API key เสริมสำหรับ Ollama instances ที่ต้องการการยืนยันตัวตนหรือบริการคลาวด์ เว้นว่างสำหรับการติดตั้งในเครื่อง",
			"numCtx": "ขนาดหน้าต่างบริบท (num_ctx)",
			"numCtxHelp": "แทนที่ขนาดหน้าต่างบริบทเริ่มต้นของโมเดล เว้นว่างเพื่อใช้การกำหนดค่า Modelfile ค่าต่ำสุดคือ 128",
			"apiKeyPlaceholder": "ป้อนคีย์ API ของคุณ",
			"apiKeyInfo": "คีย์ API จะถูกส่งเป็นส่วนหัว Authorization",
			"description": "Ollama ช่วยให้คุณสามารถรันโมเดลในเครื่องคอมพิวเตอร์ของคุณได้ สำหรับคำแนะนำเกี่ยวกับวิธีเริ่มต้น โปรดดูคำแนะนำเริ่มต้นอย่างรวดเร็วของพวกเขา",
			"warning": "หมายเหตุ: Kilo Code ใช้พรอมต์ที่ซับซ้อนและทำงานได้ดีที่สุดกับโมเดล Claude โมเดลที่มีความสามารถน้อยกว่าอาจทำงานไม่เป็นไปตามที่คาดไว้"
		},
		"unboundApiKey": "คีย์ API ของ Unbound",
		"getUnboundApiKey": "รับคีย์ API ของ Unbound",
		"unboundRefreshModelsSuccess": "อัปเดตรายการโมเดลแล้ว! ตอนนี้คุณสามารถเลือกจากโมเดลล่าสุดได้",
		"unboundInvalidApiKey": "คีย์ API ไม่ถูกต้อง โปรดตรวจสอบคีย์ API ของคุณแล้วลองอีกครั้ง",
		"humanRelay": {
			"description": "ไม่จำเป็นต้องใช้คีย์ API แต่ผู้ใช้ต้องช่วยคัดลอกและวางข้อมูลไปยัง AI แชทบนเว็บ",
			"instructions": "ระหว่างการใช้งาน กล่องโต้ตอบจะปรากฏขึ้นและข้อความปัจจุบันจะถูกคัดลอกไปยังคลิปบอร์ดโดยอัตโนมัติ คุณต้องวางข้อความเหล่านี้ไปยังเวอร์ชันเว็บของ AI (เช่น ChatGPT หรือ Claude) จากนั้นคัดลอกการตอบกลับของ AI กลับไปยังกล่องโต้ตอบและคลิกปุ่มยืนยัน"
		},
		"openRouter": {
			"providerRouting": {
				"title": "การกำหนดเส้นทางผู้ให้บริการ OpenRouter",
				"description": "OpenRouter กำหนดเส้นทางการร้องขอไปยังผู้ให้บริการที่ดีที่สุดสำหรับโมเดลของคุณ โดยค่าเริ่มต้น การร้องขอจะถูกกระจายโหลดไปยังผู้ให้บริการชั้นนำเพื่อเพิ่มเวลาทำงานสูงสุด อย่างไรก็ตาม คุณสามารถเลือกผู้ให้บริการเฉพาะเพื่อใช้สำหรับโมเดลนี้ได้",
				"learnMore": "เรียนรู้เพิ่มเติมเกี่ยวกับการกำหนดเส้นทางผู้ให้บริการ"
			}
		},
		"doubaoApiKey": "คีย์ API ของ Doubao",
		"getDoubaoApiKey": "รับคีย์ API ของ Doubao",
		"zaiApiKey": "คีย์ API ของ Z.AI",
		"getZaiApiKey": "รับคีย์ API ของ Z.AI",
		"sambaNovaApiKey": "คีย์ API ของ SambaNova",
		"getSambaNovaApiKey": "รับคีย์ API ของ SambaNova",
		"customModel": {
			"capabilities": "กำหนดค่าความสามารถและราคาสำหรับโมเดลที่เข้ากันได้กับ OpenAI ที่กำหนดเองของคุณ ระมัดระวังในการระบุความสามารถของโมเดล เนื่องจากอาจส่งผลต่อประสิทธิภาพของ Kilo Code",
			"maxTokens": {
				"label": "โทเค็นเอาต์พุตสูงสุด",
				"description": "จำนวนโทเค็นสูงสุดที่โมเดลสามารถสร้างได้ในการตอบสนอง (ระบุ -1 เพื่อให้เซิร์ฟเวอร์ตั้งค่าโทเค็นสูงสุด)"
			},
			"contextWindow": {
				"label": "ขนาดหน้าต่างบริบท",
				"description": "โทเค็นทั้งหมด (อินพุต + เอาต์พุต) ที่โมเดลสามารถประมวลผลได้"
			},
			"imageSupport": {
				"label": "รองรับรูปภาพ",
				"description": "โมเดลนี้สามารถประมวลผลและทำความเข้าใจรูปภาพได้หรือไม่?"
			},
			"computerUse": {
				"label": "การใช้งานคอมพิวเตอร์",
				"description": "โมเดลนี้สามารถโต้ตอบกับเบราว์เซอร์ได้หรือไม่ (เช่น Claude 3.7 Sonnet)"
			},
			"promptCache": {
				"label": "การแคชพรอมต์",
				"description": "โมเดลนี้สามารถแคชพรอมต์ได้หรือไม่?"
			},
			"pricing": {
				"input": {
					"label": "ราคาอินพุต",
					"description": "ค่าใช้จ่ายต่อล้านโทเค็นในอินพุต/พรอมต์ ซึ่งส่งผลต่อค่าใช้จ่ายในการส่งบริบทและคำแนะนำไปยังโมเดล"
				},
				"output": {
					"label": "ราคาเอาต์พุต",
					"description": "ค่าใช้จ่ายต่อล้านโทเค็นในการตอบสนองของโมเดล ซึ่งส่งผลต่อค่าใช้จ่ายของเนื้อหาและการเติมเต็มที่สร้างขึ้น"
				},
				"cacheReads": {
					"label": "ราคาการอ่านแคช",
					"description": "ค่าใช้จ่ายต่อล้านโทเค็นสำหรับการอ่านจากแคช นี่คือราคาที่เรียกเก็บเมื่อมีการดึงการตอบสนองที่แคชไว้"
				},
				"cacheWrites": {
					"label": "ราคาการเขียนแคช",
					"description": "ค่าใช้จ่ายต่อล้านโทเค็นสำหรับการเขียนไปยังแคช นี่คือราคาที่เรียกเก็บเมื่อมีการแคชพรอมต์เป็นครั้งแรก"
				}
			},
			"resetDefaults": "รีเซ็ตเป็นค่าเริ่มต้น"
		},
		"rateLimitSeconds": {
			"label": "ขีดจำกัดอัตรา",
			"description": "เวลาน้อยที่สุดระหว่างการร้องขอ API"
		},
		"consecutiveMistakeLimit": {
			"label": "ขีดจำกัดข้อผิดพลาดและการทำซ้ำ",
			"description": "จำนวนข้อผิดพลาดหรือการกระทำซ้ำติดต่อกันก่อนที่จะแสดงกล่องโต้ตอบ 'Kilo Code กำลังมีปัญหา'",
			"unlimitedDescription": "เปิดใช้งานการลองใหม่ไม่จำกัด (ดำเนินการต่อโดยอัตโนมัติ) กล่องโต้ตอบจะไม่ปรากฏ",
			"warning": "⚠️ การตั้งค่าเป็น 0 อนุญาตให้ลองใหม่ไม่จำกัดซึ่งอาจใช้ API มาก"
		},
		"reasoningEffort": {
			"label": "ความพยายามในการให้เหตุผลของโมเดล",
			"minimal": "น้อยที่สุด (เร็วที่สุด)",
			"high": "สูง",
			"medium": "ปานกลาง",
			"low": "ต่ำ"
		},
		"verbosity": {
			"label": "ระดับความละเอียดของผลลัพธ์",
			"high": "สูง",
			"medium": "ปานกลาง",
			"low": "ต่ำ",
			"description": "ควบคุมความละเอียดของการตอบสนองของโมเดล ระดับต่ำจะให้คำตอบที่กระชับ ในขณะที่ระดับสูงจะให้คำอธิบายที่ครบถ้วน"
		},
		"setReasoningLevel": "เปิดใช้งานความพยายามในการให้เหตุผล",
		"claudeCode": {
			"pathLabel": "เส้นทาง Claude Code",
			"description": "เส้นทางที่ไม่บังคับไปยัง Claude Code CLI ของคุณ ค่าเริ่มต้นคือ 'claude' หากไม่ได้ตั้งค่า",
			"placeholder": "ค่าเริ่มต้น: claude",
			"maxTokensLabel": "โทเค็นเอาต์พุตสูงสุด",
			"maxTokensDescription": "จำนวนโทเค็นเอาต์พุตสูงสุดสำหรับการตอบสนองของ Claude Code ค่าเริ่มต้นคือ 8000"
		},
		"geminiCli": {
			"description": "ผู้ให้บริการนี้ใช้การยืนยันตัวตน OAuth จากเครื่องมือ Gemini CLI และไม่ต้องการกุญแจ API",
			"oauthPath": "เส้นทางข้อมูลประจำตัว OAuth (ไม่บังคับ)",
			"oauthPathDescription": "เส้นทางไปยังไฟล์ข้อมูลประจำตัว OAuth ปล่อยว่างไว้เพื่อใช้ตำแหน่งเริ่มต้น (~/.gemini/oauth_creds.json)",
			"instructions": "หากคุณยังไม่ได้ยืนยันตัวตน โปรดรัน",
			"instructionsContinued": "ใน terminal ของคุณก่อน",
			"setupLink": "คำแนะนำการตั้งค่า Gemini CLI",
			"requirementsTitle": "ข้อกำหนดที่สำคัญ",
			"requirement1": "ก่อนอื่น คุณต้องติดตั้งเครื่องมือ Gemini CLI",
			"requirement2": "จากนั้น รัน gemini ใน terminal ของคุณและตรวจสอบให้แน่ใจว่าคุณเข้าสู่ระบบด้วย Google",
			"requirement3": "ใช้งานได้เฉพาะกับบัญชี Google ส่วนตัว (ไม่ใช่บัญชี Google Workspace)",
			"requirement4": "ไม่ใช้กุญแจ API - การยืนยันตัวตนจัดการผ่าน OAuth",
			"requirement5": "ต้องการให้เครื่องมือ Gemini CLI ถูกติดตั้งและยืนยันตัวตนก่อน",
			"freeAccess": "การเข้าถึงระดับฟรีผ่านการยืนยันตัวตน OAuth"
		},
		"io_intelligence": {
			"name": "IO Intelligence",
			"description": "ความฉลาดราคาประหยัดสำหรับงานประจำวัน"
		},
		"requesty": {
			"name": "Requesty",
			"description": "ผู้ช่วย AI ที่รวดเร็วและเชื่อถือได้"
		},
		"kilo_code_openrouter": {
			"description": "เข้าถึงมากกว่า 200 โมเดลผ่าน OpenRouter ด้วยหน้าต่างบริบท 1M"
		},
		"qwenCode": {
			"oauthPath": "เส้นทางข้อมูลประจำตัว OAuth (ไม่บังคับ)",
			"oauthPathDescription": "เส้นทางไปยังไฟล์ข้อมูลประจำตัว OAuth ปล่อยว่างไว้เพื่อใช้ตำแหน่งเริ่มต้น (~/.qwen/oauth_creds.json)",
			"description": "ผู้ให้บริการนี้ใช้การยืนยันตัวตน OAuth จากบริการ Qwen และไม่ต้องการคีย์ API",
			"instructions": "โปรดปฏิบัติตามเอกสารประกอบอย่างเป็นทางการเพื่อรับไฟล์การอนุญาตและวางไว้ในเส้นทางที่ระบุ",
			"setupLink": "เอกสารประกอบอย่างเป็นทางการของ Qwen"
		},
		"roo": {
			"authenticatedMessage": "ยืนยันตัวตนอย่างปลอดภัยผ่านบัญชี Roo Code Cloud ของคุณ",
			"connectButton": "เชื่อมต่อกับ Roo Code Cloud"
		}
	},
	"contextWindow": {
		"description": "บริบทการสนทนาสูงสุด",
		"oneMillion": "1M"
	},
	"maxTokens": {
		"description": "ความยาวการตอบสนองสูงสุด"
	},
	"topP": {
		"description": "การควบคุมความหลากหลายของการตอบสนอง"
	},
	"kiloRemoteControl": {
		"description": "เปิดใช้งานการควบคุมระยะไกลสำหรับงาน"
	},
	"browser": {
		"enable": {
			"label": "เปิดใช้งานเครื่องมือเบราว์เซอร์",
			"description": "เมื่อเปิดใช้งาน Kilo Code สามารถใช้เบราว์เซอร์เพื่อโต้ตอบกับเว็บไซต์เมื่อใช้โมเดลที่รองรับการใช้งานคอมพิวเตอร์ <0>เรียนรู้เพิ่มเติม</0>"
		},
		"viewport": {
			"label": "ขนาดวิวพอร์ต",
			"description": "เลือกขนาดวิวพอร์ตสำหรับการโต้ตอบกับเบราว์เซอร์ ซึ่งส่งผลต่อการแสดงผลและการโต้ตอบกับเว็บไซต์",
			"options": {
				"largeDesktop": "เดสก์ท็อปขนาดใหญ่ (1280x800)",
				"smallDesktop": "เดสก์ท็อปขนาดเล็ก (900x600)",
				"tablet": "แท็บเล็ต (768x1024)",
				"mobile": "มือถือ (360x640)"
			}
		},
		"screenshotQuality": {
			"label": "คุณภาพของภาพหน้าจอ",
			"description": "ปรับคุณภาพ WebP ของภาพหน้าจอเบราว์เซอร์ ค่าที่สูงขึ้นจะให้ภาพหน้าจอที่ชัดเจนขึ้น แต่จะเพิ่มการใช้โทเค็น"
		},
		"remote": {
			"label": "ใช้การเชื่อมต่อเบราว์เซอร์ระยะไกล",
			"description": "เชื่อมต่อกับเบราว์เซอร์ Chrome ที่ทำงานโดยเปิดใช้งานการแก้ไขข้อบกพร่องระยะไกล (--remote-debugging-port=9222)",
			"urlPlaceholder": "URL ที่กำหนดเอง (เช่น http://localhost:9222)",
			"testButton": "ทดสอบการเชื่อมต่อ",
			"testingButton": "กำลังทดสอบ...",
			"instructions": "ป้อนที่อยู่โฮสต์ DevTools Protocol หรือเว้นว่างไว้เพื่อค้นหาอินสแตนซ์ในเครื่องของ Chrome โดยอัตโนมัติ ปุ่มทดสอบการเชื่อมต่อจะลอง URL ที่กำหนดเองหากมีให้ หรือค้นหาโดยอัตโนมัติหากฟิลด์ว่างเปล่า"
		}
	},
	"checkpoints": {
		"enable": {
			"label": "เปิดใช้งานจุดตรวจสอบอัตโนมัติ",
			"description": "เมื่อเปิดใช้งาน Kilo Code จะสร้างจุดตรวจสอบโดยอัตโนมัติระหว่างการทำงาน ทำให้ง่ายต่อการตรวจสอบการเปลี่ยนแปลงหรือย้อนกลับไปยังสถานะก่อนหน้า <0>เรียนรู้เพิ่มเติม</0>"
		}
	},
	"display": {
		"taskTimeline": {
			"label": "แสดงไทม์ไลน์ของงาน",
			"description": "แสดงไทม์ไลน์ภาพของข้อความงาน โดยมีสีตามประเภท ช่วยให้คุณสามารถดูความคืบหน้าของงานได้อย่างรวดเร็วและเลื่อนกลับไปยังจุดเฉพาะในประวัติของงาน"
		},
		"sendMessageOnEnter": {
			"label": "ส่งข้อความด้วย Enter",
			"description": "เมื่อเปิดใช้งาน ให้กด Enter เพื่อส่งข้อความและ Shift+Enter สำหรับบรรทัดใหม่ ปิดใช้งานเพื่อใช้ Shift+Enter ในการส่งแทน"
		},
		"costThreshold": {
			"label": "ซ่อนต้นทุนที่ต่ำกว่าเกณฑ์",
			"currentValue": "เกณฑ์ปัจจุบัน: ${{value}}",
			"description": "แสดงค่าใช้จ่ายคำขอเฉพาะที่เกินกว่าจำนวนนี้ ค่าใช้จ่ายจะมองเห็นได้เสมอเมื่อเปิดบานหน้าต่างรายละเอียด"
		},
		"showTimestamps": {
			"label": "แสดงตราเวลา",
			"description": "แสดงตราเวลาสำหรับข้อความแต่ละข้อในมุมมองแชต"
		}
	},
	"ghost": {
		"showGutterAnimation": {
			"label": "แสดงภาพเคลื่อนไหวขอบเมื่อทำการเติมอัตโนมัติ",
			"description": "แสดงตัวบ่งชี้แบบเคลื่อนไหวในขอบตัวแก้ไขเมื่อกำลังทำการเติมอัตโนมัติ",
			"preview": "ตัวอย่างภาพเคลื่อนไหว"
		}
	},
	"notifications": {
		"sound": {
			"label": "เปิดใช้งานเอฟเฟกต์เสียง",
			"description": "เมื่อเปิดใช้งาน Kilo Code จะเล่นเอฟเฟกต์เสียงสำหรับการแจ้งเตือนและเหตุการณ์",
			"volumeLabel": "ระดับเสียง"
		},
		"tts": {
			"label": "เปิดใช้งานการอ่านออกเสียงข้อความ",
			"description": "เมื่อเปิดใช้งาน Kilo Code จะอ่านออกเสียงการตอบกลับโดยใช้การอ่านออกเสียงข้อความ",
			"speedLabel": "ความเร็ว"
		}
	},
	"contextManagement": {
		"description": "ควบคุมข้อมูลที่รวมอยู่ในหน้าต่างบริบทของ AI ซึ่งส่งผลต่อการใช้โทเค็นและคุณภาพการตอบกลับ",
		"autoCondenseContextPercent": {
			"label": "เกณฑ์ในการกระตุ้นการย่อบริบทอย่างชาญฉลาด",
			"description": "เมื่อหน้าต่างบริบทถึงเกณฑ์นี้ Kilo Code จะย่อโดยอัตโนมัติ"
		},
		"condensingApiConfiguration": {
			"label": "การกำหนดค่า API สำหรับการย่อบริบท",
			"description": "เลือกการกำหนดค่า API ที่จะใช้สำหรับการดำเนินการย่อบริบท เว้นว่างไว้เพื่อใช้การกำหนดค่าที่ใช้งานอยู่ในปัจจุบัน",
			"useCurrentConfig": "ค่าเริ่มต้น"
		},
		"customCondensingPrompt": {
			"label": "พรอมต์การย่อบริบทที่กำหนดเอง",
			"description": "ปรับแต่งพรอมต์ระบบที่ใช้สำหรับการย่อบริบท เว้นว่างไว้เพื่อใช้พรอมต์เริ่มต้น",
			"placeholder": "ป้อนพรอมต์การย่อที่กำหนดเองของคุณที่นี่...\n\nคุณสามารถใช้โครงสร้างเดียวกับพรอมต์เริ่มต้น:\n- การสนทนาก่อนหน้า\n- งานปัจจุบัน\n- แนวคิดทางเทคนิคที่สำคัญ\n- ไฟล์และโค้ดที่เกี่ยวข้อง\n- การแก้ปัญหา\n- งานที่ค้างอยู่และขั้นตอนถัดไป",
			"reset": "รีเซ็ตเป็นค่าเริ่มต้น",
			"hint": "ว่าง = ใช้พรอมต์เริ่มต้น"
		},
		"autoCondenseContext": {
			"name": "กระตุ้นการย่อบริบทอย่างชาญฉลาดโดยอัตโนมัติ",
			"description": "เมื่อเปิดใช้งาน Kilo Code จะย่อบริบทโดยอัตโนมัติเมื่อถึงเกณฑ์ เมื่อปิดใช้งาน คุณยังคงสามารถกระตุ้นการย่อบริบทด้วยตนเองได้"
		},
		"openTabs": {
			"label": "ขีดจำกัดบริบทของแท็บที่เปิดอยู่",
			"description": "จำนวนสูงสุดของแท็บที่เปิดอยู่ใน VSCode ที่จะรวมไว้ในบริบท ค่าที่สูงขึ้นจะให้บริบทมากขึ้น แต่จะเพิ่มการใช้โทเค็น"
		},
		"workspaceFiles": {
			"label": "ขีดจำกัดบริบทของไฟล์ในพื้นที่ทำงาน",
			"description": "จำนวนไฟล์สูงสุดที่จะรวมไว้ในรายละเอียดไดเรกทอรีการทำงานปัจจุบัน ค่าที่สูงขึ้นจะให้บริบทมากขึ้น แต่จะเพิ่มการใช้โทเค็น"
		},
		"rooignore": {
			"label": "แสดงไฟล์ที่ถูก .kilocodeignore ในรายการและการค้นหา",
			"description": "เมื่อเปิดใช้งาน ไฟล์ที่ตรงกับรูปแบบใน .kilocodeignore จะแสดงในรายการพร้อมสัญลักษณ์ล็อก เมื่อปิดใช้งาน ไฟล์เหล่านี้จะถูกซ่อนอย่างสมบูรณ์จากรายการไฟล์และการค้นหา"
		},
		"maxConcurrentFileReads": {
			"label": "ขีดจำกัดการอ่านไฟล์พร้อมกัน",
			"description": "จำนวนไฟล์สูงสุดที่เครื่องมือ 'read_file' สามารถประมวลผลพร้อมกันได้ ค่าที่สูงขึ้นอาจเร่งความเร็วในการอ่านไฟล์ขนาดเล็กหลายไฟล์ แต่จะเพิ่มการใช้หน่วยความจำ"
		},
		"maxReadFile": {
			"label": "เกณฑ์การตัดทอนการอ่านไฟล์อัตโนมัติ",
			"description": "Kilo Code อ่านจำนวนบรรทัดนี้เมื่อโมเดลละเว้นค่าเริ่มต้น/สิ้นสุด หากจำนวนนี้ น้อยกว่าจำนวนบรรทัดทั้งหมดของไฟล์ Kilo Code จะสร้างดัชนีหมายเลขบรรทัดของคำจำกัดความของโค้ด กรณีพิเศษ: -1 สั่งให้ Kilo Code อ่านทั้งไฟล์ (โดยไม่มีการสร้างดัชนี) และ 0 สั่งให้อ่านศูนย์บรรทัดและให้ดัชนีบรรทัดสำหรับบริบทน้อยที่สุดเท่านั้น ค่าที่ต่ำกว่าจะลดการใช้บริบทเริ่มต้น ทำให้สามารถอ่านช่วงบรรทัดที่แม่นยำในภายหลังได้ การร้องขอเริ่มต้น/สิ้นสุดที่ชัดเจนจะไม่ถูกจำกัดโดยการตั้งค่านี้",
			"lines": "บรรทัด",
			"always_full_read": "อ่านทั้งไฟล์เสมอ"
		},
		"imageFileSize": {
			"label": "ขนาดไฟล์รูปภาพสูงสุด",
			"description": "ขนาดไฟล์รูปภาพสูงสุดเป็น MB ที่จะรวมในบริบท รูปภาพที่ใหญ่กว่านี้จะถูกปฏิเสธ",
			"mb": "MB"
		},
		"condensingThreshold": {
			"label": "เกณฑ์การกระตุ้นการย่อ",
			"selectProfile": "กำหนดค่าเกณฑ์สำหรับโปรไฟล์",
			"defaultProfile": "ค่าเริ่มต้นสากล (ทุกโปรไฟล์)",
			"defaultDescription": "เมื่อบริบทถึงเปอร์เซ็นต์นี้ จะถูกย่อโดยอัตโนมัติสำหรับทุกโปรไฟล์ เว้นแต่จะมีการตั้งค่าที่กำหนดเอง",
			"profileDescription": "เกณฑ์ที่กำหนดเองสำหรับโปรไฟล์นี้เท่านั้น (แทนที่ค่าเริ่มต้นสากล)",
			"inheritDescription": "โปรไฟล์นี้สืบทอดเกณฑ์เริ่มต้นสากล ({{threshold}}%)",
			"usesGlobal": "(ใช้ค่าสากล {{threshold}}%)"
		},
		"diagnostics": {
			"includeMessages": {
				"label": "รวมข้อความการวินิจฉัยในบริบทโดยอัตโนมัติ",
				"description": "เมื่อเปิดใช้งาน ข้อความการวินิจฉัย (ข้อผิดพลาด) จากไฟล์ที่แก้ไขจะถูกรวมในบริบทโดยอัตโนมัติ คุณสามารถรวมการวินิจฉัยพื้นที่ทำงานทั้งหมดด้วยตนเองได้เสมอโดยใช้ @problems"
			},
			"maxMessages": {
				"label": "ข้อความการวินิจฉัยสูงสุด",
				"description": "จำกัดจำนวนข้อความการวินิจฉัย (ข้อผิดพลาด คำเตือน) ที่รวมในบริบท เมื่อตั้งค่าแล้ว จะแสดงการวินิจฉัยเพียงจำนวนนี้เท่านั้น โดยให้ความสำคัญกับข้อผิดพลาดมากกว่าคำเตือน ตั้งค่าเป็น 0 สำหรับการวินิจฉัยไม่จำกัด",
				"resetTooltip": "รีเซ็ตเป็นค่าเริ่มต้น (50)",
				"unlimitedLabel": "ไม่จำกัด"
			},
			"delayAfterWrite": {
				"label": "หน่วงเวลาหลังการเขียนเพื่อให้การวินิจฉัยตรวจจับปัญหาที่อาจเกิดขึ้น",
				"description": "เวลาที่รอหลังจากการเขียนไฟล์ก่อนที่จะรวบรวมการวินิจฉัย (เป็นมิลลิวินาที) ค่าที่สูงขึ้นอาจปรับปรุงความแม่นยำแต่ทำให้การตรวจจับข้อผิดพลาดช้าลง"
			}
		},
		"maxImageFileSize": {
			"label": "ขนาดไฟล์รูปภาพสูงสุด",
			"mb": "MB",
			"description": "ขนาดสูงสุด (เป็น MB) สำหรับไฟล์รูปภาพที่สามารถรวมในคำขอได้ ไฟล์ที่ใหญ่กว่าจะถูกปรับขนาดโดยอัตโนมัติ"
		},
		"maxTotalImageSize": {
			"label": "ขนาดรูปภาพรวมสูงสุด",
			"mb": "MB",
			"description": "ขีดจำกัดขนาดสะสมสูงสุด (เป็น MB) สำหรับรูปภาพทั้งหมดในคำขอเดียว เมื่อเกินขีดจำกัด รูปภาพจะถูกปรับขนาดให้พอดีกับขีดจำกัดนี้"
		}
	},
	"terminal": {
		"basic": {
			"label": "การตั้งค่าเทอร์มินัล: พื้นฐาน",
			"description": "การตั้งค่าเทอร์มินัลพื้นฐาน"
		},
		"advanced": {
			"label": "การตั้งค่าเทอร์มินัล: ขั้นสูง",
			"description": "ตัวเลือกต่อไปนี้อาจต้องรีสตาร์ทเทอร์มินัลเพื่อใช้การตั้งค่า"
		},
		"outputLineLimit": {
			"label": "ขีดจำกัดเอาต์พุตเทอร์มินัล",
			"description": "จำนวนบรรทัดสูงสุดที่จะรวมไว้ในเอาต์พุตเทอร์มินัลเมื่อรันคำสั่ง เมื่อเกินจำนวนบรรทัดจะถูกลบออกจากตรงกลางเพื่อประหยัดโทเค็น <0>เรียนรู้เพิ่มเติม</0>"
		},
		"outputCharacterLimit": {
			"label": "ขีดจำกัดอักขระเทอร์มินัล",
			"description": "จำนวนอักขระสูงสุดที่จะรวมไว้ในเอาต์พุตเทอร์มินัลเมื่อรันคำสั่ง ขีดจำกัดนี้มีความสำคัญเหนือขีดจำกัดบรรทัดเพื่อป้องกันปัญหาหน่วยความจำจากบรรทัดที่ยาวมาก เมื่อเกินขีดจำกัด เอาต์พุตจะถูกตัดทอน <0>เรียนรู้เพิ่มเติม</0>"
		},
		"shellIntegrationTimeout": {
			"label": "หมดเวลาการรวมเชลล์เทอร์มินัล",
			"description": "เวลารอสูงสุดสำหรับการรวมเชลล์เพื่อเริ่มต้นก่อนรันคำสั่ง สำหรับผู้ใช้ที่มีเวลาเริ่มต้นเชลล์นาน อาจต้องเพิ่มค่านี้หากคุณเห็นข้อผิดพลาด \"การรวมเชลล์ไม่พร้อมใช้งาน\" ในเทอร์มินัล <0>เรียนรู้เพิ่มเติม</0>"
		},
		"shellIntegrationDisabled": {
			"label": "ปิดใช้งานการรวมเชลล์เทอร์มินัล",
			"description": "เปิดใช้งานนี้หากคำสั่งเทอร์มินัลทำงานไม่ถูกต้อง หรือคุณเห็นข้อผิดพลาด 'การรวมเชลล์ไม่พร้อมใช้งาน' ซึ่งจะใช้วิธีที่ง่ายกว่าในการรันคำสั่ง โดยข้ามคุณสมบัติเทอร์มินัลขั้นสูงบางอย่าง <0>เรียนรู้เพิ่มเติม</0>"
		},
		"commandDelay": {
			"label": "หน่วงเวลาคำสั่งเทอร์มินัล",
			"description": "หน่วงเวลาเป็นมิลลิวินาทีที่จะเพิ่มหลังการรันคำสั่ง การตั้งค่าเริ่มต้นที่ 0 จะปิดใช้งานการหน่วงเวลาโดยสมบูรณ์ ซึ่งจะช่วยให้แน่ใจว่าเอาต์พุตคำสั่งถูกจับภาพได้อย่างสมบูรณ์ในเทอร์มินัลที่มีปัญหาเรื่องเวลา ในเทอร์มินัลส่วนใหญ่จะใช้โดยการตั้งค่า `PROMPT_COMMAND='sleep N'` และ Powershell จะเพิ่ม `start-sleep` ต่อท้ายแต่ละคำสั่ง เดิมทีเป็นวิธีแก้ปัญหาสำหรับข้อผิดพลาด VSCode#237208 และอาจไม่จำเป็นต้องใช้อีกต่อไป <0>เรียนรู้เพิ่มเติม</0>"
		},
		"compressProgressBar": {
			"label": "บีบอัดเอาต์พุตแถบความคืบหน้า",
			"description": "เมื่อเปิดใช้งาน จะประมวลผลเอาต์พุตเทอร์มินัลด้วยการคืนแคร่ตลับหมึก (\\r) เพื่อจำลองวิธีที่เทอร์มินัลจริงจะแสดงเนื้อหา ซึ่งจะลบสถานะแถบความคืบหน้ากลางออก เหลือเพียงสถานะสุดท้าย ซึ่งจะช่วยประหยัดพื้นที่บริบทสำหรับข้อมูลที่เกี่ยวข้องมากขึ้น <0>เรียนรู้เพิ่มเติม</0>"
		},
		"powershellCounter": {
			"label": "เปิดใช้งานวิธีแก้ปัญหาตัวนับ PowerShell",
			"description": "เมื่อเปิดใช้งาน จะเพิ่มตัวนับในคำสั่ง PowerShell เพื่อให้แน่ใจว่าการรันคำสั่งถูกต้อง ซึ่งจะช่วยแก้ปัญหาเทอร์มินัล PowerShell ที่อาจมีปัญหาเรื่องการจับภาพเอาต์พุตคำสั่ง <0>เรียนรู้เพิ่มเติม</0>"
		},
		"zshClearEolMark": {
			"label": "ล้างเครื่องหมาย EOL ของ ZSH",
			"description": "เมื่อเปิดใช้งาน จะล้างเครื่องหมายสิ้นสุดบรรทัดของ ZSH โดยการตั้งค่า PROMPT_EOL_MARK='' ซึ่งจะป้องกันปัญหาการตีความเอาต์พุตคำสั่งเมื่อเอาต์พุตลงท้ายด้วยอักขระพิเศษเช่น '%' <0>เรียนรู้เพิ่มเติม</0>"
		},
		"zshOhMy": {
			"label": "เปิดใช้งานการรวม Oh My Zsh",
			"description": "เมื่อเปิดใช้งาน จะตั้งค่า ITERM_SHELL_INTEGRATION_INSTALLED=Yes เพื่อเปิดใช้งานคุณสมบัติการรวมเชลล์ Oh My Zsh การใช้การตั้งค่านี้อาจต้องรีสตาร์ท IDE <0>เรียนรู้เพิ่มเติม</0>"
		},
		"zshP10k": {
			"label": "เปิดใช้งานการรวม Powerlevel10k",
			"description": "เมื่อเปิดใช้งาน จะตั้งค่า POWERLEVEL9K_TERM_SHELL_INTEGRATION=true เพื่อเปิดใช้งานคุณสมบัติการรวมเชลล์ Powerlevel10k <0>เรียนรู้เพิ่มเติม</0>"
		},
		"zdotdir": {
			"label": "เปิดใช้งานการจัดการ ZDOTDIR",
			"description": "เมื่อเปิดใช้งาน จะสร้างไดเรกทอรีชั่วคราวสำหรับ ZDOTDIR เพื่อจัดการการรวมเชลล์ zsh อย่างถูกต้อง ซึ่งจะช่วยให้แน่ใจว่าการรวมเชลล์ VSCode ทำงานได้อย่างถูกต้องกับ zsh ในขณะที่ยังคงการกำหนดค่า zsh ของคุณไว้ <0>เรียนรู้เพิ่มเติม</0>"
		},
		"inheritEnv": {
			"label": "สืบทอดตัวแปรสภาพแวดล้อม",
			"description": "เมื่อเปิดใช้งาน เทอร์มินัลจะสืบทอดตัวแปรสภาพแวดล้อมจากกระบวนการหลักของ VSCode เช่น การตั้งค่าการรวมเชลล์ที่กำหนดโดยโปรไฟล์ผู้ใช้ ซึ่งจะสลับการตั้งค่าส่วนกลางของ VSCode `terminal.integrated.inheritEnv` โดยตรง <0>เรียนรู้เพิ่มเติม</0>"
		}
	},
	"advancedSettings": {
		"title": "การตั้งค่าขั้นสูง"
	},
	"advanced": {
		"diff": {
			"label": "เปิดใช้งานการแก้ไขผ่าน diffs",
			"description": "เมื่อเปิดใช้งาน Kilo Code จะสามารถแก้ไขไฟล์ได้เร็วขึ้นและจะปฏิเสธการเขียนไฟล์เต็มที่ถูกตัดทอนโดยอัตโนมัติ ทำงานได้ดีที่สุดกับโมเดล Claude 4 Sonnet ล่าสุด",
			"strategy": {
				"label": "กลยุทธ์ Diff",
				"options": {
					"standard": "มาตรฐาน (บล็อกเดียว)",
					"multiBlock": "ทดลอง: diff หลายบล็อก",
					"unified": "ทดลอง: diff แบบรวม"
				},
				"descriptions": {
					"standard": "กลยุทธ์ diff มาตรฐานจะใช้การเปลี่ยนแปลงกับบล็อกโค้ดทีละบล็อก",
					"unified": "กลยุทธ์ diff แบบรวมจะใช้วิธีการต่างๆ ในการใช้ diffs และเลือกวิธีที่ดีที่สุด",
					"multiBlock": "กลยุทธ์ diff หลายบล็อกช่วยให้อัปเดตบล็อกโค้ดหลายบล็อกในไฟล์เดียวได้ในคำขอเดียว"
				}
			},
			"matchPrecision": {
				"label": "ความแม่นยำในการจับคู่",
				"description": "ตัวเลื่อนนี้ควบคุมความแม่นยำที่ส่วนของโค้ดต้องตรงกันเมื่อใช้ diffs ค่าที่ต่ำกว่าจะอนุญาตให้จับคู่ได้ยืดหยุ่นมากขึ้น แต่เพิ่มความเสี่ยงของการแทนที่ที่ไม่ถูกต้อง ใช้ค่าต่ำกว่า 100% ด้วยความระมัดระวังอย่างยิ่ง"
			}
		},
		"todoList": {
			"label": "เปิดใช้งานเครื่องมือรายการสิ่งที่ต้องทำ",
			"description": "เมื่อเปิดใช้งาน Kilo Code สามารถสร้างและจัดการรายการสิ่งที่ต้องทำเพื่อติดตามความคืบหน้าของงาน ช่วยจัดระเบียบงานที่ซับซ้อนให้เป็นขั้นตอนที่จัดการได้"
		}
	},
	"experimental": {
		"DIFF_STRATEGY_UNIFIED": {
			"name": "ใช้กลยุทธ์ unified diff แบบทดลอง",
			"description": "เปิดใช้งานกลยุทธ์ unified diff แบบทดลอง กลยุทธ์นี้อาจลดจำนวนการลองใหม่ที่เกิดจากข้อผิดพลาดของโมเดล แต่อาจทำให้เกิดพฤติกรรมที่ไม่คาดคิดหรือการแก้ไขที่ไม่ถูกต้อง เปิดใช้งานเฉพาะเมื่อคุณเข้าใจความเสี่ยงและยินดีที่จะตรวจสอบการเปลี่ยนแปลงทั้งหมดอย่างระมัดระวัง"
		},
		"SEARCH_AND_REPLACE": {
			"name": "ใช้เครื่องมือค้นหาและแทนที่แบบทดลอง",
			"description": "เปิดใช้งานเครื่องมือค้นหาและแทนที่แบบทดลอง ทำให้ Kilo Code สามารถแทนที่คำค้นหาหลายรายการในคำขอเดียว"
		},
		"INSERT_BLOCK": {
			"name": "ใช้เครื่องมือแทรกเนื้อหาแบบทดลอง",
			"description": "เปิดใช้งานเครื่องมือแทรกเนื้อหาแบบทดลอง ทำให้ Kilo Code สามารถแทรกเนื้อหาที่หมายเลขบรรทัดเฉพาะโดยไม่ต้องสร้าง diff"
		},
		"POWER_STEERING": {
			"name": "ใช้โหมด \"power steering\" แบบทดลอง",
			"description": "เมื่อเปิดใช้งาน Kilo Code จะเตือนโมเดลเกี่ยวกับรายละเอียดของคำจำกัดความโหมดปัจจุบันบ่อยขึ้น ซึ่งจะนำไปสู่การยึดมั่นในคำจำกัดความบทบาทและคำแนะนำที่กำหนดเองมากขึ้น แต่จะใช้โทเค็นต่อข้อความมากขึ้น"
		},
		"CONCURRENT_FILE_READS": {
			"name": "เปิดใช้งานการอ่านไฟล์พร้อมกัน",
			"description": "เมื่อเปิดใช้งาน Kilo Code สามารถอ่านหลายไฟล์ในคำขอเดียว เมื่อปิดใช้งาน Kilo Code ต้องอ่านไฟล์ทีละไฟล์ การปิดใช้งานนี้จะช่วยเมื่อทำงานกับโมเดลที่มีความสามารถน้อยกว่าหรือเมื่อคุณต้องการควบคุมการเข้าถึงไฟล์มากขึ้น"
		},
		"MULTI_SEARCH_AND_REPLACE": {
			"name": "ใช้เครื่องมือ multi block diff แบบทดลอง",
			"description": "เมื่อเปิดใช้งาน Kilo Code จะใช้เครื่องมือ multi block diff ซึ่งจะพยายามอัปเดตบล็อกโค้ดหลายบล็อกในไฟล์ในคำขอเดียว"
		},
		"MARKETPLACE": {
			"name": "เปิดใช้งาน Marketplace",
			"description": "เมื่อเปิดใช้งาน คุณสามารถติดตั้ง MCP และโหมดที่กำหนดเองจาก Marketplace"
		},
		"MULTI_FILE_APPLY_DIFF": {
			"name": "เปิดใช้งานการแก้ไขไฟล์พร้อมกัน",
			"description": "เมื่อเปิดใช้งาน Kilo Code สามารถแก้ไขหลายไฟล์ในคำขอเดียว เมื่อปิดใช้งาน Kilo Code ต้องแก้ไขไฟล์ทีละไฟล์ การปิดใช้งานนี้จะช่วยเมื่อทำงานกับโมเดลที่มีความสามารถน้อยกว่าหรือเมื่อคุณต้องการควบคุมการแก้ไขไฟล์มากขึ้น"
		},
		"PREVENT_FOCUS_DISRUPTION": {
			"name": "การแก้ไขเบื้องหลัง",
			"description": "ป้องกันการรบกวนโฟกัสของตัวแก้ไขเมื่อเปิดใช้งาน การแก้ไขไฟล์จะเกิดขึ้นในเบื้องหลังโดยไม่เปิดมุมมอง diff หรือขโมยโฟกัส คุณสามารถทำงานต่อไปได้โดยไม่ถูกขัดจังหวะขณะที่ Kilo Code ทำการเปลี่ยนแปลง ไฟล์อาจเปิดโดยไม่มีโฟกัสเพื่อจับการวินิจฉัยหรือยังคงปิดอยู่ทั้งหมด"
		},
		"ASSISTANT_MESSAGE_PARSER": {
			"name": "ใช้ตัวแยกวิเคราะห์ข้อความใหม่",
			"description": "เปิดใช้งานตัวแยกวิเคราะห์ข้อความแบบสตรีมมิ่งทดลองที่ให้การปรับปรุงประสิทธิภาพอย่างมีนัยสำคัญสำหรับการตอบสนองของผู้ช่วยที่ยาวโดยการประมวลผลข้อความอย่างมีประสิทธิภาพมากขึ้น"
		},
		"NEW_TASK_REQUIRE_TODOS": {
			"name": "กำหนดให้มีรายการ 'สิ่งที่ต้องทำ' สำหรับงานใหม่",
			"description": "เมื่อเปิดใช้งาน เครื่องมือ new_task จะต้องมีการให้พารามิเตอร์รายการสิ่งที่ต้องทำ ซึ่งจะช่วยให้แน่ใจว่างานใหม่ทั้งหมดเริ่มต้นด้วยรายการเป้าหมายที่ชัดเจน เมื่อปิดใช้งาน (ค่าเริ่มต้น) พารามิเตอร์รายการสิ่งที่ต้องทำจะยังคงเป็นทางเลือกเพื่อความเข้ากันได้แบบย้อนหลัง"
		},
		"IMAGE_GENERATION": {
			"name": "เปิดใช้งานการสร้างภาพด้วย AI",
			"description": "เมื่อเปิดใช้งาน Kilo Code สามารถสร้างภาพจากข้อความ prompt ต้องการ API key ของ Kilo Code หรือ OpenRouter",
			"apiProvider": "ผู้ให้บริการ API",
			"openRouterApiKeyLabel": "OpenRouter API Key",
			"openRouterApiKeyPlaceholder": "ป้อน OpenRouter API key ของคุณ",
			"kiloCodeApiKeyLabel": "Kilo Code API Key",
			"kiloCodeApiKeyPlaceholder": "ป้อน Kilo Code API key ของคุณ",
			"kiloCodeApiKeyPaste": "วาง API key ปัจจุบันของ Kilo Code",
			"getApiKeyText": "รับ API key จาก",
			"modelSelectionLabel": "โมเดลสร้างภาพ",
			"modelSelectionDescription": "เลือกโมเดลที่จะใช้สำหรับการสร้างภาพ",
			"warningMissingKey": "⚠️ ต้องใช้ API key สำหรับการสร้างภาพ กรุณาตั้งค่าข้างต้น",
			"successConfigured": "✓ การสร้างภาพได้รับการตั้งค่าและพร้อมใช้งาน"
		},
		"RUN_SLASH_COMMAND": {
			"name": "เปิดใช้งานคำสั่ง slash ที่เริ่มต้นโดยโมเดล",
			"description": "เมื่อเปิดใช้งาน Kilo Code สามารถรันคำสั่ง slash ของคุณเพื่อดำเนินการตามเวิร์กโฟลว์"
		},
		"MORPH_FAST_APPLY": {
			"name": "เปิดใช้งาน Fast Apply",
<<<<<<< HEAD
			"description": "เมื่อเปิดใช้งาน Kilo Code สามารถแก้ไขไฟล์โดยใช้ Fast Apply กับโมเดลเฉพาะทางที่ปรับแต่งสำหรับการแก้ไขโค้ด ต้องใช้ Kilo Code API Provider, OpenRouter หรือ Morph API key",
			"apiKey": "Morph API key",
			"placeholder": "ป้อน Morph API key ของคุณ",
=======
			"description": "เมื่อเปิดใช้งาน Kilo Code สามารถแก้ไขไฟล์โดยใช้ Fast Apply กับโมเดลเฉพาะทางที่ปรับแต่งสำหรับการแก้ไขโค้ด ต้องใช้ Kilo Gateway Provider, OpenRouter หรือ Morph API key",
			"apiKey": "Morph API key (ไม่บังคับ)",
			"placeholder": "ป้อน Morph API key ของคุณ (ไม่บังคับ)",
>>>>>>> b857bc06
			"modelLabel": "การเลือกโมเดล",
			"modelDescription": "เลือกโมเดล Fast Apply ที่จะใช้สำหรับการแก้ไขไฟล์",
			"models": {
				"auto": "อัตโนมัติ (ค่าเริ่มต้น - เลือกที่ดีที่สุดที่มี)",
				"morphFast": "Morph v3 Fast (เร็วกว่า ค่าใช้จ่ายต่ำกว่า)",
				"morphLarge": "Morph v3 Large (มีความสามารถมากกว่า)",
				"relace": "Relace Apply v3"
			}
		},
		"INLINE_ASSIST": {
			"name": "Autocomplete",
			"description": "เปิดใช้งานฟีเจอร์ Autocomplete สำหรับคำแนะนำโค้ดที่รวดเร็วและการปรับปรุงโดยตรงในเอดิเตอร์ของคุณ รวมถึงงานด่วน (Cmd+I) สำหรับการเปลี่ยนแปลงที่เป็นเป้าหมายและ Autocomplete สำหรับการปรับปรุงตามบริบท"
		}
	},
	"promptCaching": {
		"label": "ปิดใช้งานการแคชพรอมต์",
		"description": "เมื่อเลือก Kilo Code จะไม่ใช้การแคชพรอมต์สำหรับโมเดลนี้"
	},
	"temperature": {
		"useCustom": "ใช้อุณหภูมิที่กำหนดเอง",
		"description": "ควบคุมความสุ่มในการตอบสนองของโมเดล",
		"rangeDescription": "ค่าที่สูงขึ้นทำให้ผลลัพธ์สุ่มมากขึ้น ค่าที่ต่ำลงทำให้กำหนดได้มากขึ้น"
	},
	"modelInfo": {
		"supportsImages": "รองรับรูปภาพ",
		"noImages": "ไม่รองรับรูปภาพ",
		"supportsComputerUse": "รองรับการใช้งานคอมพิวเตอร์",
		"noComputerUse": "ไม่รองรับการใช้งานคอมพิวเตอร์",
		"supportsPromptCache": "รองรับการแคชพรอมต์",
		"noPromptCache": "ไม่รองรับการแคชพรอมต์",
		"contextWindow": "หน้าต่างบริบท:",
		"maxOutput": "เอาต์พุตสูงสุด",
		"inputPrice": "ราคาอินพุต",
		"outputPrice": "ราคาเอาต์พุต",
		"cacheReadsPrice": "ราคาการอ่านแคช",
		"cacheWritesPrice": "ราคาการเขียนแคช",
		"enableStreaming": "เปิดใช้งานการสตรีม",
		"enableR1Format": "เปิดใช้งานพารามิเตอร์โมเดล R1",
		"enableR1FormatTips": "ต้องเปิดใช้งานเมื่อใช้โมเดล R1 เช่น QWQ เพื่อป้องกันข้อผิดพลาด 400",
		"useAzure": "ใช้ Azure",
		"azureApiVersion": "ตั้งค่าเวอร์ชัน API ของ Azure",
		"gemini": {
			"freeRequests": "* ฟรีสูงสุด {{count}} คำขอต่อนาที หลังจากนั้น การเรียกเก็บเงินขึ้นอยู่กับขนาดพรอมต์",
			"pricingDetails": "สำหรับข้อมูลเพิ่มเติม ดูรายละเอียดราคา",
			"billingEstimate": "* การเรียกเก็บเงินเป็นการประมาณการ - ค่าใช้จ่ายที่แน่นอนขึ้นอยู่กับขนาดพรอมต์"
		}
	},
	"modelPicker": {
		"automaticFetch": "ส่วนขยายจะดึงรายการโมเดลล่าสุดที่มีให้บริการบน <serviceLink>{{serviceName}}</serviceLink> โดยอัตโนมัติ หากคุณไม่แน่ใจว่าจะเลือกโมเดลใด Kilo Code ทำงานได้ดีที่สุดกับ <defaultModelLink>{{defaultModelId}}</defaultModelLink>",
		"label": "โมเดล",
		"searchPlaceholder": "ค้นหา",
		"noMatchFound": "ไม่พบรายการที่ตรงกัน",
		"useCustomModel": "ใช้แบบกำหนดเอง: {{modelId}}"
	},
	"footer": {
		"feedback": "หากคุณมีคำถามหรือข้อเสนอแนะ โปรดเปิด issue ที่ <githubLink>github.com/Kilo-Org/kilocode</githubLink> หรือเข้าร่วม <redditLink>reddit.com/r/kilocode</redditLink> หรือ <discordLink>kilocode.ai/discord</discordLink>",
		"support": "สำหรับคำถามด้านการเงิน โปรดติดต่อฝ่ายสนับสนุนลูกค้าที่ <supportLink>https://kilocode.ai/support</supportLink>",
		"telemetry": {
			"label": "อนุญาตการรายงานข้อผิดพลาดและการใช้งาน",
			"description": "ช่วยปรับปรุง Kilo Code โดยการส่งข้อมูลการใช้งานและรายงานข้อผิดพลาด ไม่มีการส่งโค้ด พรอมต์ หรือข้อมูลส่วนบุคคล ดูนโยบายความเป็นส่วนตัวของเราสำหรับรายละเอียดเพิ่มเติม"
		},
		"settings": {
			"import": "นำเข้า",
			"export": "ส่งออก",
			"reset": "รีเซ็ต"
		}
	},
	"thinkingBudget": {
		"maxTokens": "โทเค็นสูงสุด",
		"maxThinkingTokens": "โทเค็นการคิดสูงสุด"
	},
	"validation": {
		"apiKey": "คุณต้องระบุคีย์ API ที่ถูกต้อง",
		"awsRegion": "คุณต้องเลือกภูมิภาคเพื่อใช้กับ Amazon Bedrock",
		"googleCloud": "คุณต้องระบุรหัสโปรเจ็กต์และภูมิภาค Google Cloud ที่ถูกต้อง",
		"modelId": "คุณต้องระบุรหัสโมเดลที่ถูกต้อง",
		"modelSelector": "คุณต้องระบุตัวเลือกโมเดลที่ถูกต้อง",
		"openAi": "คุณต้องระบุ URL พื้นฐาน คีย์ API และรหัสโมเดลที่ถูกต้อง",
		"arn": {
			"invalidFormat": "รูปแบบ ARN ไม่ถูกต้อง โปรดตรวจสอบข้อกำหนดรูปแบบ",
			"regionMismatch": "คำเตือน: ภูมิภาคใน ARN ของคุณ ({{arnRegion}}) ไม่ตรงกับภูมิภาคที่คุณเลือก ({{region}}) ซึ่งอาจทำให้เกิดปัญหาการเข้าถึง ผู้ให้บริการจะใช้ภูมิภาคจาก ARN"
		},
		"modelAvailability": "รหัสโมเดล ({{modelId}}) ที่คุณระบุไม่พร้อมใช้งาน โปรดเลือกโมเดลอื่น",
		"providerNotAllowed": "ผู้ให้บริการ '{{provider}}' ไม่ได้รับอนุญาตจากองค์กรของคุณ",
		"modelNotAllowed": "โมเดล '{{model}}' ไม่ได้รับอนุญาตสำหรับผู้ให้บริการ '{{provider}}' จากองค์กรของคุณ",
		"profileInvalid": "โปรไฟล์นี้มีผู้ให้บริการหรือโมเดลที่ไม่ได้รับอนุญาตจากองค์กรของคุณ",
		"qwenCodeOauthPath": "คุณต้องระบุเส้นทางข้อมูลประจำตัว OAuth ที่ถูกต้อง",
		"modelDeprecated": "โมเดลนี้ไม่สามารถใช้งานได้อีกต่อไป โปรดเลือกโมเดลอื่น"
	},
	"placeholders": {
		"apiKey": "ป้อนคีย์ API...",
		"profileName": "ป้อนชื่อโปรไฟล์",
		"accessKey": "ป้อนคีย์การเข้าถึง...",
		"secretKey": "ป้อนคีย์ลับ...",
		"sessionToken": "ป้อนโทเค็นเซสชัน...",
		"credentialsJson": "ป้อน JSON ข้อมูลรับรอง...",
		"keyFilePath": "ป้อนเส้นทางไฟล์คีย์...",
		"projectId": "ป้อนรหัสโปรเจ็กต์...",
		"customArn": "ป้อน ARN (เช่น arn:aws:bedrock:us-east-1:123456789012:foundation-model/my-model)",
		"baseUrl": "ป้อน URL พื้นฐาน...",
		"modelId": {
			"lmStudio": "เช่น meta-llama-3.1-8b-instruct",
			"lmStudioDraft": "เช่น lmstudio-community/llama-3.2-1b-instruct",
			"ollama": "เช่น llama3.1"
		},
		"numbers": {
			"maxTokens": "เช่น 4096",
			"contextWindow": "เช่น 128000",
			"inputPrice": "เช่น 0.0001",
			"outputPrice": "เช่น 0.0002",
			"cacheWritePrice": "เช่น 0.00005"
		}
	},
	"defaults": {
		"ollamaUrl": "ค่าเริ่มต้น: http://localhost:11434",
		"lmStudioUrl": "ค่าเริ่มต้น: http://localhost:1234",
		"geminiUrl": "ค่าเริ่มต้น: https://generativelanguage.googleapis.com"
	},
	"labels": {
		"customArn": "ARN ที่กำหนดเอง",
		"useCustomArn": "ใช้ ARN ที่กำหนดเอง..."
	},
	"limitMaxTokensDescription": "จำกัดจำนวนโทเค็นสูงสุดในการตอบกลับ",
	"maxOutputTokensLabel": "โทเค็นเอาต์พุตสูงสุด",
	"maxTokensGenerateDescription": "จำนวนโทเค็นสูงสุดที่จะสร้างในการตอบกลับ",
	"includeMaxOutputTokens": "รวมโทเค็นเอาต์พุตสูงสุด",
	"includeMaxOutputTokensDescription": "ส่งพารามิเตอร์โทเค็นเอาต์พุตสูงสุดในคำขอ API ผู้ให้บริการบางรายอาจไม่รองรับสิ่งนี้",
	"serviceTier": {
		"label": "ระดับบริการ",
		"tooltip": "สำหรับการประมวลผลคำขอ API ที่เร็วขึ้น ลองใช้ระดับบริการประมวลผลแบบลำดับความสำคัญ สำหรับราคาที่ต่ำลงและเวลาตอบสนองที่สูงขึ้น ลองใช้ระดับบริการประมวลผลแบบยืดหยุ่น",
		"standard": "มาตรฐาน",
		"flex": "ยืดหยุ่น",
		"priority": "ลำดับความสำคัญ",
		"pricingTableTitle": "ราคาตามระดับบริการ (ราคาต่อ 1 ล้าน token)",
		"columns": {
			"tier": "ระดับ",
			"input": "อินพุต",
			"output": "เอาต์พุต",
			"cacheReads": "การอ่านแคช"
		}
	}
}<|MERGE_RESOLUTION|>--- conflicted
+++ resolved
@@ -859,15 +859,9 @@
 		},
 		"MORPH_FAST_APPLY": {
 			"name": "เปิดใช้งาน Fast Apply",
-<<<<<<< HEAD
-			"description": "เมื่อเปิดใช้งาน Kilo Code สามารถแก้ไขไฟล์โดยใช้ Fast Apply กับโมเดลเฉพาะทางที่ปรับแต่งสำหรับการแก้ไขโค้ด ต้องใช้ Kilo Code API Provider, OpenRouter หรือ Morph API key",
-			"apiKey": "Morph API key",
-			"placeholder": "ป้อน Morph API key ของคุณ",
-=======
 			"description": "เมื่อเปิดใช้งาน Kilo Code สามารถแก้ไขไฟล์โดยใช้ Fast Apply กับโมเดลเฉพาะทางที่ปรับแต่งสำหรับการแก้ไขโค้ด ต้องใช้ Kilo Gateway Provider, OpenRouter หรือ Morph API key",
 			"apiKey": "Morph API key (ไม่บังคับ)",
 			"placeholder": "ป้อน Morph API key ของคุณ (ไม่บังคับ)",
->>>>>>> b857bc06
 			"modelLabel": "การเลือกโมเดล",
 			"modelDescription": "เลือกโมเดล Fast Apply ที่จะใช้สำหรับการแก้ไขไฟล์",
 			"models": {
