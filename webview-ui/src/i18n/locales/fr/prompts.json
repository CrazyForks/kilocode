{
	"title": "Prompts",
	"done": "Terminé",
	"modes": {
		"title": "Modes",
		"createNewMode": "Créer un nouveau mode",
		"editModesConfig": "Modifier la configuration des modes",
		"editGlobalModes": "Modifier les modes globaux",
<<<<<<< HEAD
		"editProjectModes": "Modifier les modes du projet (.kilocodemodes)",
		"createModeHelpText": "Cliquez sur + pour créer un nouveau mode personnalisé, ou demandez simplement à Kilo Code dans le chat de vous en créer un !"
=======
		"editProjectModes": "Modifier les modes du projet (.roomodes)",
		"createModeHelpText": "Cliquez sur + pour créer un nouveau mode personnalisé, ou demandez simplement à Roo dans le chat de vous en créer un !",
		"selectMode": "Rechercher les modes"
>>>>>>> 2caf974e
	},
	"apiConfiguration": {
		"title": "Configuration API",
		"select": "Sélectionnez la configuration API à utiliser pour ce mode"
	},
	"tools": {
		"title": "Outils disponibles",
		"builtInModesText": "Les outils pour les modes intégrés ne peuvent pas être modifiés",
		"editTools": "Modifier les outils",
		"doneEditing": "Terminer la modification",
		"allowedFiles": "Fichiers autorisés :",
		"toolNames": {
			"read": "Lire les fichiers",
			"edit": "Modifier les fichiers",
			"browser": "Utiliser le navigateur",
			"command": "Exécuter des commandes",
			"mcp": "Utiliser MCP"
		},
		"noTools": "Aucun"
	},
	"roleDefinition": {
		"title": "Définition du rôle",
		"resetToDefault": "Réinitialiser aux valeurs par défaut",
		"description": "Définissez l'expertise et la personnalité de Kilo Code pour ce mode. Cette description façonne la manière dont Kilo Code se présente et aborde les tâches."
	},
	"customInstructions": {
		"title": "Instructions personnalisées spécifiques au mode (optionnel)",
		"resetToDefault": "Réinitialiser aux valeurs par défaut",
		"description": "Ajoutez des directives comportementales spécifiques au mode {{modeName}}.",
		"loadFromFile": "Les instructions personnalisées spécifiques au mode {{mode}} peuvent également être chargées depuis le dossier <span>.kilocode/rules/</span> dans votre espace de travail (.kilocoderules-{{slug}} est obsolète et cessera de fonctionner bientôt)."
	},
	"globalCustomInstructions": {
		"title": "Instructions personnalisées pour tous les modes",
		"description": "Ces instructions s'appliquent à tous les modes. Elles fournissent un ensemble de comportements de base qui peuvent être améliorés par des instructions spécifiques au mode ci-dessous.\nSi vous souhaitez que Kilo Code pense et parle dans une langue différente de celle de votre éditeur ({{language}}), vous pouvez le spécifier ici.",
		"loadFromFile": "Les instructions peuvent également être chargées depuis le dossier <span>.kilocode/rules/</span> dans votre espace de travail (.kilocoderules est obsolète et cessera de fonctionner bientôt)."
	},
	"systemPrompt": {
		"preview": "Aperçu du prompt système",
		"copy": "Copier le prompt système dans le presse-papiers",
		"title": "Prompt système (mode {{modeName}})"
	},
	"supportPrompts": {
		"title": "Prompts de support",
		"resetPrompt": "Réinitialiser le prompt {{promptType}} aux valeurs par défaut",
		"prompt": "Prompt",
		"enhance": {
			"apiConfiguration": "Configuration API",
			"apiConfigDescription": "Vous pouvez sélectionner une configuration API à toujours utiliser pour améliorer les prompts, ou simplement utiliser celle qui est actuellement sélectionnée",
			"useCurrentConfig": "Utiliser la configuration API actuellement sélectionnée",
			"testPromptPlaceholder": "Entrez un prompt pour tester l'amélioration",
			"previewButton": "Aperçu de l'amélioration du prompt"
		},
		"types": {
			"ENHANCE": {
				"label": "Améliorer le prompt",
				"description": "Utilisez l'amélioration de prompt pour obtenir des suggestions ou des améliorations personnalisées pour vos entrées. Cela garantit que Kilo Code comprend votre intention et fournit les meilleures réponses possibles. Disponible via l'icône ✨ dans le chat."
			},
			"EXPLAIN": {
				"label": "Expliquer le code",
				"description": "Obtenez des explications détaillées sur des extraits de code, des fonctions ou des fichiers entiers. Utile pour comprendre un code complexe ou apprendre de nouveaux modèles. Disponible dans les actions de code (icône d'ampoule dans l'éditeur) et dans le menu contextuel de l'éditeur (clic droit sur le code sélectionné)."
			},
			"FIX": {
				"label": "Corriger les problèmes",
				"description": "Obtenez de l'aide pour identifier et résoudre les bugs, les erreurs ou les problèmes de qualité du code. Fournit des conseils étape par étape pour résoudre les problèmes. Disponible dans les actions de code (icône d'ampoule dans l'éditeur) et dans le menu contextuel de l'éditeur (clic droit sur le code sélectionné)."
			},
			"IMPROVE": {
				"label": "Améliorer le code",
				"description": "Recevez des suggestions pour l'optimisation du code, de meilleures pratiques et des améliorations architecturales tout en maintenant la fonctionnalité. Disponible dans les actions de code (icône d'ampoule dans l'éditeur) et dans le menu contextuel de l'éditeur (clic droit sur le code sélectionné)."
			},
			"ADD_TO_CONTEXT": {
				"label": "Ajouter au contexte",
				"description": "Ajoutez du contexte à votre tâche ou conversation actuelle. Utile pour fournir des informations supplémentaires ou des clarifications. Disponible dans les actions de code (icône d'ampoule dans l'éditeur) et dans le menu contextuel de l'éditeur (clic droit sur le code sélectionné)."
			},
			"TERMINAL_ADD_TO_CONTEXT": {
				"label": "Ajouter le contenu du terminal au contexte",
				"description": "Ajoutez la sortie du terminal à votre tâche ou conversation actuelle. Utile pour fournir des sorties de commandes ou des journaux. Disponible dans le menu contextuel du terminal (clic droit sur le contenu sélectionné du terminal)."
			},
			"TERMINAL_FIX": {
				"label": "Corriger la commande du terminal",
				"description": "Obtenez de l'aide pour corriger les commandes du terminal qui ont échoué ou qui nécessitent des améliorations. Disponible dans le menu contextuel du terminal (clic droit sur le contenu sélectionné du terminal)."
			},
			"TERMINAL_EXPLAIN": {
				"label": "Expliquer la commande du terminal",
				"description": "Obtenez des explications détaillées sur les commandes du terminal et leurs sorties. Disponible dans le menu contextuel du terminal (clic droit sur le contenu sélectionné du terminal)."
			},
			"NEW_TASK": {
				"label": "Démarrer une nouvelle tâche",
				"description": "Démarre une nouvelle tâche avec ton entrée. Disponible dans la palette de commandes."
			}
		}
	},
	"advancedSystemPrompt": {
		"title": "Avancé : Remplacer le prompt système",
		"description": "Vous pouvez complètement remplacer le prompt système pour ce mode (en dehors de la définition du rôle et des instructions personnalisées) en créant un fichier à <span>.kilocode/system-prompt-{{slug}}</span> dans votre espace de travail. Il s'agit d'une fonctionnalité très avancée qui contourne les garanties intégrées et les vérifications de cohérence (notamment concernant l'utilisation des outils), alors soyez prudent !"
	},
	"createModeDialog": {
		"title": "Créer un nouveau mode",
		"close": "Fermer",
		"name": {
			"label": "Nom",
			"placeholder": "Entrez le nom du mode"
		},
		"slug": {
			"label": "Slug",
			"description": "Le slug est utilisé dans les URL et les noms de fichiers. Il doit être en minuscules et ne contenir que des lettres, des chiffres et des tirets."
		},
		"saveLocation": {
			"label": "Emplacement d'enregistrement",
			"description": "Choisissez où enregistrer ce mode. Les modes spécifiques au projet ont priorité sur les modes globaux.",
			"global": {
				"label": "Global",
				"description": "Disponible dans tous les espaces de travail"
			},
			"project": {
				"label": "Spécifique au projet (.kilocodemodes)",
				"description": "Disponible uniquement dans cet espace de travail, a priorité sur le global"
			}
		},
		"roleDefinition": {
			"label": "Définition du rôle",
			"description": "Définissez l'expertise et la personnalité de Kilo Code pour ce mode."
		},
		"tools": {
			"label": "Outils disponibles",
			"description": "Sélectionnez quels outils ce mode peut utiliser."
		},
		"customInstructions": {
			"label": "Instructions personnalisées (optionnel)",
			"description": "Ajoutez des directives comportementales spécifiques à ce mode."
		},
		"buttons": {
			"cancel": "Annuler",
			"create": "Créer le mode"
		},
		"deleteMode": "Supprimer le mode"
	},
	"allFiles": "tous les fichiers"
}<|MERGE_RESOLUTION|>--- conflicted
+++ resolved
@@ -6,14 +6,9 @@
 		"createNewMode": "Créer un nouveau mode",
 		"editModesConfig": "Modifier la configuration des modes",
 		"editGlobalModes": "Modifier les modes globaux",
-<<<<<<< HEAD
 		"editProjectModes": "Modifier les modes du projet (.kilocodemodes)",
-		"createModeHelpText": "Cliquez sur + pour créer un nouveau mode personnalisé, ou demandez simplement à Kilo Code dans le chat de vous en créer un !"
-=======
-		"editProjectModes": "Modifier les modes du projet (.roomodes)",
-		"createModeHelpText": "Cliquez sur + pour créer un nouveau mode personnalisé, ou demandez simplement à Roo dans le chat de vous en créer un !",
+		"createModeHelpText": "Cliquez sur + pour créer un nouveau mode personnalisé, ou demandez simplement à Kilo Code dans le chat de vous en créer un !",
 		"selectMode": "Rechercher les modes"
->>>>>>> 2caf974e
 	},
 	"apiConfiguration": {
 		"title": "Configuration API",
