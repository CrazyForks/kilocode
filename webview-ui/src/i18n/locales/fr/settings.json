{
	"common": {
		"save": "Enregistrer",
		"done": "Terminé",
		"cancel": "Annuler",
		"reset": "Réinitialiser",
		"select": "Sélectionner",
		"add": "Ajouter un en-tête",
		"remove": "Supprimer"
	},
	"header": {
		"title": "Paramètres",
		"saveButtonTooltip": "Enregistrer les modifications",
		"nothingChangedTooltip": "Rien n'a changé",
		"doneButtonTooltip": "Ignorer les modifications non enregistrées et fermer le panneau des paramètres"
	},
	"unsavedChangesDialog": {
		"title": "Modifications non enregistrées",
		"description": "Voulez-vous ignorer les modifications et continuer ?",
		"cancelButton": "Annuler",
		"discardButton": "Ignorer les modifications"
	},
	"sections": {
		"providers": "Fournisseurs",
		"autoApprove": "Auto-approbation",
		"browser": "Accès ordinateur",
		"checkpoints": "Points de contrôle",
		"display": "Afficher",
		"notifications": "Notifications",
		"contextManagement": "Contexte",
		"terminal": "Terminal",
		"slashCommands": "Commandes Slash",
		"prompts": "Invites",
		"ui": "UI",
		"experimental": "Expérimental",
		"language": "Langue",
		"about": "À propos de Kilo Code",
		"autoPurge": "Auto-nettoyage"
	},
	"slashCommands": {
		"description": "Gérez vos commandes slash pour exécuter rapidement des flux de travail et des actions personnalisées. <DocsLink>En savoir plus</DocsLink>"
	},
	"prompts": {
		"description": "Configurez les invites de support utilisées pour les actions rapides comme l'amélioration des invites, l'explication du code et la résolution des problèmes. Ces invites aident Kilo Code à fournir une meilleure assistance pour les tâches de développement courantes."
	},
	"codeIndex": {
		"title": "Indexation de la base de code",
		"description": "Configurez les paramètres d'indexation de la base de code pour activer la recherche sémantique dans votre projet. <0>En savoir plus</0>",
		"statusTitle": "Statut",
		"enableLabel": "Activer l'indexation de la base de code",
		"enableDescription": "Activer l'indexation du code pour une recherche et une compréhension du contexte améliorées",
		"settingsTitle": "Paramètres d'indexation",
		"disabledMessage": "L'indexation de la base de code est actuellement désactivée. Activez-la dans les paramètres globaux pour configurer les options d'indexation.",
		"profileLabel": "Fournisseur d'embeddings",
		"embedderProviderLabel": "Fournisseur d'embedder",
		"selectProfilePlaceholder": "Sélectionner un fournisseur",
		"openaiProvider": "OpenAI",
		"ollamaProvider": "Ollama",
		"geminiProvider": "Gemini",
		"geminiApiKeyLabel": "Clé API :",
		"geminiApiKeyPlaceholder": "Entrez votre clé API Gemini",
		"vercelAiGatewayProvider": "Vercel AI Gateway",
		"vercelAiGatewayApiKeyLabel": "Clé API",
		"vercelAiGatewayApiKeyPlaceholder": "Entrez votre clé API Vercel AI Gateway",
		"openRouterProvider": "OpenRouter",
		"openRouterApiKeyLabel": "Clé d'API OpenRouter",
		"openRouterApiKeyPlaceholder": "Entrez votre clé d'API OpenRouter",
		"mistralProvider": "Mistral",
		"mistralApiKeyLabel": "Clé d'API:",
		"mistralApiKeyPlaceholder": "Entrez votre clé API Mistral",
		"openaiCompatibleProvider": "Compatible OpenAI",
		"openAiKeyLabel": "Clé API OpenAI",
		"openAiKeyPlaceholder": "Entrez votre clé API OpenAI",
		"openAiCompatibleBaseUrlLabel": "URL de base",
		"openAiCompatibleApiKeyLabel": "Clé API",
		"openAiCompatibleApiKeyPlaceholder": "Entrez votre clé API",
		"openAiCompatibleModelDimensionLabel": "Dimension d'Embedding :",
		"modelDimensionLabel": "Dimension du modèle",
		"openAiCompatibleModelDimensionPlaceholder": "ex., 1536",
		"openAiCompatibleModelDimensionDescription": "La dimension d'embedding (taille de sortie) pour votre modèle. Consultez la documentation de votre fournisseur pour cette valeur. Valeurs courantes : 384, 768, 1536, 3072.",
		"modelLabel": "Modèle",
		"modelPlaceholder": "Entrez le nom du modèle",
		"selectModel": "Sélectionner un modèle",
		"selectModelPlaceholder": "Sélectionner un modèle",
		"ollamaUrlLabel": "URL Ollama :",
		"ollamaBaseUrlLabel": "URL de base Ollama",
		"qdrantUrlLabel": "URL Qdrant",
		"qdrantKeyLabel": "Clé Qdrant :",
		"qdrantApiKeyLabel": "Clé API Qdrant",
		"qdrantApiKeyPlaceholder": "Entrez votre clé API Qdrant (optionnel)",
		"setupConfigLabel": "Configuration",
		"startIndexingButton": "Démarrer",
		"clearIndexDataButton": "Effacer l'index",
		"unsavedSettingsMessage": "Merci d'enregistrer tes paramètres avant de démarrer le processus d'indexation.",
		"clearDataDialog": {
			"title": "Êtes-vous sûr ?",
			"description": "Cette action ne peut pas être annulée. Cela supprimera définitivement les données d'index de votre base de code.",
			"cancelButton": "Annuler",
			"confirmButton": "Effacer les données"
		},
		"ollamaUrlPlaceholder": "http://localhost:11434",
		"openAiCompatibleBaseUrlPlaceholder": "https://api.example.com",
		"modelDimensionPlaceholder": "1536",
		"qdrantUrlPlaceholder": "http://localhost:6333",
		"saveError": "Échec de la sauvegarde des paramètres",
		"modelDimensions": "({{dimension}} dimensions)",
		"saveSuccess": "Paramètres sauvegardés avec succès",
		"saving": "Sauvegarde...",
		"saveSettings": "Sauvegarder",
		"indexingStatuses": {
			"standby": "En attente",
			"indexing": "Indexation",
			"indexed": "Indexé",
			"error": "Erreur"
		},
		"close": "Fermer",
		"validation": {
			"invalidQdrantUrl": "URL Qdrant invalide",
			"invalidOllamaUrl": "URL Ollama invalide",
			"invalidBaseUrl": "URL de base invalide",
			"qdrantUrlRequired": "L'URL Qdrant est requise",
			"openaiApiKeyRequired": "La clé API OpenAI est requise",
			"modelSelectionRequired": "La sélection du modèle est requise",
			"apiKeyRequired": "La clé API est requise",
			"modelIdRequired": "L'ID du modèle est requis",
			"modelDimensionRequired": "La dimension du modèle est requise",
			"geminiApiKeyRequired": "La clé API Gemini est requise",
			"mistralApiKeyRequired": "La clé API Mistral est requise",
			"vercelAiGatewayApiKeyRequired": "La clé API Vercel AI Gateway est requise",
			"ollamaBaseUrlRequired": "L'URL de base Ollama est requise",
			"baseUrlRequired": "L'URL de base est requise",
			"modelDimensionMinValue": "La dimension du modèle doit être supérieure à 0",
			"openRouterApiKeyRequired": "Clé API OpenRouter est requise"
		},
		"advancedConfigLabel": "Configuration avancée",
		"searchMinScoreLabel": "Seuil de score de recherche",
		"searchMinScoreDescription": "Score de similarité minimum (0.0-1.0) requis pour les résultats de recherche. Des valeurs plus faibles renvoient plus de résultats mais peuvent être moins pertinents. Des valeurs plus élevées renvoient moins de résultats mais plus pertinents.",
		"searchMinScoreResetTooltip": "Réinitialiser à la valeur par défaut (0.4)",
		"searchMaxResultsLabel": "Résultats de recherche maximum",
		"searchMaxResultsDescription": "Nombre maximum de résultats de recherche à retourner lors de l'interrogation de l'index de code. Des valeurs plus élevées fournissent plus de contexte mais peuvent inclure des résultats moins pertinents.",
		"resetToDefault": "Réinitialiser par défaut",
		"cancelling": "Annulation...",
		"cancelIndexingButton": "Annuler l'indexation"
	},
	"autoApprove": {
		"toggleShortcut": "Vous pouvez configurer un raccourci global pour ce paramètre <SettingsLink>dans les préférences de votre IDE</SettingsLink>.",
		"description": "Permettre à Kilo Code d'effectuer automatiquement des opérations sans requérir d'approbation. Activez ces paramètres uniquement si vous faites entièrement confiance à l'IA et que vous comprenez les risques de sécurité associés.",
		"enabled": "Auto-approbation activée",
		"toggleAriaLabel": "Activer/désactiver l'approbation automatique",
		"disabledAriaLabel": "Approbation automatique désactivée - sélectionnez d'abord les options",
		"selectOptionsFirst": "Sélectionnez au moins une option ci-dessous pour activer l'approbation automatique",
		"readOnly": {
			"label": "Lecture",
			"description": "Lorsque cette option est activée, Kilo Code affichera automatiquement le contenu des répertoires et lira les fichiers sans que vous ayez à cliquer sur le bouton Approuver.",
			"outsideWorkspace": {
				"label": "Inclure les fichiers en dehors de l'espace de travail",
				"description": "Permettre à Kilo Code de lire des fichiers en dehors de l'espace de travail actuel sans nécessiter d'approbation."
			}
		},
		"write": {
			"label": "Écriture",
			"description": "Créer et modifier automatiquement des fichiers sans nécessiter d'approbation",
			"delayLabel": "Délai après les écritures pour permettre aux diagnostics de détecter les problèmes potentiels",
			"outsideWorkspace": {
				"label": "Inclure les fichiers en dehors de l'espace de travail",
				"description": "Permettre à Kilo Code de créer et modifier des fichiers en dehors de l'espace de travail actuel sans nécessiter d'approbation."
			},
			"protected": {
				"label": "Inclure les fichiers protégés",
				"description": "Permettre à Kilo Code de créer et modifier des fichiers protégés (comme .kilocodeignore et les fichiers de configuration .kilocode/) sans nécessiter d'approbation."
			}
		},
		"browser": {
			"label": "Navigateur",
			"description": "Effectuer automatiquement des actions du navigateur sans nécessiter d'approbation. Remarque : S'applique uniquement lorsque le modèle prend en charge l'utilisation de l'ordinateur"
		},
		"retry": {
			"label": "Réessayer",
			"description": "Réessayer automatiquement les requêtes API échouées lorsque le serveur renvoie une réponse d'erreur",
			"delayLabel": "Délai avant de réessayer la requête"
		},
		"mcp": {
			"label": "MCP",
			"description": "Activer l'approbation automatique des outils MCP individuels dans la vue des serveurs MCP (nécessite à la fois ce paramètre et la case à cocher \"Toujours autoriser\" de l'outil)"
		},
		"modeSwitch": {
			"label": "Mode",
			"description": "Basculer automatiquement entre différents modes sans nécessiter d'approbation"
		},
		"subtasks": {
			"label": "Sous-tâches",
			"description": "Permettre la création et l'achèvement des sous-tâches sans nécessiter d'approbation"
		},
		"followupQuestions": {
			"label": "Question",
			"description": "Sélectionner automatiquement la première réponse suggérée pour les questions de suivi après le délai configuré",
			"timeoutLabel": "Temps d'attente avant la sélection automatique de la première réponse"
		},
		"execute": {
			"label": "Exécuter",
			"description": "Exécuter automatiquement les commandes de terminal autorisées sans nécessiter d'approbation",
			"allowedCommands": "Commandes auto-exécutables autorisées",
			"allowedCommandsDescription": "Préfixes de commandes qui peuvent être auto-exécutés lorsque \"Toujours approuver les opérations d'exécution\" est activé. Ajoutez * pour autoriser toutes les commandes (à utiliser avec précaution).",
			"deniedCommands": "Commandes refusées",
			"deniedCommandsDescription": "Préfixes de commandes qui seront automatiquement refusés sans demander d'approbation. En cas de conflit avec les commandes autorisées, la correspondance de préfixe la plus longue prend la priorité. Ajoutez * pour refuser toutes les commandes.",
			"commandPlaceholder": "Entrez le préfixe de commande (ex. 'git ')",
			"deniedCommandPlaceholder": "Entrez le préfixe de commande à refuser (ex. 'rm -rf')",
			"addButton": "Ajouter",
			"autoDenied": "Les commandes avec le préfixe `{{prefix}}` ont été interdites par l'utilisateur. Ne contourne pas cette restriction en exécutant une autre commande."
		},
		"showMenu": {
			"label": "Afficher le menu d'approbation automatique dans la vue de chat",
			"description": "Lorsque cette option est activée, le menu d'approbation automatique sera affiché en bas de la vue de chat, permettant un accès rapide aux paramètres d'approbation automatique"
		},
		"updateTodoList": {
			"label": "Todo",
			"description": "La liste de tâches est mise à jour automatiquement sans approbation"
		},
		"apiRequestLimit": {
			"title": "Requêtes maximales",
			"description": "Effectuer automatiquement ce nombre de requêtes API avant de demander l'approbation pour continuer la tâche.",
			"unlimited": "Illimité"
		},
		"apiCostLimit": {
			"unlimited": "Illimité",
			"title": "Coût maximum"
		},
		"maxLimits": {
			"description": "Effectuer automatiquement des requêtes jusqu'à ces limites avant de demander une autorisation pour continuer."
		}
	},
	"providers": {
		"providerDocumentation": "Documentation {{provider}}",
		"configProfile": "Profil de configuration",
		"description": "Enregistrez différentes configurations d'API pour basculer rapidement entre les fournisseurs et les paramètres.",
		"apiProvider": "Fournisseur d'API",
		"model": "Modèle",
		"nameEmpty": "Le nom ne peut pas être vide",
		"nameExists": "Un profil avec ce nom existe déjà",
		"deleteProfile": "Supprimer le profil",
		"invalidArnFormat": "Format ARN invalide. Veuillez vérifier les exemples ci-dessus.",
		"enterNewName": "Entrez un nouveau nom",
		"addProfile": "Ajouter un profil",
		"renameProfile": "Renommer le profil",
		"newProfile": "Nouveau profil de configuration",
		"enterProfileName": "Entrez le nom du profil",
		"createProfile": "Créer un profil",
		"cannotDeleteOnlyProfile": "Impossible de supprimer le seul profil",
		"searchPlaceholder": "Rechercher des profils",
		"searchProviderPlaceholder": "Rechercher des fournisseurs",
		"noProviderMatchFound": "Aucun fournisseur trouvé",
		"noMatchFound": "Aucun profil correspondant trouvé",
		"vscodeLmDescription": "L'API du modèle de langage VS Code vous permet d'exécuter des modèles fournis par d'autres extensions VS Code (y compris, mais sans s'y limiter, GitHub Copilot). Le moyen le plus simple de commencer est d'installer les extensions Copilot et Copilot Chat depuis le VS Code Marketplace.",
		"vscodeLmUnavailable": "La prise en charge des modèles linguistiques de VS Code est disponible uniquement dans Visual Studio Code. Des forks comme VSCodium et d'autres peuvent ne pas fonctionner. De plus, cette fonctionnalité n'est pas disponible dans les outils JetBrains.",
		"vscodeLmUnavailableInstructions": "Assurez-vous d'utiliser un outil pris en charge et que VS Code Chat est installé et activé",
		"awsCustomArnUse": "Entrez un ARN Amazon Bedrock valide pour le modèle que vous souhaitez utiliser. Exemples de format :",
		"awsCustomArnDesc": "Assurez-vous que la région dans l'ARN correspond à la région AWS sélectionnée ci-dessus.",
		"openRouterApiKey": "Clé API OpenRouter",
		"getOpenRouterApiKey": "Obtenir la clé API OpenRouter",
		"vercelAiGatewayApiKey": "Clé API Vercel AI Gateway",
		"getVercelAiGatewayApiKey": "Obtenir la clé API Vercel AI Gateway",
		"apiKeyStorageNotice": "Les clés API sont stockées en toute sécurité dans le stockage sécurisé de VSCode",
		"glamaApiKey": "Clé API Glama",
		"getGlamaApiKey": "Obtenir la clé API Glama",
		"useCustomBaseUrl": "Utiliser une URL de base personnalisée",
		"useReasoning": "Activer le raisonnement",
		"useHostHeader": "Utiliser un en-tête Host personnalisé",
		"useLegacyFormat": "Utiliser le format API OpenAI hérité",
		"customHeaders": "En-têtes personnalisés",
		"headerName": "Nom de l'en-tête",
		"headerValue": "Valeur de l'en-tête",
		"noCustomHeaders": "Aucun en-tête personnalisé défini. Cliquez sur le bouton + pour en ajouter un.",
		"requestyApiKey": "Clé API Requesty",
		"refreshModels": {
			"label": "Actualiser les modèles",
			"hint": "Veuillez rouvrir les paramètres pour voir les modèles les plus récents.",
			"loading": "Actualisation de la liste des modèles...",
			"success": "Liste des modèles actualisée avec succès !",
			"error": "Échec de l'actualisation de la liste des modèles. Veuillez réessayer."
		},
		"getRequestyApiKey": "Obtenir la clé API Requesty",
		"getRequestyBaseUrl": "URL de base",
		"requestyUseCustomBaseUrl": "Utiliser une URL de base personnalisée",
		"openRouterTransformsText": "Compresser les prompts et chaînes de messages à la taille du contexte (<a>Transformations OpenRouter</a>)",
		"anthropicApiKey": "Clé API Anthropic",
		"getAnthropicApiKey": "Obtenir la clé API Anthropic",
		"anthropicUseAuthToken": "Passer la clé API Anthropic comme en-tête d'autorisation au lieu de X-Api-Key",
		"anthropic1MContextBetaLabel": "Activer la fenêtre de contexte de 1M (Bêta)",
		"anthropic1MContextBetaDescription": "Étend la fenêtre de contexte à 1 million de tokens pour Claude Sonnet 4",
		"awsBedrock1MContextBetaLabel": "Activer la fenêtre de contexte de 1M (Bêta)",
		"awsBedrock1MContextBetaDescription": "Étend la fenêtre de contexte à 1 million de tokens pour Claude Sonnet 4",
		"cerebrasApiKey": "Clé API Cerebras",
		"getCerebrasApiKey": "Obtenir la clé API Cerebras",
		"chutesApiKey": "Clé API Chutes",
		"getChutesApiKey": "Obtenir la clé API Chutes",
		"fireworksApiKey": "Clé API Fireworks",
		"getFireworksApiKey": "Obtenir la clé API Fireworks",
		"syntheticApiKey": "Clé API Synthetic",
		"getSyntheticApiKey": "Obtenir la clé API Synthetic",
		"featherlessApiKey": "Clé API Featherless",
		"getFeatherlessApiKey": "Obtenir la clé API Featherless",
		"ioIntelligenceApiKey": "Clé API IO Intelligence",
		"ioIntelligenceApiKeyPlaceholder": "Saisissez votre clé d'API IO Intelligence",
		"getIoIntelligenceApiKey": "Obtenir la clé API IO Intelligence",
		"deepSeekApiKey": "Clé API DeepSeek",
		"getDeepSeekApiKey": "Obtenir la clé API DeepSeek",
		"doubaoApiKey": "Clé API Doubao",
		"getDoubaoApiKey": "Obtenir la clé API Doubao",
		"moonshotApiKey": "Clé API Moonshot",
		"getMoonshotApiKey": "Obtenir la clé API Moonshot",
		"moonshotBaseUrl": "Point d'entrée Moonshot",
		"zaiApiKey": "Clé API Z AI",
		"getZaiApiKey": "Obtenir la clé API Z AI",
		"zaiEntrypoint": "Point d'entrée Z AI",
		"zaiEntrypointDescription": "Veuillez sélectionner le point d'entrée API approprié en fonction de votre emplacement. Si vous êtes en Chine, choisissez open.bigmodel.cn. Sinon, choisissez api.z.ai.",
		"minimaxApiKey": "Clé API MiniMax",
		"getMiniMaxApiKey": "Obtenir la clé API MiniMax",
		"minimaxBaseUrl": "Point d'entrée MiniMax",
		"geminiApiKey": "Clé API Gemini",
		"getGroqApiKey": "Obtenir la clé API Groq",
		"groqApiKey": "Clé API Groq",
		"getSambaNovaApiKey": "Obtenir la clé API SambaNova",
		"sambaNovaApiKey": "Clé API SambaNova",
		"getHuggingFaceApiKey": "Obtenir la clé API Hugging Face",
		"huggingFaceApiKey": "Clé API Hugging Face",
		"getOvhCloudAiEndpointsApiKey": "Obtenir la clé API d'OVHcloud AI Endpoints",
		"ovhCloudAiEndpointsApiKey": "Clé API d'OVHcloud AI Endpoints",
		"ovhCloudAiEndpointsBaseUrl": "URL de base",
		"getOvhCloudAiEndpointsBaseUrl": "Utiliser une URL de base personnalisée",
		"huggingFaceModelId": "ID du modèle",
		"huggingFaceLoading": "Chargement...",
		"huggingFaceModelsCount": "({{count}} modèles)",
		"huggingFaceSelectModel": "Sélectionner un modèle...",
		"huggingFaceSearchModels": "Rechercher des modèles...",
		"huggingFaceNoModelsFound": "Aucun modèle trouvé",
		"huggingFaceProvider": "Fournisseur",
		"huggingFaceProviderAuto": "Automatique",
		"huggingFaceSelectProvider": "Sélectionner un fournisseur...",
		"huggingFaceSearchProviders": "Rechercher des fournisseurs...",
		"huggingFaceNoProvidersFound": "Aucun fournisseur trouvé",
		"getGeminiApiKey": "Obtenir la clé API Gemini",
		"openAiApiKey": "Clé API OpenAI",
		"apiKey": "Clé API",
		"openAiBaseUrl": "URL de base",
		"getOpenAiApiKey": "Obtenir la clé API OpenAI",
		"mistralApiKey": "Clé API Mistral",
		"getMistralApiKey": "Obtenir la clé API Mistral / Codestral",
		"codestralBaseUrl": "URL de base Codestral (Optionnel)",
		"codestralBaseUrlDesc": "Définir une URL alternative pour le modèle Codestral.",
		"xaiApiKey": "Clé API xAI",
		"getXaiApiKey": "Obtenir la clé API xAI",
		"litellmApiKey": "Clé API LiteLLM",
		"litellmBaseUrl": "URL de base LiteLLM",
		"awsCredentials": "Identifiants AWS",
		"awsProfile": "Profil AWS",
		"awsApiKey": "Clé API Amazon Bedrock",
		"awsProfileName": "Nom du profil AWS",
		"awsAccessKey": "Clé d'accès AWS",
		"awsSecretKey": "Clé secrète AWS",
		"awsSessionToken": "Jeton de session AWS",
		"awsRegion": "Région AWS",
		"awsCrossRegion": "Utiliser l'inférence inter-régions",
		"awsBedrockVpc": {
			"useCustomVpcEndpoint": "Utiliser un point de terminaison VPC personnalisé",
			"vpcEndpointUrlPlaceholder": "Entrer l'URL du point de terminaison VPC (optionnel)",
			"examples": "Exemples :"
		},
		"enablePromptCaching": "Activer la mise en cache des prompts",
		"enablePromptCachingTitle": "Activer la mise en cache des prompts pour améliorer les performances et réduire les coûts pour les modèles pris en charge.",
		"cacheUsageNote": "Remarque : Si vous ne voyez pas l'utilisation du cache, essayez de sélectionner un modèle différent puis de sélectionner à nouveau votre modèle souhaité.",
		"vscodeLmModel": "Modèle de langage",
		"vscodeLmWarning": "Remarque : Les modèles accessibles via l’API VS Code Language Model peuvent être encapsulés ou ajustés par le fournisseur ; leur comportement peut donc différer de l’utilisation directe du même modèle auprès d’un fournisseur ou routeur classique. Pour utiliser un modèle depuis la liste « Language Model », bascule d’abord sur ce modèle puis clique sur « Accepter » dans l’invite de Copilot Chat ; sinon, une erreur telle que 400 « The requested model is not supported » peut apparaître.",
		"geminiParameters": {
			"urlContext": {
				"title": "Activer le contexte d'URL",
				"description": "Permet à Gemini d'accéder et de traiter les URL pour un contexte supplémentaire lors de la génération des réponses. Utile pour les tâches nécessitant l'analyse de contenu web."
			},
			"groundingSearch": {
				"title": "Activer la mise en contexte via la recherche Google",
				"description": "Permet à Gemini d'effectuer des recherches sur Google pour obtenir des informations actuelles et fonder les réponses sur des données en temps réel. Utile pour les requêtes nécessitant des informations à jour."
			}
		},
		"googleCloudSetup": {
			"title": "Pour utiliser Google Cloud Vertex AI, vous devez :",
			"step1": "1. Créer un compte Google Cloud, activer l'API Vertex AI et activer les modèles Claude souhaités.",
			"step2": "2. Installer Google Cloud CLI et configurer les identifiants par défaut de l'application.",
			"step3": "3. Ou créer un compte de service avec des identifiants."
		},
		"googleCloudCredentials": "Identifiants Google Cloud",
		"googleCloudKeyFile": "Chemin du fichier de clé Google Cloud",
		"googleCloudProjectId": "ID du projet Google Cloud",
		"googleCloudRegion": "Région Google Cloud",
		"lmStudio": {
			"baseUrl": "URL de base (optionnel)",
			"modelId": "ID du modèle",
			"speculativeDecoding": "Activer le décodage spéculatif",
			"draftModelId": "ID du modèle brouillon",
			"draftModelDesc": "Le modèle brouillon doit être de la même famille de modèles pour que le décodage spéculatif fonctionne correctement.",
			"selectDraftModel": "Sélectionner le modèle brouillon",
			"noModelsFound": "Aucun modèle brouillon trouvé. Veuillez vous assurer que LM Studio est en cours d'exécution avec le mode serveur activé.",
			"description": "LM Studio vous permet d'exécuter des modèles localement sur votre ordinateur. Pour obtenir des instructions sur la mise en route, consultez leur <a>guide de démarrage rapide</a>. Vous devrez également démarrer la fonction <b>serveur local</b> de LM Studio pour l'utiliser avec cette extension. <span>Remarque :</span> Kilo Code utilise des prompts complexes et fonctionne mieux avec les modèles Claude. Les modèles moins performants peuvent ne pas fonctionner comme prévu."
		},
		"ollama": {
			"baseUrl": "URL de base (optionnel)",
			"modelId": "ID du modèle",
			"apiKey": "Clé API Ollama",
			"apiKeyPlaceholder": "Entrez votre clé API",
			"apiKeyHelp": "Clé API optionnelle pour les instances Ollama authentifiées ou les services cloud. Laissez vide pour les installations locales.",
			"numCtx": "Taille de la fenêtre de contexte (num_ctx)",
			"numCtxHelp": "Remplace la taille de la fenêtre de contexte par défaut du modèle. Laissez vide pour utiliser la configuration du Modelfile du modèle. La valeur minimale est 128.",
			"description": "Ollama vous permet d'exécuter des modèles localement sur votre ordinateur. Pour obtenir des instructions sur la mise en route, consultez le guide de démarrage rapide.",
			"warning": "Remarque : Kilo Code utilise des prompts complexes et fonctionne mieux avec les modèles Claude. Les modèles moins performants peuvent ne pas fonctionner comme prévu."
		},
		"unboundApiKey": "Clé API Unbound",
		"getUnboundApiKey": "Obtenir la clé API Unbound",
		"unboundRefreshModelsSuccess": "Liste des modèles mise à jour ! Vous pouvez maintenant sélectionner parmi les derniers modèles.",
		"unboundInvalidApiKey": "Clé API invalide. Veuillez vérifier votre clé API et réessayer.",
		"humanRelay": {
			"description": "Aucune clé API n'est requise, mais l'utilisateur doit aider à copier et coller les informations dans le chat web de l'IA.",
			"instructions": "Pendant l'utilisation, une boîte de dialogue apparaîtra et le message actuel sera automatiquement copié dans le presse-papiers. Vous devez le coller dans les versions web de l'IA (comme ChatGPT ou Claude), puis copier la réponse de l'IA dans la boîte de dialogue et cliquer sur le bouton de confirmation."
		},
		"roo": {
			"authenticatedMessage": "Authentifié de manière sécurisée via ton compte Roo Code Cloud.",
			"connectButton": "Se connecter à Roo Code Cloud"
		},
		"openRouter": {
			"providerRouting": {
				"title": "Routage des fournisseurs OpenRouter",
				"description": "OpenRouter dirige les requêtes vers les meilleurs fournisseurs disponibles pour votre modèle. Par défaut, les requêtes sont équilibrées entre les principaux fournisseurs pour maximiser la disponibilité. Cependant, vous pouvez choisir un fournisseur spécifique à utiliser pour ce modèle.",
				"learnMore": "En savoir plus sur le routage des fournisseurs"
			}
		},
		"customModel": {
			"capabilities": "Configurez les capacités et les prix pour votre modèle personnalisé compatible OpenAI. Soyez prudent lors de la spécification des capacités du modèle, car elles peuvent affecter le fonctionnement de Kilo Code.",
			"maxTokens": {
				"label": "Tokens de sortie maximum",
				"description": "Nombre maximum de tokens que le modèle peut générer dans une réponse. (Spécifiez -1 pour permettre au serveur de définir les tokens maximum.)"
			},
			"contextWindow": {
				"label": "Taille de la fenêtre de contexte",
				"description": "Total des tokens (entrée + sortie) que le modèle peut traiter."
			},
			"imageSupport": {
				"label": "Support des images",
				"description": "Ce modèle est-il capable de traiter et de comprendre les images ?"
			},
			"computerUse": {
				"label": "Utilisation de l'ordinateur",
				"description": "Ce modèle est-il capable d'interagir avec un navigateur ?"
			},
			"promptCache": {
				"label": "Mise en cache des prompts",
				"description": "Ce modèle est-il capable de mettre en cache les prompts ?"
			},
			"pricing": {
				"input": {
					"label": "Prix d'entrée",
					"description": "Coût par million de tokens dans l'entrée/prompt. Cela affecte le coût d'envoi du contexte et des instructions au modèle."
				},
				"output": {
					"label": "Prix de sortie",
					"description": "Coût par million de tokens dans la réponse du modèle. Cela affecte le coût du contenu généré et des complétions."
				},
				"cacheReads": {
					"label": "Prix des lectures de cache",
					"description": "Coût par million de tokens pour la lecture depuis le cache. C'est le prix facturé lors de la récupération d'une réponse mise en cache."
				},
				"cacheWrites": {
					"label": "Prix des écritures de cache",
					"description": "Coût par million de tokens pour l'écriture dans le cache. C'est le prix facturé lors de la première mise en cache d'un prompt."
				}
			},
			"resetDefaults": "Réinitialiser les valeurs par défaut"
		},
		"rateLimitAfter": {
			"label": "Limite de débit en fin",
			"description": "Commencez à limiter le débit après la fin du flux API."
		},
		"rateLimitSeconds": {
			"label": "Limite de débit",
			"description": "Temps minimum entre les requêtes API."
		},
		"consecutiveMistakeLimit": {
			"label": "Limite d'erreurs et de répétitions",
			"description": "Nombre d'erreurs consécutives ou d'actions répétées avant d'afficher la boîte de dialogue 'Kilo Code a des difficultés'",
			"unlimitedDescription": "Réessais illimités activés (poursuite automatique). La boîte de dialogue n'apparaîtra jamais.",
			"warning": "⚠️ Mettre à 0 autorise des réessais illimités, ce qui peut consommer une utilisation importante de l'API"
		},
		"reasoningEffort": {
			"label": "Effort de raisonnement du modèle",
			"none": "Aucun",
			"minimal": "Minimal (le plus rapide)",
			"high": "Élevé",
			"medium": "Moyen",
			"low": "Faible"
		},
		"verbosity": {
			"label": "Verbosité de la sortie",
			"high": "Élevée",
			"medium": "Moyenne",
			"low": "Faible",
			"description": "Contrôle le niveau de détail des réponses du modèle. Une faible verbosité produit des réponses concises, tandis qu'une verbosité élevée fournit des explications approfondies."
		},
		"setReasoningLevel": "Activer l'effort de raisonnement",
		"claudeCode": {
			"pathLabel": "Chemin du code Claude",
			"description": "Chemin facultatif vers votre CLI Claude Code. La valeur par défaut est 'claude' si non défini.",
			"placeholder": "Défaut : claude",
			"maxTokensLabel": "Jetons de sortie max",
			"maxTokensDescription": "Nombre maximum de jetons de sortie pour les réponses de Claude Code. La valeur par défaut est 8000."
		},
		"geminiCli": {
			"description": "Ce fournisseur utilise l'authentification OAuth de l'outil Gemini CLI et ne nécessite pas de clés API.",
			"oauthPath": "Chemin des Identifiants OAuth (optionnel)",
			"oauthPathDescription": "Chemin vers le fichier d'identifiants OAuth. Laissez vide pour utiliser l'emplacement par défaut (~/.gemini/oauth_creds.json).",
			"instructions": "Si vous ne vous êtes pas encore authentifié, veuillez exécuter",
			"instructionsContinued": "dans votre terminal d'abord.",
			"setupLink": "Instructions de Configuration Gemini CLI",
			"requirementsTitle": "Exigences Importantes",
			"requirement1": "D'abord, vous devez installer l'outil Gemini CLI",
			"requirement2": "Ensuite, exécutez gemini dans votre terminal et assurez-vous de vous connecter avec Google",
			"requirement3": "Fonctionne uniquement avec les comptes Google personnels (pas les comptes Google Workspace)",
			"requirement4": "N'utilise pas de clés API - l'authentification est gérée via OAuth",
			"requirement5": "Nécessite que l'outil Gemini CLI soit installé et authentifié d'abord",
			"freeAccess": "Accès gratuit via l'authentification OAuth"
		},
		"qwenCode": {
			"oauthPath": "Chemin des identifiants OAuth (optionnel)",
			"oauthPathDescription": "Chemin vers le fichier d'identifiants OAuth. Laissez vide pour utiliser l'emplacement par défaut (~/.qwen/oauth_creds.json).",
			"description": "Ce fournisseur utilise l'authentification OAuth du service Qwen et ne nécessite pas de clés API.",
			"instructions": "Veuillez suivre la documentation officielle pour obtenir le fichier d'autorisation et le placer dans le chemin spécifié.",
			"setupLink": "Documentation officielle Qwen"
		}
	},
	"browser": {
		"enable": {
			"label": "Activer l'outil de navigateur",
			"description": "Lorsque cette option est activée, Kilo Code peut utiliser un navigateur pour interagir avec des sites web lors de l'utilisation de modèles qui prennent en charge l'utilisation de l'ordinateur. <0>En savoir plus</0>"
		},
		"viewport": {
			"label": "Taille de la fenêtre d'affichage",
			"description": "Sélectionnez la taille de la fenêtre d'affichage pour les interactions du navigateur. Cela affecte la façon dont les sites web sont affichés et dont on interagit avec eux.",
			"options": {
				"largeDesktop": "Grand bureau (1280x800)",
				"smallDesktop": "Petit bureau (900x600)",
				"tablet": "Tablette (768x1024)",
				"mobile": "Mobile (360x640)"
			}
		},
		"screenshotQuality": {
			"label": "Qualité des captures d'écran",
			"description": "Ajustez la qualité WebP des captures d'écran du navigateur. Des valeurs plus élevées fournissent des captures plus claires mais augmentent l'utilisation de token."
		},
		"remote": {
			"label": "Utiliser une connexion de navigateur distant",
			"description": "Se connecter à un navigateur Chrome exécuté avec le débogage à distance activé (--remote-debugging-port=9222).",
			"urlPlaceholder": "URL personnalisée (ex. http://localhost:9222)",
			"testButton": "Tester la connexion",
			"testingButton": "Test en cours...",
			"instructions": "Entrez l'adresse hôte du protocole DevTools ou laissez vide pour découvrir automatiquement les instances Chrome locales. Le bouton Tester la connexion essaiera l'URL personnalisée si fournie, ou découvrira automatiquement si le champ est vide."
		}
	},
	"checkpoints": {
		"timeout": {
			"label": "Délai d'initialisation du point de contrôle (secondes)",
			"description": "Temps d'attente maximum pour l'initialisation du service de points de contrôle. Par défaut : 15 secondes. Plage : 10-60 secondes."
		},
		"enable": {
			"label": "Activer les points de contrôle automatiques",
			"description": "Lorsque cette option est activée, Kilo Code créera automatiquement des points de contrôle pendant l'exécution des tâches, facilitant la révision des modifications ou le retour à des états antérieurs. <0>En savoir plus</0>"
		}
	},
	"autoPurge": {
		"enable": {
			"label": "Activer le nettoyage automatique des tâches",
			"description": "Supprimer automatiquement les anciennes tâches pour libérer de l'espace disque et améliorer les performances. Les tâches sont classées par type et âge pour déterminer quand elles doivent être supprimées."
		},
		"defaultRetention": {
			"label": "Période de rétention par défaut (jours)",
			"description": "Nombre de jours pour conserver les tâches avant qu'elles soient éligibles au nettoyage"
		},
		"neverPurgeFavorited": {
			"label": "Ne jamais supprimer les tâches favorites",
			"description": "Lorsque activé, les tâches favorites ne seront jamais supprimées automatiquement quel que soit leur âge"
		},
		"favoritedRetention": {
			"label": "Rétention des tâches favorites (jours)",
			"description": "Nombre de jours pour conserver les tâches favorites (s'applique uniquement lorsque 'Ne jamais supprimer les tâches favorites' est désactivé)"
		},
		"completedRetention": {
			"label": "Rétention des tâches terminées (jours)",
			"description": "Nombre de jours pour conserver les tâches qui ont été terminées avec succès"
		},
		"incompleteRetention": {
			"label": "Rétention des tâches incomplètes (jours)",
			"description": "Nombre de jours pour conserver les tâches qui n'ont pas été terminées (généralement plus court que les tâches terminées)"
		},
		"lastRun": {
			"label": "Dernier nettoyage"
		},
		"manualPurge": {
			"button": "Exécuter le nettoyage maintenant"
		}
	},
	"notifications": {
		"sound": {
			"label": "Activer les effets sonores",
			"description": "Lorsque cette option est activée, Kilo Code jouera des effets sonores pour les notifications et les événements.",
			"volumeLabel": "Volume"
		},
		"tts": {
			"label": "Activer la synthèse vocale",
			"description": "Lorsque cette option est activée, Kilo Code lira ses réponses à haute voix en utilisant la synthèse vocale.",
			"speedLabel": "Vitesse"
		}
	},
	"contextManagement": {
		"description": "Contrôlez quelles informations sont incluses dans la fenêtre de contexte de l'IA, affectant l'utilisation de token et la qualité des réponses",
		"autoCondenseContextPercent": {
			"label": "Seuil de déclenchement de la condensation intelligente du contexte",
			"description": "Lorsque la fenêtre de contexte atteint ce seuil, Kilo Code la condensera automatiquement."
		},
		"condensingApiConfiguration": {
			"label": "Configuration API pour la condensation du contexte",
			"description": "Sélectionnez quelle configuration API utiliser pour les opérations de condensation du contexte. Laissez non sélectionné pour utiliser la configuration active actuelle.",
			"useCurrentConfig": "Par défaut"
		},
		"customCondensingPrompt": {
			"label": "Prompt personnalisé de condensation du contexte",
			"description": "Personnalisez le prompt système utilisé pour la condensation du contexte. Laissez vide pour utiliser le prompt par défaut.",
			"placeholder": "Entrez votre prompt de condensation personnalisé ici...\n\nVous pouvez utiliser la même structure que le prompt par défaut :\n- Conversation précédente\n- Travail en cours\n- Concepts techniques clés\n- Fichiers et code pertinents\n- Résolution de problèmes\n- Tâches en attente et prochaines étapes",
			"reset": "Réinitialiser par défaut",
			"hint": "Vide = utiliser le prompt par défaut"
		},
		"autoCondenseContext": {
			"name": "Déclencher automatiquement la condensation intelligente du contexte",
			"description": "Lorsque cette option est activée, Kilo Code condensera automatiquement le contexte lorsque le seuil est atteint. Lorsqu'elle est désactivée, vous pouvez toujours déclencher manuellement la condensation du contexte."
		},
		"openTabs": {
			"label": "Limite de contexte des onglets ouverts",
			"description": "Nombre maximum d'onglets VSCode ouverts à inclure dans le contexte. Des valeurs plus élevées fournissent plus de contexte mais augmentent l'utilisation de token."
		},
		"workspaceFiles": {
			"label": "Limite de contexte des fichiers de l'espace de travail",
			"description": "Nombre maximum de fichiers à inclure dans les détails du répertoire de travail actuel. Des valeurs plus élevées fournissent plus de contexte mais augmentent l'utilisation de token."
		},
		"rooignore": {
			"label": "Afficher les fichiers .kilocodeignore dans les listes et recherches",
			"description": "Lorsque cette option est activée, les fichiers correspondant aux modèles dans .kilocodeignore seront affichés dans les listes avec un symbole de cadenas. Lorsqu'elle est désactivée, ces fichiers seront complètement masqués des listes de fichiers et des recherches."
		},
		"maxReadFile": {
			"label": "Seuil d'auto-troncature de lecture de fichier",
			"description": "Kilo Code lit ce nombre de lignes lorsque le modèle omet les valeurs de début/fin. Si ce nombre est inférieur au total du fichier, Kilo Code génère un index des numéros de ligne des définitions de code. Cas spéciaux : -1 indique à Kilo Code de lire le fichier entier (sans indexation), et 0 indique de ne lire aucune ligne et de fournir uniquement les index de ligne pour un contexte minimal. Des valeurs plus basses minimisent l'utilisation initiale du contexte, permettant des lectures ultérieures de plages de lignes précises. Les requêtes avec début/fin explicites ne sont pas limitées par ce paramètre.",
			"lines": "lignes",
			"always_full_read": "Toujours lire le fichier entier"
		},
		"maxConcurrentFileReads": {
			"label": "Limite de lectures simultanées",
			"description": "Nombre maximum de fichiers que l'outil 'read_file' peut traiter simultanément. Des valeurs plus élevées peuvent accélérer la lecture de plusieurs petits fichiers mais augmentent l'utilisation de la mémoire."
		},
		"maxImageFileSize": {
			"label": "Taille maximale des fichiers d'image",
			"mb": "MB",
			"description": "Taille maximale (en MB) pour les fichiers d'image qui peuvent être traités par l'outil de lecture de fichier."
		},
		"maxTotalImageSize": {
			"label": "Taille totale maximale des images",
			"mb": "MB",
			"description": "Limite de taille cumulée maximale (en MB) pour toutes les images traitées dans une seule opération read_file. Lors de la lecture de plusieurs images, la taille de chaque image est ajoutée au total. Si l'inclusion d'une autre image dépasserait cette limite, elle sera ignorée."
		},
		"diagnostics": {
			"includeMessages": {
				"label": "Inclure automatiquement les diagnostics dans le contexte",
				"description": "Lorsque cette option est activée, les messages de diagnostic (erreurs) des fichiers modifiés seront automatiquement inclus dans le contexte. Vous pouvez toujours inclure manuellement tous les diagnostics de l'espace de travail en utilisant @problems."
			},
			"maxMessages": {
				"label": "Nombre maximum de messages de diagnostic",
				"description": "Nombre maximum de messages de diagnostic à inclure par fichier. Cette limite s'applique à la fois à l'inclusion automatique (lorsque la case est cochée) et aux mentions manuelles @problems. Des valeurs plus élevées fournissent plus de contexte mais augmentent l'utilisation des jetons.",
				"resetTooltip": "Réinitialiser à la valeur par défaut (50)",
				"unlimitedLabel": "Illimité"
			},
			"delayAfterWrite": {
				"label": "Délai après les écritures pour permettre aux diagnostics de détecter les problèmes potentiels",
				"description": "Temps d'attente après les écritures de fichiers avant de continuer, permettant aux outils de diagnostic de traiter les modifications et de détecter les problèmes."
			}
		},
		"condensingThreshold": {
			"label": "Seuil de condensation du contexte",
			"selectProfile": "Configurer le seuil pour le profil",
			"defaultProfile": "Par défaut global (tous les profils)",
			"defaultDescription": "Lorsque le contexte atteint ce pourcentage, il sera automatiquement condensé pour tous les profils sauf s'ils ont des paramètres personnalisés",
			"profileDescription": "Seuil personnalisé pour ce profil uniquement (remplace le défaut global)",
			"inheritDescription": "Ce profil hérite du seuil par défaut global ({{threshold}}%)",
			"usesGlobal": "(utilise global {{threshold}}%)"
		},
		"includeCurrentTime": {
			"label": "Inclure l'heure actuelle dans le contexte",
			"description": "Lorsque cette option est activée, l'heure actuelle et les informations de fuseau horaire seront incluses dans le prompt système. Désactivez cette option si les modèles cessent de fonctionner en raison de problèmes liés à l'heure."
		},
		"includeCurrentCost": {
			"label": "Inclure le coût actuel dans le contexte",
			"description": "Lorsque cette option est activée, le coût d'utilisation actuel de l'API sera inclus dans le prompt système. Désactivez cette option si les modèles cessent de fonctionner en raison de problèmes de coût."
		}
	},
	"terminal": {
		"basic": {
			"label": "Paramètres du terminal : Base",
			"description": "Paramètres de base du terminal"
		},
		"advanced": {
			"label": "Paramètres du terminal : Avancé",
			"description": "Ces paramètres s'appliquent uniquement lorsque 'Utiliser le terminal en ligne' est désactivé. Ils affectent uniquement le terminal VS Code et peuvent nécessiter un redémarrage de l'IDE."
		},
		"outputLineLimit": {
			"label": "Limite de sortie du terminal",
			"description": "Conserve les premières et dernières lignes et supprime celles du milieu pour rester sous la limite. Réduire pour économiser des jetons ; augmenter pour donner à Roo plus de détails intermédiaires. Roo voit un espace réservé là où le contenu est ignoré.<0>En savoir plus</0>"
		},
		"outputCharacterLimit": {
			"label": "Limite de caractères du terminal",
			"description": "Remplace la limite de lignes pour éviter les problèmes de mémoire en imposant un plafond strict sur la taille de sortie. Si dépassé, conserve le début et la fin et affiche un espace réservé à Roo là où le contenu est ignoré. <0>En savoir plus</0>"
		},
		"shellIntegrationTimeout": {
			"label": "Délai d'attente d'intégration du shell du terminal",
			"description": "Temps d'attente de l'intégration du shell de VS Code avant d'exécuter des commandes. Augmentez si votre shell démarre lentement ou si vous voyez des erreurs 'Intégration du Shell Indisponible'. <0>En savoir plus</0>"
		},
		"shellIntegrationDisabled": {
			"label": "Utiliser le terminal en ligne (recommandé)",
			"description": "Exécute des commandes dans le terminal en ligne (chat) pour contourner les profils/intégration du shell pour des exécutions plus rapides et fiables. Lorsque désactivé, Roo utilise le terminal VS Code avec votre profil de shell, invites et plugins. <0>En savoir plus</0>"
		},
		"commandDelay": {
			"label": "Délai de commande du terminal",
			"description": "Ajoute une courte pause après chaque commande pour que le terminal VS Code puisse vider toute la sortie (bash/zsh : PROMPT_COMMAND sleep ; PowerShell : start-sleep). Utilisez uniquement si vous voyez une sortie de fin manquante ; sinon laissez à 0. <0>En savoir plus</0>"
		},
		"compressProgressBar": {
			"label": "Compresser la sortie de barre de progression",
			"description": "Réduit les barres de progression/spinners pour ne conserver que l'état final (économise des jetons). <0>En savoir plus</0>"
		},
		"powershellCounter": {
			"label": "Activer la solution de contournement du compteur PowerShell",
			"description": "Activez lorsque la sortie PowerShell est manquante ou dupliquée ; ajoute un petit compteur à chaque commande pour stabiliser la sortie. Laissez désactivé si la sortie semble déjà correcte. <0>En savoir plus</0>"
		},
		"zshClearEolMark": {
			"label": "Effacer la marque EOL ZSH",
			"description": "Activez lorsque vous voyez des % égarés en fin de ligne ou que l'analyse semble incorrecte ; omet la marque de fin de ligne (%) de Zsh. <0>En savoir plus</0>"
		},
		"zshOhMy": {
			"label": "Activer l'intégration Oh My Zsh",
			"description": "Activez lorsque votre thème/plugins Oh My Zsh attendent l'intégration du shell ; définit ITERM_SHELL_INTEGRATION_INSTALLED=Yes. Désactivez pour éviter de définir cette variable. <0>En savoir plus</0>"
		},
		"zshP10k": {
			"label": "Activer l'intégration Powerlevel10k",
			"description": "Activez lorsque vous utilisez l'intégration du shell Powerlevel10k. <0>En savoir plus</0>"
		},
		"zdotdir": {
			"label": "Activer la gestion ZDOTDIR",
			"description": "Activez lorsque l'intégration du shell zsh échoue ou entre en conflit avec vos dotfiles. <0>En savoir plus</0>"
		},
		"inheritEnv": {
			"label": "Hériter des variables d'environnement",
			"description": "Activez pour hériter des variables d'environnement du processus parent VS Code. <0>En savoir plus</0>"
		}
	},
	"advancedSettings": {
		"title": "Paramètres avancés"
	},
	"advanced": {
		"diff": {
			"label": "Activer l'édition via des diffs",
<<<<<<< HEAD
			"description": "Lorsque cette option est activée, Kilo Code pourra éditer des fichiers plus rapidement et rejettera automatiquement les écritures de fichiers complets tronqués. Fonctionne mieux avec le dernier modèle Claude 4 Sonnet.",
=======
			"description": "Lorsque cette option est activée, Roo pourra éditer des fichiers plus rapidement et rejettera automatiquement les écritures de fichiers complets tronqués",
>>>>>>> 00518662
			"strategy": {
				"label": "Stratégie de diff",
				"options": {
					"standard": "Standard (Bloc unique)",
					"multiBlock": "Expérimental : Diff multi-blocs",
					"unified": "Expérimental : Diff unifié"
				},
				"descriptions": {
					"standard": "La stratégie de diff standard applique les modifications à un seul bloc de code à la fois.",
					"unified": "La stratégie de diff unifié prend plusieurs approches pour appliquer les diffs et choisit la meilleure approche.",
					"multiBlock": "La stratégie de diff multi-blocs permet de mettre à jour plusieurs blocs de code dans un fichier en une seule requête."
				}
			},
			"matchPrecision": {
				"label": "Précision de correspondance",
				"description": "Ce curseur contrôle la précision avec laquelle les sections de code doivent correspondre lors de l'application des diffs. Des valeurs plus basses permettent des correspondances plus flexibles mais augmentent le risque de remplacement incorrects. Utilisez des valeurs inférieures à 100 % avec une extrême prudence."
			}
		},
		"todoList": {
			"label": "Activer l'outil de liste de tâches",
			"description": "Lorsqu'activé, Kilo Code peut créer et gérer des listes de tâches pour suivre la progression. Cela aide à organiser les tâches complexes en étapes gérables."
		}
	},
	"experimental": {
		"DIFF_STRATEGY_UNIFIED": {
			"name": "Utiliser la stratégie diff unifiée expérimentale",
			"description": "Activer la stratégie diff unifiée expérimentale. Cette stratégie pourrait réduire le nombre de tentatives causées par des erreurs de modèle, mais peut provoquer des comportements inattendus ou des modifications incorrectes. Activez-la uniquement si vous comprenez les risques et êtes prêt à examiner attentivement tous les changements."
		},
<<<<<<< HEAD
		"SEARCH_AND_REPLACE": {
			"name": "Utiliser l'outil de recherche et remplacement expérimental",
			"description": "Activer l'outil de recherche et remplacement expérimental, permettant à Kilo Code de remplacer plusieurs occurrences d'un terme de recherche en une seule requête."
		},
=======
>>>>>>> 00518662
		"INSERT_BLOCK": {
			"name": "Utiliser l'outil d'insertion de contenu expérimental",
			"description": "Activer l'outil d'insertion de contenu expérimental, permettant à Kilo Code d'insérer du contenu à des numéros de ligne spécifiques sans avoir besoin de créer un diff."
		},
		"POWER_STEERING": {
			"name": "Utiliser le mode \"direction assistée\" expérimental",
			"description": "Lorsqu'il est activé, Kilo Code rappellera plus fréquemment au modèle les détails de sa définition de mode actuelle. Cela conduira à une adhérence plus forte aux définitions de rôles et aux instructions personnalisées, mais utilisera plus de tokens par message."
		},
		"MULTI_SEARCH_AND_REPLACE": {
			"name": "Utiliser l'outil diff multi-blocs expérimental",
			"description": "Lorsqu'il est activé, Kilo Code utilisera l'outil diff multi-blocs. Cela tentera de mettre à jour plusieurs blocs de code dans le fichier en une seule requête."
		},
		"CONCURRENT_FILE_READS": {
			"name": "Activer la lecture simultanée de fichiers",
			"description": "Lorsqu'activé, Kilo Code peut lire plusieurs fichiers dans une seule requête. Lorsque désactivé, Kilo Code doit lire les fichiers un par un. La désactivation peut aider lors du travail avec des modèles moins performants ou lorsque tu souhaites plus de contrôle sur l'accès aux fichiers."
		},
		"MARKETPLACE": {
			"name": "Activer le Marketplace",
			"description": "Lorsque cette option est activée, tu peux installer des MCP et des modes personnalisés depuis le Marketplace."
		},
		"MULTI_FILE_APPLY_DIFF": {
			"name": "Activer les éditions de fichiers concurrentes",
			"description": "Lorsque cette option est activée, Kilo Code peut éditer plusieurs fichiers en une seule requête. Lorsqu'elle est désactivée, Kilo Code doit éditer les fichiers un par un. Désactiver cette option peut aider lorsque tu travailles avec des modèles moins capables ou lorsque tu veux plus de contrôle sur les modifications de fichiers."
		},
		"MORPH_FAST_APPLY": {
			"name": "Activer Fast Apply",
			"description": "Lorsque cette option est activée, Kilo Code peut éditer des fichiers en utilisant Fast Apply avec des modèles spécialisés optimisés pour les modifications de code. Nécessite Kilo Gateway Provider, OpenRouter ou une clé API Morph.",
			"apiKey": "Clé API Morph (optionnel)",
			"placeholder": "Entrez votre clé API Morph (optionnel)",
			"modelLabel": "Sélection du modèle",
			"modelDescription": "Choisissez quel modèle Fast Apply utiliser pour les éditions de fichiers",
			"models": {
				"auto": "Auto (Par défaut - choisit le meilleur disponible)",
				"morphFast": "Morph v3 Fast (Plus rapide, coût réduit)",
				"morphLarge": "Morph v3 Large (Plus performant)",
				"relace": "Relace Apply v3"
			}
		},
		"PREVENT_FOCUS_DISRUPTION": {
			"name": "Édition en arrière-plan",
			"description": "Empêche la perturbation du focus de l'éditeur lorsqu'activé. Les modifications de fichiers se font en arrière-plan sans ouvrir de vues de différences ou voler le focus. Vous pouvez continuer à travailler sans interruption pendant que Kilo Code effectue des changements. Les fichiers peuvent être ouverts sans focus pour capturer les diagnostics ou rester complètement fermés."
		},
		"ASSISTANT_MESSAGE_PARSER": {
			"name": "Utiliser le nouveau parseur de messages",
			"description": "Active le parseur de messages en streaming expérimental qui accélère nettement les longues réponses en traitant les messages plus efficacement."
		},
		"NEW_TASK_REQUIRE_TODOS": {
			"name": "Exiger la liste 'todos' pour les nouvelles tâches",
			"description": "Lorsqu'il est activé, l'outil new_task exigera qu'un paramètre todos soit fourni. Cela garantit que toutes les nouvelles tâches commencent avec une liste claire d'objectifs. Lorsqu'il est désactivé (par défaut), le paramètre todos reste facultatif pour la compatibilité descendante."
		},
		"IMAGE_GENERATION": {
			"name": "Activer la génération d'images IA",
			"description": "Lorsqu'activé, Kilo Code peut générer des images à partir de prompts textuels. Nécessite qu'une clé API Kilo Code ou OpenRouter soit configurée.",
			"apiProvider": "Fournisseur d'API",
			"openRouterApiKeyLabel": "Clé API OpenRouter",
			"openRouterApiKeyPlaceholder": "Entrez votre clé API OpenRouter",
			"kiloCodeApiKeyLabel": "Clé API Kilo Code",
			"kiloCodeApiKeyPlaceholder": "Entrez votre clé API Kilo Code",
			"kiloCodeApiKeyPaste": "Coller la clé API Kilo Code actuelle",
			"getApiKeyText": "Obtenez votre clé API depuis",
			"modelSelectionLabel": "Modèle de génération d'images",
			"modelSelectionDescription": "Sélectionnez le modèle pour la génération d'images",
			"warningMissingKey": "⚠️ Une clé API est requise pour la génération d'images, veuillez la configurer ci-dessus.",
			"successConfigured": "✓ La génération d'images est configurée et prête à utiliser"
		},
		"INLINE_ASSIST": {
			"name": "Autocomplete",
			"description": "Active les fonctionnalités Autocomplete pour des suggestions de code rapides et des améliorations directement dans ton éditeur. Inclut Tâche Rapide (Cmd+I) pour des changements ciblés et Autocomplete pour des améliorations contextuelles."
		},
		"RUN_SLASH_COMMAND": {
			"name": "Activer les commandes slash initiées par le modèle",
			"description": "Lorsque activé, Kilo Code peut exécuter tes commandes slash pour lancer des workflows."
		}
	},
	"promptCaching": {
		"label": "Désactiver la mise en cache des prompts",
		"description": "Lorsque cette option est cochée, Kilo Code n'utilisera pas la mise en cache des prompts pour ce modèle."
	},
	"temperature": {
		"useCustom": "Utiliser une température personnalisée",
		"description": "Contrôle l'aléatoire dans les réponses du modèle.",
		"rangeDescription": "Des valeurs plus élevées rendent la sortie plus aléatoire, des valeurs plus basses la rendent plus déterministe."
	},
	"modelInfo": {
		"supportsImages": "Prend en charge les images",
		"noImages": "Ne prend pas en charge les images",
		"supportsPromptCache": "Prend en charge la mise en cache des prompts",
		"noPromptCache": "Ne prend pas en charge la mise en cache des prompts",
		"contextWindow": "Fenêtre de contexte :",
		"maxOutput": "Sortie maximale",
		"inputPrice": "Prix d'entrée",
		"outputPrice": "Prix de sortie",
		"cacheReadsPrice": "Prix des lectures de cache",
		"cacheWritesPrice": "Prix des écritures de cache",
		"enableStreaming": "Activer le streaming",
		"enableR1Format": "Activer les paramètres du modèle R1",
		"enableR1FormatTips": "Doit être activé lors de l'utilisation de modèles R1 tels que QWQ, pour éviter l'erreur 400",
		"useAzure": "Utiliser Azure",
		"azureApiVersion": "Définir la version de l'API Azure",
		"gemini": {
			"freeRequests": "* Gratuit jusqu'à {{count}} requêtes par minute. Après cela, la facturation dépend de la taille du prompt.",
			"pricingDetails": "Pour plus d'informations, voir les détails de tarification.",
			"billingEstimate": "* La facturation est une estimation - le coût exact dépend de la taille du prompt."
		}
	},
	"modelPicker": {
		"automaticFetch": "L'extension récupère automatiquement la liste la plus récente des modèles disponibles sur <serviceLink>{{serviceName}}</serviceLink>. Si vous ne savez pas quel modèle choisir, Kilo Code fonctionne mieux avec <defaultModelLink>{{defaultModelId}}</defaultModelLink>.",
		"label": "Modèle",
		"searchPlaceholder": "Rechercher",
		"noMatchFound": "Aucune correspondance trouvée",
		"useCustomModel": "Utiliser personnalisé : {{modelId}}"
	},
	"footer": {
		"feedback": "Si vous avez des questions ou des commentaires, n'hésitez pas à ouvrir un problème sur <githubLink>github.com/Kilo-Org/kilocode</githubLink> ou à rejoindre <redditLink>reddit.com/r/kilocode</redditLink> ou <discordLink>kilocode.ai/discord</discordLink>",
		"support": "Pour les questions financières, veuillez contacter le Support Client à <supportLink>https://kilocode.ai/support</supportLink>",
		"telemetry": {
			"label": "Autoriser les rapports d'erreurs et d'utilisation",
			"description": "Aide à améliorer Kilo Code en envoyant des données d'utilisation et des rapports d'erreurs. Aucun code, prompt ou information personnelle n'est jamais envoyé. Consulte notre politique de confidentialité pour plus de détails."
		},
		"settings": {
			"import": "Importer",
			"export": "Exporter",
			"reset": "Réinitialiser"
		}
	},
	"thinkingBudget": {
		"maxTokens": "Tokens maximum",
		"maxThinkingTokens": "Tokens de réflexion maximum"
	},
	"validation": {
		"apiKey": "Vous devez fournir une clé API valide.",
		"awsRegion": "Vous devez choisir une région pour utiliser Amazon Bedrock.",
		"googleCloud": "Vous devez fournir un ID de projet et une région Google Cloud valides.",
		"modelId": "Vous devez fournir un ID de modèle valide.",
		"modelSelector": "Vous devez fournir un sélecteur de modèle valide.",
		"openAi": "Vous devez fournir une URL de base, une clé API et un ID de modèle valides.",
		"arn": {
			"invalidFormat": "Format ARN invalide. Veuillez vérifier les exigences de format.",
			"regionMismatch": "Attention : La région dans votre ARN ({{arnRegion}}) ne correspond pas à votre région sélectionnée ({{region}}). Cela peut causer des problèmes d'accès. Le fournisseur utilisera la région de l'ARN."
		},
		"modelAvailability": "L'ID de modèle ({{modelId}}) que vous avez fourni n'est pas disponible. Veuillez choisir un modèle différent.",
		"modelDeprecated": "Ce modèle n'est plus disponible. Veuillez sélectionner un modèle différent.",
		"providerNotAllowed": "Le fournisseur '{{provider}}' n'est pas autorisé par votre organisation",
		"modelNotAllowed": "Le modèle '{{model}}' n'est pas autorisé pour le fournisseur '{{provider}}' par votre organisation",
		"profileInvalid": "Ce profil contient un fournisseur ou un modèle qui n'est pas autorisé par votre organisation",
		"qwenCodeOauthPath": "Tu dois fournir un chemin valide pour les identifiants OAuth"
	},
	"placeholders": {
		"apiKey": "Saisissez la clé API...",
		"profileName": "Saisissez le nom du profil",
		"accessKey": "Saisissez la clé d'accès...",
		"secretKey": "Saisissez la clé secrète...",
		"sessionToken": "Saisissez le jeton de session...",
		"credentialsJson": "Saisissez le JSON des identifiants...",
		"keyFilePath": "Saisissez le chemin du fichier de clé...",
		"projectId": "Saisissez l'ID du projet...",
		"customArn": "Saisissez l'ARN (ex. arn:aws:bedrock:us-east-1:123456789012:foundation-model/my-model)",
		"baseUrl": "Saisissez l'URL de base...",
		"modelId": {
			"lmStudio": "ex. meta-llama-3.1-8b-instruct",
			"lmStudioDraft": "ex. lmstudio-community/llama-3.2-1b-instruct",
			"ollama": "ex. llama3.1"
		},
		"numbers": {
			"maxTokens": "ex. 4096",
			"contextWindow": "ex. 128000",
			"inputPrice": "ex. 0.0001",
			"outputPrice": "ex. 0.0002",
			"cacheWritePrice": "ex. 0.00005"
		}
	},
	"defaults": {
		"ollamaUrl": "Par défaut : http://localhost:11434",
		"lmStudioUrl": "Par défaut : http://localhost:1234",
		"geminiUrl": "Par défaut : https://generativelanguage.googleapis.com"
	},
	"labels": {
		"customArn": "ARN personnalisé",
		"useCustomArn": "Utiliser un ARN personnalisé..."
	},
	"display": {
		"taskTimeline": {
			"label": "Afficher la chronologie des tâches",
			"description": "Afficher une chronologie visuelle des messages de tâches, colorés selon leur type, permettant de voir rapidement la progression des tâches et de revenir à des points spécifiques dans l'historique de la tâche."
		},
		"sendMessageOnEnter": {
			"label": "Envoyer le message avec Entrée",
			"description": "Lorsque cette option est activée, appuyez sur Entrée pour envoyer et sur Maj+Entrée pour une nouvelle ligne. Désactivez-la pour utiliser Maj+Entrée pour envoyer à la place."
		},
		"costThreshold": {
			"label": "Masquer le coût en dessous du seuil",
			"currentValue": "Seuil actuel : ${{value}}",
			"description": "N'afficher que les coûts de requête supérieurs à ce montant. Les coûts sont toujours visibles lorsque le volet de détails est ouvert."
		},
		"showTimestamps": {
			"label": "Afficher les horodatages",
			"description": "Afficher l'horodatage pour chaque message dans la vue de discussion"
		}
	},
	"ghost": {
		"showGutterAnimation": {
			"label": "Afficher l'animation dans la gouttière lors de l'autocomplétion",
			"description": "Affiche un indicateur animé dans la gouttière de l'éditeur lorsque l'autocomplétion est en cours",
			"preview": "Aperçu de l'animation"
		}
	},
	"includeMaxOutputTokens": "Inclure les tokens de sortie maximum",
	"includeMaxOutputTokensDescription": "Envoyer le paramètre de tokens de sortie maximum dans les requêtes API. Certains fournisseurs peuvent ne pas supporter cela.",
	"limitMaxTokensDescription": "Limiter le nombre maximum de tokens dans la réponse",
	"maxOutputTokensLabel": "Tokens de sortie maximum",
	"maxTokensGenerateDescription": "Tokens maximum à générer dans la réponse",
	"serviceTier": {
		"label": "Niveau de service",
		"tooltip": "Pour un traitement plus rapide des demandes d'API, essayez le niveau de service de traitement prioritaire. Pour des prix plus bas avec une latence plus élevée, essayez le niveau de traitement flexible.",
		"standard": "Standard",
		"flex": "Flexible",
		"priority": "Priorité",
		"pricingTableTitle": "Tarification par niveau de service (prix par 1M de tokens)",
		"columns": {
			"tier": "Niveau",
			"input": "Entrée",
			"output": "Sortie",
			"cacheReads": "Lectures du cache"
		}
	},
	"ui": {
		"collapseThinking": {
			"label": "Réduire les messages de réflexion par défaut",
			"description": "Si activé, les blocs de réflexion seront réduits par défaut jusqu'à ce que vous interagissiez avec eux"
		}
	}
}<|MERGE_RESOLUTION|>--- conflicted
+++ resolved
@@ -766,11 +766,7 @@
 	"advanced": {
 		"diff": {
 			"label": "Activer l'édition via des diffs",
-<<<<<<< HEAD
-			"description": "Lorsque cette option est activée, Kilo Code pourra éditer des fichiers plus rapidement et rejettera automatiquement les écritures de fichiers complets tronqués. Fonctionne mieux avec le dernier modèle Claude 4 Sonnet.",
-=======
 			"description": "Lorsque cette option est activée, Roo pourra éditer des fichiers plus rapidement et rejettera automatiquement les écritures de fichiers complets tronqués",
->>>>>>> 00518662
 			"strategy": {
 				"label": "Stratégie de diff",
 				"options": {
@@ -799,13 +795,6 @@
 			"name": "Utiliser la stratégie diff unifiée expérimentale",
 			"description": "Activer la stratégie diff unifiée expérimentale. Cette stratégie pourrait réduire le nombre de tentatives causées par des erreurs de modèle, mais peut provoquer des comportements inattendus ou des modifications incorrectes. Activez-la uniquement si vous comprenez les risques et êtes prêt à examiner attentivement tous les changements."
 		},
-<<<<<<< HEAD
-		"SEARCH_AND_REPLACE": {
-			"name": "Utiliser l'outil de recherche et remplacement expérimental",
-			"description": "Activer l'outil de recherche et remplacement expérimental, permettant à Kilo Code de remplacer plusieurs occurrences d'un terme de recherche en une seule requête."
-		},
-=======
->>>>>>> 00518662
 		"INSERT_BLOCK": {
 			"name": "Utiliser l'outil d'insertion de contenu expérimental",
 			"description": "Activer l'outil d'insertion de contenu expérimental, permettant à Kilo Code d'insérer du contenu à des numéros de ligne spécifiques sans avoir besoin de créer un diff."
