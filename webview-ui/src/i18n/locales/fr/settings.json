--- conflicted
+++ resolved
@@ -944,14 +944,10 @@
 		},
 		"IMAGE_GENERATION": {
 			"name": "Activer la génération d'images IA",
-<<<<<<< HEAD
 			"description": "Lorsqu'activé, Kilo Code peut générer des images à partir de prompts textuels. Nécessite qu'une clé API Kilo Code ou OpenRouter soit configurée.",
 			"apiProvider": "Fournisseur d'API",
-=======
 			"providerLabel": "Fournisseur",
 			"providerDescription": "Sélectionnez le fournisseur pour la génération d'images.",
-			"description": "Lorsqu'activé, Roo peut générer des images à partir de prompts textuels en utilisant les modèles de génération d'images d'OpenRouter. Nécessite qu'une clé API OpenRouter soit configurée.",
->>>>>>> 2c3b2953
 			"openRouterApiKeyLabel": "Clé API OpenRouter",
 			"openRouterApiKeyPlaceholder": "Entrez votre clé API OpenRouter",
 			"kiloCodeApiKeyLabel": "Clé API Kilo Code",
@@ -969,15 +965,11 @@
 		},
 		"RUN_SLASH_COMMAND": {
 			"name": "Activer les commandes slash initiées par le modèle",
-<<<<<<< HEAD
 			"description": "Lorsque activé, Kilo Code peut exécuter tes commandes slash pour lancer des workflows."
-=======
-			"description": "Lorsque activé, Roo peut exécuter tes commandes slash pour lancer des workflows."
 		},
 		"MULTIPLE_NATIVE_TOOL_CALLS": {
 			"name": "Appels d'outils parallèles",
 			"description": "Lorsqu'activé, le protocole natif peut exécuter plusieurs outils en un seul tour de message d'assistant."
->>>>>>> 2c3b2953
 		}
 	},
 	"promptCaching": {
