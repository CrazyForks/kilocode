{
	"greeting": "Que peut faire Kilo Code pour vous ?",
	"task": {
		"title": "Tâche",
		"expand": "Développer la tâche",
		"collapse": "Réduire la tâche",
		"seeMore": "Voir plus",
		"seeLess": "Voir moins",
		"tokens": "Tokens",
		"cache": "Cache",
		"apiCost": "Coût API",
		"size": "Taille",
		"contextWindow": "Durée du contexte",
		"closeAndStart": "Fermer la tâche et en commencer une nouvelle",
		"export": "Exporter l'historique des tâches",
		"delete": "Supprimer la tâche (Shift + Clic pour ignorer la confirmation)",
		"condenseContext": "Condenser intelligemment le contexte",
		"share": "Partager la tâche",
		"shareWithOrganization": "Partager avec l'organisation",
		"shareWithOrganizationDescription": "Seuls les membres de ton organisation peuvent accéder",
		"sharePublicly": "Partager publiquement",
		"sharePubliclyDescription": "Toute personne avec le lien peut accéder",
		"connectToCloud": "Se connecter au Cloud",
		"connectToCloudDescription": "Connecte-toi à Kilo Code Cloud pour partager des tâches",
		"sharingDisabledByOrganization": "Partage désactivé par l'organisation",
		"shareSuccessOrganization": "Lien d'organisation copié dans le presse-papiers",
		"shareSuccessPublic": "Lien public copié dans le presse-papiers",
		"openInCloud": "Ouvrir la tâche dans Roo Code Cloud",
		"openInCloudIntro": "Continue à surveiller ou interagir avec Roo depuis n'importe où. Scanne, clique ou copie pour ouvrir."
	},
	"history": {
		"title": "Historique"
	},
	"unpin": "Désépingler",
	"pin": "Épingler",
	"tokenProgress": {
		"availableSpace": "Espace disponible : {{amount}} tokens",
		"tokensUsed": "Tokens utilisés : {{used}} sur {{total}}",
		"reservedForResponse": "Réservé pour la réponse du modèle : {{amount}} tokens"
	},
	"retry": {
		"title": "Réessayer",
		"tooltip": "Tenter à nouveau l'opération"
	},
	"startNewTask": {
		"title": "Commencer une nouvelle tâche",
		"tooltip": "Démarrer une nouvelle tâche"
	},
	"reportBug": {
		"title": "Signaler un bug"
	},
	"proceedAnyways": {
		"title": "Continuer quand même",
		"tooltip": "Continuer pendant l'exécution de la commande"
	},
	"save": {
		"title": "Enregistrer",
		"tooltip": "Enregistrer les modifications du message"
	},
	"reject": {
		"title": "Rejeter",
		"tooltip": "Rejeter cette action"
	},
	"completeSubtaskAndReturn": "Terminer la sous-tâche et revenir",
	"approve": {
		"title": "Approuver",
		"tooltip": "Approuver cette action"
	},
	"runCommand": {
		"title": "Exécuter la commande",
		"tooltip": "Exécuter cette commande"
	},
	"proceedWhileRunning": {
		"title": "Continuer pendant l'exécution",
		"tooltip": "Continuer malgré les avertissements"
	},
	"killCommand": {
		"title": "Arrêter la commande",
		"tooltip": "Arrêter la commande actuelle"
	},
	"resumeTask": {
		"title": "Reprendre la tâche",
		"tooltip": "Continuer la tâche actuelle"
	},
	"terminate": {
		"title": "Terminer",
		"tooltip": "Terminer la tâche actuelle"
	},
	"cancel": {
		"title": "Annuler",
		"tooltip": "Annuler l'opération actuelle"
	},
	"scrollToBottom": "Défiler jusqu'au bas du chat",
	"about": "Générer, refactoriser et déboguer du code avec l'assistance de l'IA. Consultez notre <DocsLink>documentation</DocsLink> pour en savoir plus.",
	"onboarding": "Grâce aux dernières avancées en matière de capacités de codage agent, je peux gérer des tâches complexes de développement logiciel étape par étape. Avec des outils qui me permettent de créer et d'éditer des fichiers, d'explorer des projets complexes, d'utiliser le navigateur et d'exécuter des commandes de terminal (après votre autorisation), je peux vous aider de manières qui vont au-delà de la complétion de code ou du support technique. Je peux même utiliser MCP pour créer de nouveaux outils et étendre mes propres capacités.",
	"rooTips": {
		"boomerangTasks": {
			"title": "Orchestration de Tâches",
			"description": "Divisez les tâches en parties plus petites et gérables."
		},
		"stickyModels": {
			"title": "Modes persistants",
			"description": "Chaque mode se souvient de votre dernier modèle utilisé"
		},
		"tools": {
			"title": "Outils",
			"description": "Permettez à l'IA de résoudre des problèmes en naviguant sur le Web, en exécutant des commandes, et plus encore."
		},
		"customizableModes": {
			"title": "Modes personnalisables",
			"description": "Des personas spécialisés avec leurs propres comportements et modèles assignés"
		}
	},
	"selectMode": "Sélectionner le mode d'interaction",
	"selectApiConfig": "Sélectionner la configuration de l'API",
	"selectModelConfig": "Sélectionner le modèle",
	"enhancePrompt": "Améliorer la requête avec un contexte supplémentaire",
	"addImages": "Ajouter des images au message",
	"sendMessage": "Envoyer le message",
	"stopTts": "Arrêter la synthèse vocale",
	"typeMessage": "Écrivez un message...",
	"typeTask": "Écrivez votre tâche ici...",
	"addContext": "@ pour ajouter du contexte, / pour les commandes",
	"dragFiles": "maintenir Maj pour glisser des fichiers",
	"dragFilesImages": "maintenir Maj pour glisser des fichiers/images",
	"enhancePromptDescription": "Le bouton 'Améliorer la requête' aide à améliorer votre demande en fournissant un contexte supplémentaire, des clarifications ou des reformulations. Essayez de taper une demande ici et cliquez à nouveau sur le bouton pour voir comment cela fonctionne.",
	"modeSelector": {
		"title": "Modes",
		"marketplace": "Marketplace de Modes",
		"settings": "Paramètres des Modes",
		"description": "Personas spécialisés qui adaptent le comportement de Kilo Code.",
		"searchPlaceholder": "Rechercher des modes...",
		"noResults": "Aucun résultat trouvé"
	},
	"errorReadingFile": "Erreur lors de la lecture du fichier :",
	"noValidImages": "Aucune image valide n'a été traitée",
	"separator": "Séparateur",
	"edit": "Éditer...",
	"forNextMode": "pour le prochain mode",
	"forPreviousMode": "pour le mode précédent",
	"error": "Erreur",
	"diffError": {
		"title": "Modification échouée"
	},
	"troubleMessage": "Kilo Code rencontre des difficultés...",
	"apiRequest": {
		"title": "Requête API",
		"failed": "Échec de la requête API",
		"streaming": "Requête API...",
		"cancelled": "Requête API annulée",
		"streamingFailed": "Échec du streaming API"
	},
	"checkpoint": {
		"regular": "Point de contrôle",
		"initializingWarning": "Initialisation du point de contrôle en cours... Si cela prend trop de temps, tu peux désactiver les points de contrôle dans les <settingsLink>paramètres</settingsLink> et redémarrer ta tâche.",
		"menu": {
			"viewDiff": "Voir les différences",
			"restore": "Restaurer le point de contrôle",
			"restoreFiles": "Restaurer les fichiers",
			"restoreFilesDescription": "Restaure les fichiers de votre projet à un instantané pris à ce moment.",
			"restoreFilesAndTask": "Restaurer fichiers et tâche",
			"confirm": "Confirmer",
			"cancel": "Annuler",
			"cannotUndo": "Cette action ne peut pas être annulée.",
			"restoreFilesAndTaskDescription": "Restaure les fichiers de votre projet à un instantané pris à ce moment et supprime tous les messages après ce point."
		},
		"current": "Actuel"
	},
	"fileOperations": {
		"wantsToRead": "Kilo Code veut lire ce fichier :",
		"wantsToReadOutsideWorkspace": "Kilo Code veut lire ce fichier en dehors de l'espace de travail :",
		"didRead": "Kilo Code a lu ce fichier :",
		"wantsToEdit": "Kilo Code veut éditer ce fichier :",
		"wantsToEditOutsideWorkspace": "Kilo Code veut éditer ce fichier en dehors de l'espace de travail :",
		"wantsToEditProtected": "Kilo Code veut éditer un fichier de configuration protégé :",
		"wantsToCreate": "Kilo Code veut créer un nouveau fichier :",
		"wantsToSearchReplace": "Kilo Code veut effectuer une recherche et remplacement sur ce fichier :",
		"didSearchReplace": "Kilo Code a effectué une recherche et remplacement sur ce fichier :",
		"wantsToInsert": "Kilo Code veut insérer du contenu dans ce fichier :",
		"wantsToInsertWithLineNumber": "Kilo Code veut insérer du contenu dans ce fichier à la ligne {{lineNumber}} :",
		"wantsToInsertAtEnd": "Kilo Code veut ajouter du contenu à la fin de ce fichier :",
		"wantsToReadAndXMore": "Kilo Code veut lire ce fichier et {{count}} de plus :",
		"wantsToReadMultiple": "Kilo Code souhaite lire plusieurs fichiers :",
		"wantsToApplyBatchChanges": "Kilo Code veut appliquer des modifications à plusieurs fichiers :",
		"wantsToGenerateImage": "Kilo Code veut générer une image :",
		"wantsToGenerateImageOutsideWorkspace": "Kilo Code veut générer une image en dehors de l'espace de travail :",
		"wantsToGenerateImageProtected": "Kilo Code veut générer une image dans un emplacement protégé :",
		"didGenerateImage": "Kilo Code a généré une image :"
	},
	"instructions": {
		"wantsToFetch": "Kilo Code veut récupérer des instructions détaillées pour aider à la tâche actuelle"
	},
	"directoryOperations": {
		"wantsToViewTopLevel": "Kilo Code veut voir les fichiers de premier niveau dans ce répertoire :",
		"didViewTopLevel": "Kilo Code a vu les fichiers de premier niveau dans ce répertoire :",
		"wantsToViewRecursive": "Kilo Code veut voir récursivement tous les fichiers dans ce répertoire :",
		"didViewRecursive": "Kilo Code a vu récursivement tous les fichiers dans ce répertoire :",
		"wantsToViewDefinitions": "Kilo Code veut voir les noms de définitions de code source utilisés dans ce répertoire :",
		"didViewDefinitions": "Kilo Code a vu les noms de définitions de code source utilisés dans ce répertoire :",
		"wantsToSearch": "Kilo Code veut rechercher dans ce répertoire <code>{{regex}}</code> :",
		"didSearch": "Kilo Code a recherché dans ce répertoire <code>{{regex}}</code> :",
		"wantsToSearchOutsideWorkspace": "Kilo Code veut rechercher dans ce répertoire (hors espace de travail) <code>{{regex}}</code> :",
		"didSearchOutsideWorkspace": "Kilo Code a recherché dans ce répertoire (hors espace de travail) <code>{{regex}}</code> :",
		"wantsToViewTopLevelOutsideWorkspace": "Kilo Code veut voir les fichiers de premier niveau dans ce répertoire (hors espace de travail) :",
		"didViewTopLevelOutsideWorkspace": "Kilo Code a vu les fichiers de premier niveau dans ce répertoire (hors espace de travail) :",
		"wantsToViewRecursiveOutsideWorkspace": "Kilo Code veut voir récursivement tous les fichiers dans ce répertoire (hors espace de travail) :",
		"didViewRecursiveOutsideWorkspace": "Kilo Code a vu récursivement tous les fichiers dans ce répertoire (hors espace de travail) :",
		"wantsToViewDefinitionsOutsideWorkspace": "Kilo Code veut voir les noms de définitions de code source utilisés dans ce répertoire (hors espace de travail) :",
		"didViewDefinitionsOutsideWorkspace": "Kilo Code a vu les noms de définitions de code source utilisés dans ce répertoire (hors espace de travail) :"
	},
	"commandOutput": "Sortie de commande",
	"commandExecution": {
		"running": "En cours d'exécution",
		"pid": "PID : {{pid}}",
		"exited": "Terminé ({{exitCode}})",
		"manageCommands": "Gérer les autorisations de commande",
		"commandManagementDescription": "Gérer les autorisations de commande : Cliquez sur ✓ pour autoriser l'exécution automatique, ✗ pour refuser l'exécution. Les modèles peuvent être activés/désactivés ou supprimés des listes. <settingsLink>Voir tous les paramètres</settingsLink>",
		"addToAllowed": "Ajouter à la liste autorisée",
		"removeFromAllowed": "Retirer de la liste autorisée",
		"addToDenied": "Ajouter à la liste refusée",
		"removeFromDenied": "Retirer de la liste refusée",
		"abortCommand": "Abandonner l'exécution de la commande",
		"expandOutput": "Développer la sortie",
		"collapseOutput": "Réduire la sortie",
		"expandManagement": "Développer la section de gestion des commandes",
		"collapseManagement": "Réduire la section de gestion des commandes"
	},
	"response": "Réponse",
	"arguments": "Arguments",
	"mcp": {
		"wantsToUseTool": "Kilo Code veut utiliser un outil sur le serveur MCP {{serverName}} :",
		"wantsToAccessResource": "Kilo Code veut accéder à une ressource sur le serveur MCP {{serverName}} :"
	},
	"modes": {
		"wantsToSwitch": "Kilo Code veut passer au mode <code>{{mode}}</code>",
		"wantsToSwitchWithReason": "Kilo Code veut passer au mode <code>{{mode}}</code> car : {{reason}}",
		"didSwitch": "Kilo Code est passé au mode <code>{{mode}}</code>",
		"didSwitchWithReason": "Kilo Code est passé au mode <code>{{mode}}</code> car : {{reason}}"
	},
	"subtasks": {
		"wantsToCreate": "Kilo Code veut créer une nouvelle sous-tâche en mode <code>{{mode}}</code> :",
		"wantsToFinish": "Kilo Code veut terminer cette sous-tâche",
		"newTaskContent": "Instructions de la sous-tâche",
		"completionContent": "Sous-tâche terminée",
		"resultContent": "Résultats de la sous-tâche",
		"defaultResult": "Veuillez continuer avec la tâche suivante.",
		"completionInstructions": "Sous-tâche terminée ! Vous pouvez examiner les résultats et suggérer des corrections ou les prochaines étapes. Si tout semble bon, confirmez pour retourner le résultat à la tâche parente."
	},
	"questions": {
		"hasQuestion": "Kilo Code a une question :"
	},
	"taskCompleted": "Tâche terminée",
	"powershell": {
		"issues": "Il semble que vous rencontriez des problèmes avec Windows PowerShell, veuillez consulter ce"
	},
	"autoApprove": {
<<<<<<< HEAD
		"title": "Auto-approbation :",
		"none": "Aucune",
		"description": "L'auto-approbation permet à Kilo Code d'effectuer des actions sans demander d'autorisation. Activez-la uniquement pour les actions auxquelles vous faites entièrement confiance. Configuration plus détaillée disponible dans les <settingsLink>Paramètres</settingsLink>.",
		"selectOptionsFirst": "Sélectionnez au moins une option ci-dessous pour activer l'auto-approbation",
=======
		"tooltip": "Gérer les paramètres d'approbation automatique",
		"title": "Approbation automatique",
		"all": "Tout",
		"none": "Aucun",
		"description": "Exécutez ces actions sans demander la permission. N'activez cette option que pour les actions en lesquelles vous avez entièrement confiance.",
		"selectOptionsFirst": "Sélectionnez au moins une option ci-dessous pour activer l'approbation automatique",
>>>>>>> 68352562
		"toggleAriaLabel": "Activer/désactiver l'approbation automatique",
		"disabledAriaLabel": "Approbation automatique désactivée - sélectionnez d'abord les options",
		"triggerLabel_zero": "Pas d'approbation automatique",
		"triggerLabel_one": "1 approuvé automatiquement",
		"triggerLabel_other": "{{count}} approuvés automatiquement",
		"triggerLabelAll": "YOLO"
	},
	"reasoning": {
		"thinking": "Réflexion",
		"seconds": "{{count}}s"
	},
	"contextCondense": {
		"title": "Contexte condensé",
		"condensing": "Condensation du contexte...",
		"errorHeader": "Échec de la condensation du contexte",
		"tokens": "tokens"
	},
	"followUpSuggest": {
		"copyToInput": "Copier vers l'entrée (ou Shift + clic)",
		"autoSelectCountdown": "Sélection automatique dans {{count}}s",
		"countdownDisplay": "{{count}}s"
	},
	"announcement": {
		"title": "🎉 Roo Code {{version}} est sortie",
		"description": "Présentation de <bold>Roo Code Cloud :</bold> Apporter la puissance de Roo au-delà de l'IDE",
		"feature1": "<bold>Suivre le progrès des tâches depuis n'importe où (Gratuit) :</bold> Obtenir des mises à jour en temps réel sur les tâches de longue durée sans être bloqué dans ton IDE",
		"feature2": "<bold>Contrôler l'extension Roo à distance (Pro) :</bold> Démarre, arrête et interagis avec les tâches depuis une interface de navigateur basée sur le chat.",
		"learnMore": "Prêt à prendre le contrôle ? En savoir plus <learnMoreLink>ici</learnMoreLink>.",
		"visitCloudButton": "Visiter Roo Code Cloud",
		"socialLinks": "Rejoins-nous sur <xLink>X</xLink>, <discordLink>Discord</discordLink>, ou <redditLink>r/RooCode</redditLink>"
	},
	"browser": {
		"rooWantsToUse": "Kilo Code veut utiliser le navigateur :",
		"consoleLogs": "Journaux de console",
		"noNewLogs": "(Pas de nouveaux journaux)",
		"screenshot": "Capture d'écran du navigateur",
		"cursor": "curseur",
		"navigation": {
			"step": "Étape {{current}} sur {{total}}",
			"previous": "Précédent",
			"next": "Suivant"
		},
		"sessionStarted": "Session de navigateur démarrée",
		"actions": {
			"title": "Action de navigation : ",
			"launch": "Lancer le navigateur sur {{url}}",
			"click": "Cliquer ({{coordinate}})",
			"type": "Saisir \"{{text}}\"",
			"scrollDown": "Défiler vers le bas",
			"scrollUp": "Défiler vers le haut",
			"close": "Fermer le navigateur"
		}
	},
	"codeblock": {
		"tooltips": {
			"expand": "Développer le bloc de code",
			"collapse": "Réduire le bloc de code",
			"enable_wrap": "Activer le retour à la ligne",
			"disable_wrap": "Désactiver le retour à la ligne",
			"copy_code": "Copier le code"
		}
	},
	"systemPromptWarning": "AVERTISSEMENT : Remplacement d'instructions système personnalisées actif. Cela peut gravement perturber la fonctionnalité et provoquer un comportement imprévisible.",
	"profileViolationWarning": "Le profil actuel n'est pas compatible avec les paramètres de votre organisation",
	"shellIntegration": {
		"title": "Avertissement d'exécution de commande",
		"description": "Votre commande est exécutée sans l'intégration shell du terminal VSCode. Pour supprimer cet avertissement, vous pouvez désactiver l'intégration shell dans la section <strong>Terminal</strong> des <settingsLink>paramètres de Kilo Code</settingsLink> ou résoudre les problèmes d'intégration du terminal VSCode en utilisant le lien ci-dessous.",
		"troubleshooting": "Cliquez ici pour la documentation d'intégration shell."
	},
	"ask": {
		"autoApprovedRequestLimitReached": {
			"title": "Limite de requêtes auto-approuvées atteinte",
			"description": "Kilo Code a atteint la limite auto-approuvée de {{count}} requête(s) API. Souhaitez-vous réinitialiser le compteur et poursuivre la tâche ?",
			"button": "Réinitialiser et continuer"
		},
		"autoApprovedCostLimitReached": {
			"title": "Limite de coût en auto-approbation atteinte",
			"description": "Kilo Code a atteint la limite de coût auto-approuvée de ${{count}}. Souhaitez-vous réinitialiser le coût et poursuivre la tâche ?",
			"button": "Réinitialiser et Continuer"
		}
	},
	"codebaseSearch": {
		"wantsToSearch": "Kilo Code veut rechercher dans la base de code <code>{{query}}</code> :",
		"wantsToSearchWithPath": "Kilo Code veut rechercher dans la base de code <code>{{query}}</code> dans <code>{{path}}</code> :",
		"didSearch_one": "1 résultat trouvé",
		"didSearch_other": "{{count}} résultats trouvés",
		"resultTooltip": "Score de similarité : {{score}} (cliquer pour ouvrir le fichier)"
	},
	"read-batch": {
		"approve": {
			"title": "Tout approuver"
		},
		"deny": {
			"title": "Tout refuser"
		}
	},
	"indexingStatus": {
		"ready": "Index prêt",
		"indexing": "Indexation {{percentage}}%",
		"indexed": "Indexé",
		"error": "Erreur d'index",
		"status": "Statut de l'index"
	},
	"versionIndicator": {
		"ariaLabel": "Version {{version}} - Cliquez pour voir les notes de version"
	},
	"rooCloudCTA": {
		"title": "Roo Code Cloud évolue !",
		"description": "Exécutez des agents distants dans le cloud, accédez à vos tâches de n'importe où, collaborez avec d'autres et bien plus encore.",
		"joinWaitlist": "Inscrivez-vous pour recevoir les dernières mises à jour."
	},
	"editMessage": {
		"placeholder": "Modifiez votre message..."
	},
	"command": {
		"triggerDescription": "Déclencher la commande {{name}}"
	},
	"slashCommands": {
		"tooltip": "Gérer les commandes slash",
		"title": "Commandes Slash",
		"description": "Utilisez les commandes slash intégrées ou créez des personnalisées pour accéder rapidement aux prompts et flux de travail fréquemment utilisés. <DocsLink>Documentation</DocsLink>",
		"builtInCommands": "Commandes Intégrées",
		"globalCommands": "Commandes Globales",
		"workspaceCommands": "Commandes de l'Espace de Travail",
		"globalCommand": "Commande globale",
		"editCommand": "Modifier la commande",
		"deleteCommand": "Supprimer la commande",
		"newGlobalCommandPlaceholder": "Nouvelle commande globale...",
		"newWorkspaceCommandPlaceholder": "Nouvelle commande de l'espace de travail...",
		"deleteDialog": {
			"title": "Supprimer la commande",
			"description": "Êtes-vous sûr de vouloir supprimer la commande \"{{name}}\" ? Cette action ne peut pas être annulée.",
			"cancel": "Annuler",
			"confirm": "Supprimer"
		}
	},
	"queuedMessages": {
		"title": "Messages en file d'attente :",
		"clickToEdit": "Cliquez pour modifier le message"
	},
	"slashCommand": {
		"wantsToRun": "Roo veut exécuter une commande slash:",
		"didRun": "Roo a exécuté une commande slash:"
	}
}<|MERGE_RESOLUTION|>--- conflicted
+++ resolved
@@ -254,19 +254,12 @@
 		"issues": "Il semble que vous rencontriez des problèmes avec Windows PowerShell, veuillez consulter ce"
 	},
 	"autoApprove": {
-<<<<<<< HEAD
-		"title": "Auto-approbation :",
-		"none": "Aucune",
-		"description": "L'auto-approbation permet à Kilo Code d'effectuer des actions sans demander d'autorisation. Activez-la uniquement pour les actions auxquelles vous faites entièrement confiance. Configuration plus détaillée disponible dans les <settingsLink>Paramètres</settingsLink>.",
-		"selectOptionsFirst": "Sélectionnez au moins une option ci-dessous pour activer l'auto-approbation",
-=======
 		"tooltip": "Gérer les paramètres d'approbation automatique",
 		"title": "Approbation automatique",
 		"all": "Tout",
 		"none": "Aucun",
 		"description": "Exécutez ces actions sans demander la permission. N'activez cette option que pour les actions en lesquelles vous avez entièrement confiance.",
 		"selectOptionsFirst": "Sélectionnez au moins une option ci-dessous pour activer l'approbation automatique",
->>>>>>> 68352562
 		"toggleAriaLabel": "Activer/désactiver l'approbation automatique",
 		"disabledAriaLabel": "Approbation automatique désactivée - sélectionnez d'abord les options",
 		"triggerLabel_zero": "Pas d'approbation automatique",
