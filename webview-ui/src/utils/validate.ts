import i18next from "i18next"

import {
	type ProviderSettings,
	type OrganizationAllowList,
	type ProviderName,
	modelIdKeysByProvider,
	isProviderName,
	isDynamicProvider,
	isFauxProvider,
	isCustomProvider,
} from "@roo-code/types"

import type { RouterModels } from "@roo/api"

export function validateApiConfiguration(
	apiConfiguration: ProviderSettings,
	routerModels?: RouterModels,
	organizationAllowList?: OrganizationAllowList,
): string | undefined {
	const keysAndIdsPresentErrorMessage = validateModelsAndKeysProvided(apiConfiguration)

	if (keysAndIdsPresentErrorMessage) {
		return keysAndIdsPresentErrorMessage
	}

	const organizationAllowListError = validateProviderAgainstOrganizationSettings(
		apiConfiguration,
		organizationAllowList,
	)

	if (organizationAllowListError) {
		return organizationAllowListError.message
	}

	return validateDynamicProviderModelId(apiConfiguration, routerModels)
}

function validateModelsAndKeysProvided(apiConfiguration: ProviderSettings): string | undefined {
	switch (apiConfiguration.apiProvider) {
		case "openrouter":
			if (!apiConfiguration.openRouterApiKey) {
				return i18next.t("settings:validation.apiKey")
			}
			break
		case "glama":
			if (!apiConfiguration.glamaApiKey) {
				return i18next.t("settings:validation.apiKey")
			}
			break
		case "unbound":
			if (!apiConfiguration.unboundApiKey) {
				return i18next.t("settings:validation.apiKey")
			}
			break
		case "requesty":
			if (!apiConfiguration.requestyApiKey) {
				return i18next.t("settings:validation.apiKey")
			}
			break
		case "deepinfra":
			if (!apiConfiguration.deepInfraApiKey) {
				return i18next.t("settings:validation.apiKey")
			}
			break
		case "litellm":
			if (!apiConfiguration.litellmApiKey) {
				return i18next.t("settings:validation.apiKey")
			}
			break
		case "anthropic":
			if (!apiConfiguration.apiKey) {
				return i18next.t("settings:validation.apiKey")
			}
			break
		case "bedrock":
			if (!apiConfiguration.awsRegion) {
				return i18next.t("settings:validation.awsRegion")
			}
			break
		case "vertex":
			if (!apiConfiguration.vertexProjectId || !apiConfiguration.vertexRegion) {
				return i18next.t("settings:validation.googleCloud")
			}
			break
		case "gemini":
			if (!apiConfiguration.geminiApiKey) {
				return i18next.t("settings:validation.apiKey")
			}
			break
		// kilocode_change start
		case "gemini-cli":
			// OAuth-based provider, no API key validation needed
			break
		// kilocode_change end
		case "openai-native":
			if (!apiConfiguration.openAiNativeApiKey) {
				return i18next.t("settings:validation.apiKey")
			}
			break
		case "mistral":
			if (!apiConfiguration.mistralApiKey) {
				return i18next.t("settings:validation.apiKey")
			}
			break
		case "openai":
			if (!apiConfiguration.openAiBaseUrl || !apiConfiguration.openAiApiKey || !apiConfiguration.openAiModelId) {
				return i18next.t("settings:validation.openAi")
			}
			break
		case "ollama":
			if (!apiConfiguration.ollamaModelId) {
				return i18next.t("settings:validation.modelId")
			}
			break
		case "lmstudio":
			if (!apiConfiguration.lmStudioModelId) {
				return i18next.t("settings:validation.modelId")
			}
			break
		case "vscode-lm":
			if (!apiConfiguration.vsCodeLmModelSelector) {
				return i18next.t("settings:validation.modelSelector")
			}
			break
		// kilocode_change start
		case "kilocode":
			if (!apiConfiguration.kilocodeToken) {
				return i18next.t("settings:validation.apiKey")
			}
			break
		// kilocode_change end
		case "huggingface":
			if (!apiConfiguration.huggingFaceApiKey) {
				return i18next.t("settings:validation.apiKey")
			}
			if (!apiConfiguration.huggingFaceModelId) {
				return i18next.t("settings:validation.modelId")
			}
			break
		case "cerebras":
			if (!apiConfiguration.cerebrasApiKey) {
				return i18next.t("settings:validation.apiKey")
			}
			break
		case "fireworks":
			if (!apiConfiguration.fireworksApiKey) {
				return i18next.t("settings:validation.apiKey")
			}
			break
		// kilocode_change start
		case "synthetic":
			if (!apiConfiguration.syntheticApiKey) {
				return i18next.t("settings:validation.apiKey")
			}
			break
		// kilocode_change end
		case "io-intelligence":
			if (!apiConfiguration.ioIntelligenceApiKey) {
				return i18next.t("settings:validation.apiKey")
			}
			break
		case "featherless":
			if (!apiConfiguration.featherlessApiKey) {
				return i18next.t("settings:validation.apiKey")
			}
			break
		case "qwen-code":
			if (!apiConfiguration.qwenCodeOauthPath) {
				return i18next.t("settings:validation.qwenCodeOauthPath")
			}
			break
		case "vercel-ai-gateway":
			if (!apiConfiguration.vercelAiGatewayApiKey) {
				return i18next.t("settings:validation.apiKey")
			}
			break
<<<<<<< HEAD
		// kilocode_change start
		case "ovhcloud":
			if (!apiConfiguration.ovhCloudAiEndpointsApiKey) {
				return i18next.t("settings:validation.apiKey")
			}
			break
		case "sap-ai-core":
			if (!apiConfiguration.sapAiCoreServiceKey) {
				return i18next.t("settings:validation.sapAiCore")
			}
			if (!apiConfiguration.sapAiCoreModelId) {
				return i18next.t("settings:validation.modelId")
			}
			if (!apiConfiguration.sapAiCoreUseOrchestration && !apiConfiguration.sapAiCoreDeploymentId) {
				return i18next.t("settings:validation.sapAiCoreDeploymentId", {
					model: apiConfiguration.sapAiCoreModelId,
				})
			}
			break
		// kilocode_change end
=======
		case "baseten":
			if (!apiConfiguration.basetenApiKey) {
				return i18next.t("settings:validation.apiKey")
			}
			break
>>>>>>> 2c3b2953
	}

	return undefined
}

type ValidationError = {
	message: string
	code: "PROVIDER_NOT_ALLOWED" | "MODEL_NOT_ALLOWED"
}

function validateProviderAgainstOrganizationSettings(
	apiConfiguration: ProviderSettings,
	organizationAllowList?: OrganizationAllowList,
): ValidationError | undefined {
	if (organizationAllowList && !organizationAllowList.allowAll) {
		const provider = apiConfiguration.apiProvider

		if (!provider) {
			return undefined
		}

		const providerConfig = organizationAllowList.providers[provider]

		if (!providerConfig) {
			return {
				message: i18next.t("settings:validation.providerNotAllowed", { provider }),
				code: "PROVIDER_NOT_ALLOWED",
			}
		}

		if (!providerConfig.allowAll) {
			const modelId = getModelIdForProvider(apiConfiguration, provider)
			const allowedModels = providerConfig.models || []

			if (modelId && !allowedModels.includes(modelId)) {
				return {
					message: i18next.t("settings:validation.modelNotAllowed", {
						model: modelId,
						provider,
					}),
					code: "MODEL_NOT_ALLOWED",
				}
			}
		}
	}
}

function getModelIdForProvider(apiConfiguration: ProviderSettings, provider: ProviderName): string | undefined {
	if (provider === "vscode-lm") {
		return apiConfiguration.vsCodeLmModelSelector?.id
	}

	if (isCustomProvider(provider) || isFauxProvider(provider)) {
		return apiConfiguration.apiModelId
	}

	return apiConfiguration[modelIdKeysByProvider[provider]]
}

/**
 * Validates an Amazon Bedrock ARN format and optionally checks if the region in
 * the ARN matches the provided region.
 *
 * @param arn The ARN string to validate
 * @param region Optional region to check against the ARN's region
 * @returns An object with validation results: { isValid, arnRegion, errorMessage }
 */
export function validateBedrockArn(arn: string, region?: string) {
	// Validate ARN format.
	const arnRegex = /^arn:aws:(?:bedrock|sagemaker):([^:]+):([^:]*):(?:([^/]+)\/([\w.\-:]+)|([^/]+))$/
	const match = arn.match(arnRegex)

	if (!match) {
		return {
			isValid: false,
			arnRegion: undefined,
			errorMessage: i18next.t("settings:validation.arn.invalidFormat"),
		}
	}

	// Extract region from ARN.
	const arnRegion = match[1]

	// Check if region in ARN matches provided region (if specified).
	if (region && arnRegion !== region) {
		return {
			isValid: true,
			arnRegion,
			errorMessage: i18next.t("settings:validation.arn.regionMismatch", { arnRegion, region }),
		}
	}

	// ARN is valid and region matches (or no region was provided to check against).
	return { isValid: true, arnRegion, errorMessage: undefined }
}

function validateDynamicProviderModelId(
	apiConfiguration: ProviderSettings,
	routerModels?: RouterModels,
): string | undefined {
	const provider = apiConfiguration.apiProvider ?? ""

	// We only validate model ids from dynamic providers.
	if (!isDynamicProvider(provider)) {
		return undefined
	}

	const modelId = getModelIdForProvider(apiConfiguration, provider)

	if (!modelId) {
		return i18next.t("settings:validation.modelId")
	}

	const models = routerModels?.[provider]

	if (models && Object.keys(models).length > 1 && !Object.keys(models).includes(modelId)) {
		return i18next.t("settings:validation.modelAvailability", { modelId })
	}

	return undefined
}

/**
 * Extracts model-specific validation errors from the API configuration.
 * This is used to show model errors specifically in the model selector components.
 */
export function getModelValidationError(
	apiConfiguration: ProviderSettings,
	routerModels?: RouterModels,
	organizationAllowList?: OrganizationAllowList,
): string | undefined {
	const modelId = isProviderName(apiConfiguration.apiProvider)
		? getModelIdForProvider(apiConfiguration, apiConfiguration.apiProvider)
		: apiConfiguration.apiModelId

	const configWithModelId = {
		...apiConfiguration,
		apiModelId: modelId || "",
	}

	const orgError = validateProviderAgainstOrganizationSettings(configWithModelId, organizationAllowList)

	if (orgError && orgError.code === "MODEL_NOT_ALLOWED") {
		return orgError.message
	}

	return validateDynamicProviderModelId(configWithModelId, routerModels)
}

/**
 * Validates API configuration but excludes model-specific errors.
 * This is used for the general API error display to prevent duplication
 * when model errors are shown in the model selector.
 */
export function validateApiConfigurationExcludingModelErrors(
	apiConfiguration: ProviderSettings,
	_routerModels?: RouterModels, // Keeping this for compatibility with the old function.
	organizationAllowList?: OrganizationAllowList,
): string | undefined {
	const keysAndIdsPresentErrorMessage = validateModelsAndKeysProvided(apiConfiguration)

	if (keysAndIdsPresentErrorMessage) {
		return keysAndIdsPresentErrorMessage
	}

	const organizationAllowListError = validateProviderAgainstOrganizationSettings(
		apiConfiguration,
		organizationAllowList,
	)

	// Inly return organization errors if they're not model-specific.
	if (organizationAllowListError && organizationAllowListError.code === "PROVIDER_NOT_ALLOWED") {
		return organizationAllowListError.message
	}

	// Skip model validation errors as they'll be shown in the model selector.
	return undefined
}<|MERGE_RESOLUTION|>--- conflicted
+++ resolved
@@ -175,7 +175,6 @@
 				return i18next.t("settings:validation.apiKey")
 			}
 			break
-<<<<<<< HEAD
 		// kilocode_change start
 		case "ovhcloud":
 			if (!apiConfiguration.ovhCloudAiEndpointsApiKey) {
@@ -196,13 +195,11 @@
 			}
 			break
 		// kilocode_change end
-=======
 		case "baseten":
 			if (!apiConfiguration.basetenApiKey) {
 				return i18next.t("settings:validation.apiKey")
 			}
 			break
->>>>>>> 2c3b2953
 	}
 
 	return undefined
