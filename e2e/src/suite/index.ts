import * as path from "path"
import Mocha from "mocha"
import { glob } from "glob"
import * as vscode from "vscode"

import { RooCodeAPI } from "../../../src/exports/roo-code"

<<<<<<< HEAD
		// Set up global extension, api, provider, and panel.
		globalThis.extension = vscode.extensions.getExtension("kilocode.Kilo-Code")
=======
import { waitUntilReady } from "./utils"
>>>>>>> 99f64cad

declare global {
	var api: RooCodeAPI
}

<<<<<<< HEAD
		await globalThis.provider.updateGlobalState("apiProvider", "kilocode")
		await globalThis.provider.updateGlobalState("openRouterModelId", "anthropic/claude-3.5-sonnet")
=======
export async function run() {
	const extension = vscode.extensions.getExtension<RooCodeAPI>("RooVeterinaryInc.roo-cline")
>>>>>>> 99f64cad

	if (!extension) {
		throw new Error("Extension not found")
	}

<<<<<<< HEAD
		globalThis.panel = vscode.window.createWebviewPanel(
			"kilo-code.SidebarProvider",
			"Kilo Code",
			vscode.ViewColumn.One,
			{
				enableScripts: true,
				enableCommandUris: true,
				retainContextWhenHidden: true,
				localResourceRoots: [globalThis.extension?.extensionUri],
			},
		)
=======
	// Activate the extension if it's not already active.
	const api = extension.isActive ? extension.exports : await extension.activate()
>>>>>>> 99f64cad

	// TODO: We might want to support a "free" model out of the box so
	// contributors can run the tests locally without having to pay.
	await api.setConfiguration({
		apiProvider: "openrouter",
		openRouterApiKey: process.env.OPENROUTER_API_KEY!,
		openRouterModelId: "anthropic/claude-3.5-sonnet",
	})

	await waitUntilReady({ api })

	// Expose the API to the tests.
	globalThis.api = api

	// Add all the tests to the runner.
	const mocha = new Mocha({ ui: "tdd", timeout: 300_000 })
	const cwd = path.resolve(__dirname, "..")
	;(await glob("**/**.test.js", { cwd })).forEach((testFile) => mocha.addFile(path.resolve(cwd, testFile)))

	// Let's go!
	return new Promise<void>((resolve, reject) =>
		mocha.run((failures) => (failures === 0 ? resolve() : reject(new Error(`${failures} tests failed.`)))),
	)
}<|MERGE_RESOLUTION|>--- conflicted
+++ resolved
@@ -5,45 +5,21 @@
 
 import { RooCodeAPI } from "../../../src/exports/roo-code"
 
-<<<<<<< HEAD
-		// Set up global extension, api, provider, and panel.
-		globalThis.extension = vscode.extensions.getExtension("kilocode.Kilo-Code")
-=======
 import { waitUntilReady } from "./utils"
->>>>>>> 99f64cad
 
 declare global {
 	var api: RooCodeAPI
 }
 
-<<<<<<< HEAD
-		await globalThis.provider.updateGlobalState("apiProvider", "kilocode")
-		await globalThis.provider.updateGlobalState("openRouterModelId", "anthropic/claude-3.5-sonnet")
-=======
 export async function run() {
-	const extension = vscode.extensions.getExtension<RooCodeAPI>("RooVeterinaryInc.roo-cline")
->>>>>>> 99f64cad
+	const extension = vscode.extensions.getExtension<RooCodeAPI>("kilocode.Kilo-Code")
 
 	if (!extension) {
 		throw new Error("Extension not found")
 	}
 
-<<<<<<< HEAD
-		globalThis.panel = vscode.window.createWebviewPanel(
-			"kilo-code.SidebarProvider",
-			"Kilo Code",
-			vscode.ViewColumn.One,
-			{
-				enableScripts: true,
-				enableCommandUris: true,
-				retainContextWhenHidden: true,
-				localResourceRoots: [globalThis.extension?.extensionUri],
-			},
-		)
-=======
 	// Activate the extension if it's not already active.
 	const api = extension.isActive ? extension.exports : await extension.activate()
->>>>>>> 99f64cad
 
 	// TODO: We might want to support a "free" model out of the box so
 	// contributors can run the tests locally without having to pay.
