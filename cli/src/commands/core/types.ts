/**
 * Command system type definitions
 */

<<<<<<< HEAD
import type { RouterModels, ModeConfig } from "../../types/messages.js"
=======
import type { ExtensionMessage, RouterModels, WebviewMessage } from "../../types/messages.js"
import type { CliMessage } from "../../types/cli.js"
>>>>>>> ff2ecd8d
import type { CLIConfig, ProviderConfig } from "../../config/types.js"
import type { ProfileData, BalanceData } from "../../state/atoms/profile.js"
import type { TaskHistoryData, TaskHistoryFilters } from "../../state/atoms/taskHistory.js"

export interface Command {
	name: string
	aliases: string[]
	description: string
	usage: string
	examples: string[]
	category: "chat" | "settings" | "navigation" | "system"
	handler: CommandHandler
	options?: CommandOption[]
	arguments?: ArgumentDefinition[]
	priority?: number // 1-10 scale, default 5. Higher = appears first in suggestions
}

export interface CommandOption {
	name: string
	alias?: string
	description: string
	required?: boolean
	type: "string" | "number" | "boolean"
	default?: string | number | boolean
}

export interface CommandContext {
	input: string
	args: string[]
	options: Record<string, string | number | boolean>
	config: CLIConfig
	sendMessage: (message: CliMessage) => Promise<void>
	addMessage: (message: CliMessage) => void
	clearMessages: () => void
	replaceMessages: (messages: CliMessage[]) => void
	setMessageCutoffTimestamp: (timestamp: number) => void
	clearTask: () => Promise<void>
	setMode: (mode: string) => void
	setTheme: (theme: string) => Promise<void>
	exit: () => void
	setCommittingParallelMode: (isCommitting: boolean) => void
	isParallelMode: boolean
	// Model-related context
	routerModels: RouterModels | null
	currentProvider: ProviderConfig | null
	kilocodeDefaultModel: string
	updateProviderModel: (modelId: string) => Promise<void>
	refreshRouterModels: () => Promise<void>
	// Provider update function for teams command
	updateProvider: (providerId: string, updates: Partial<ProviderConfig>) => Promise<void>
	// Provider selection function
	selectProvider: (providerId: string) => Promise<void>
	// Profile data context
	profileData: ProfileData | null
	balanceData: BalanceData | null
	profileLoading: boolean
	balanceLoading: boolean
	// Custom modes context
	customModes: ModeConfig[]
	// Task history context
	taskHistoryData: TaskHistoryData | null
	taskHistoryFilters: TaskHistoryFilters
	taskHistoryLoading: boolean
	taskHistoryError: string | null
	fetchTaskHistory: () => Promise<void>
	updateTaskHistoryFilters: (filters: Partial<TaskHistoryFilters>) => Promise<TaskHistoryData>
	changeTaskHistoryPage: (pageIndex: number) => Promise<TaskHistoryData>
	nextTaskHistoryPage: () => Promise<TaskHistoryData>
	previousTaskHistoryPage: () => Promise<TaskHistoryData>
	sendWebviewMessage: (message: WebviewMessage) => Promise<void>
	refreshTerminal: () => Promise<void>
	chatMessages: ExtensionMessage[]
}

export type CommandHandler = (context: CommandContext) => Promise<void> | void

export interface ParsedCommand {
	command: string
	args: string[]
	options: Record<string, string | number | boolean>
}

// Argument autocompletion types

/**
 * Argument suggestion with metadata
 */
export interface ArgumentSuggestion {
	value: string
	title?: string
	description?: string
	matchScore: number
	highlightedValue: string
	loading?: boolean
	error?: string
}

export interface ArgumentProviderCommandContext {
	config: CLIConfig
	routerModels: RouterModels | null
	currentProvider: ProviderConfig | null
	kilocodeDefaultModel: string
	profileData: ProfileData | null
	profileLoading: boolean
	updateProviderModel: (modelId: string) => Promise<void>
	refreshRouterModels: () => Promise<void>
	taskHistoryData: TaskHistoryData | null
	chatMessages: ExtensionMessage[]
}

/**
 * Context provided to argument providers
 */
export interface ArgumentProviderContext {
	// Basic info
	commandName: string
	argumentIndex: number
	argumentName: string

	// Current state
	currentArgs: string[]
	currentOptions: Record<string, string | number | boolean>
	partialInput: string

	// Access to previous arguments by name
	getArgument: (name: string) => string | undefined

	// Access to all parsed values
	parsedValues: {
		args: Record<string, string>
		options: Record<string, string | number | boolean>
	}

	// Metadata about the command
	command: Command

	// CommandContext properties for providers that need them
	commandContext?: ArgumentProviderCommandContext
}

/**
 * Argument provider function (can be async)
 */
export type ArgumentProvider = (
	context: ArgumentProviderContext,
) => Promise<ArgumentSuggestion[]> | ArgumentSuggestion[] | Promise<string[]> | string[]

/**
 * Validation result
 */
export interface ValidationResult {
	valid: boolean
	error?: string
	warning?: string
}

/**
 * Argument dependency
 */
export interface ArgumentDependency {
	argumentName: string
	values?: string[]
	condition?: (value: string, context: ArgumentProviderContext) => boolean
}

/**
 * Conditional provider
 */
export interface ConditionalProvider {
	condition: (context: ArgumentProviderContext) => boolean
	provider: ArgumentProvider
}

/**
 * Cache configuration for providers
 */
export interface ProviderCacheConfig {
	enabled: boolean
	ttl?: number
	keyGenerator?: (context: ArgumentProviderContext) => string
}

/**
 * Argument value with metadata
 */
export interface ArgumentValue {
	value: string
	description?: string
}

/**
 * Argument definition with provider support
 */
export interface ArgumentDefinition {
	name: string
	description: string
	required?: boolean

	// Provider options
	provider?: ArgumentProvider
	values?: ArgumentValue[]
	conditionalProviders?: ConditionalProvider[]
	defaultProvider?: ArgumentProvider

	// Dependencies
	dependsOn?: ArgumentDependency[]

	// Validation
	validate?: (value: string, context: ArgumentProviderContext) => Promise<ValidationResult> | ValidationResult

	// Transform
	transform?: (value: string) => string

	// UI
	placeholder?: string

	// Caching
	cache?: ProviderCacheConfig
}

/**
 * Input state for autocomplete
 */
export interface InputState {
	type: "command" | "argument" | "option" | "none"
	commandName?: string
	command?: Command

	currentArgument?: {
		definition: ArgumentDefinition
		index: number
		partialValue: string
	}

	validation?: {
		valid: boolean
		errors: string[]
		warnings: string[]
	}

	dependencies?: {
		satisfied: boolean
		missing: string[]
	}
}<|MERGE_RESOLUTION|>--- conflicted
+++ resolved
@@ -2,12 +2,8 @@
  * Command system type definitions
  */
 
-<<<<<<< HEAD
-import type { RouterModels, ModeConfig } from "../../types/messages.js"
-=======
-import type { ExtensionMessage, RouterModels, WebviewMessage } from "../../types/messages.js"
+import type { ExtensionMessage, RouterModels, WebviewMessage, ModeConfig } from "../../types/messages.js"
 import type { CliMessage } from "../../types/cli.js"
->>>>>>> ff2ecd8d
 import type { CLIConfig, ProviderConfig } from "../../config/types.js"
 import type { ProfileData, BalanceData } from "../../state/atoms/profile.js"
 import type { TaskHistoryData, TaskHistoryFilters } from "../../state/atoms/taskHistory.js"
