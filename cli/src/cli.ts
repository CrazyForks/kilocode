import { basename } from "node:path"
import { render, Instance } from "ink"
import React from "react"
import { createStore } from "jotai"
import { createExtensionService, ExtensionService } from "./services/extension.js"
import { App } from "./ui/App.js"
import { logs } from "./services/logs.js"
import { extensionServiceAtom } from "./state/atoms/service.js"
import { initializeServiceEffectAtom } from "./state/atoms/effects.js"
import { loadConfigAtom, mappedExtensionStateAtom, providersAtom, saveConfigAtom } from "./state/atoms/config.js"
import { ciExitReasonAtom } from "./state/atoms/ci.js"
import { requestRouterModelsAtom } from "./state/atoms/actions.js"
import { loadHistoryAtom } from "./state/atoms/history.js"
import { taskHistoryDataAtom, updateTaskHistoryFiltersAtom } from "./state/atoms/taskHistory.js"
import { sendWebviewMessageAtom } from "./state/atoms/actions.js"
import { taskResumedViaContinueAtom } from "./state/atoms/extension.js"
import { getTelemetryService, getIdentityManager } from "./services/telemetry/index.js"
import { notificationsAtom, notificationsErrorAtom, notificationsLoadingAtom } from "./state/atoms/notifications.js"
import { fetchKilocodeNotifications } from "./utils/notifications.js"
import { finishParallelMode } from "./parallel/parallel.js"
import { isGitWorktree } from "./utils/git.js"
import { Package } from "./constants/package.js"
<<<<<<< HEAD

import type { ModeConfig } from "./types/messages.js"

export interface CLIOptions {
	mode?: string
	workspace?: string
	ci?: boolean
	json?: boolean
	prompt?: string
	timeout?: number
	customModes?: ModeConfig[]
	parallel?: boolean
	worktreeBranch?: string | undefined
	continue?: boolean
}
=======
import type { CLIOptions } from "./types/cli.js"
import type { CLIConfig, ProviderConfig } from "./config/types.js"
import { getModelIdKey } from "./constants/providers/models.js"
import type { ProviderName } from "./types/messages.js"
>>>>>>> ff2ecd8d

/**
 * Main application class that orchestrates the CLI lifecycle
 */
export class CLI {
	private service: ExtensionService | null = null
	private store: ReturnType<typeof createStore> | null = null
	private ui: Instance | null = null
	private options: CLIOptions
	private isInitialized = false

	constructor(options: CLIOptions = {}) {
		this.options = options
	}

	/**
	 * Initialize the application
	 * - Creates ExtensionService
	 * - Sets up Jotai store
	 * - Initializes service through effects
	 */
	async initialize(): Promise<void> {
		if (this.isInitialized) {
			logs.warn("Application already initialized", "CLI")
			return
		}

		try {
			logs.info("Initializing Kilo Code CLI...", "CLI")
			logs.info(`Version: ${Package.version}`, "CLI")

			// Set terminal title - use process.cwd() in parallel mode to show original directory
			const titleWorkspace = this.options.parallel ? process.cwd() : this.options.workspace || process.cwd()
			const folderName = `${basename(titleWorkspace)}${(await isGitWorktree(this.options.workspace || "")) ? " (git worktree)" : ""}`
			process.stdout.write(`\x1b]0;Kilo Code - ${folderName}\x07`)

			// Create Jotai store
			this.store = createStore()
			logs.debug("Jotai store created", "CLI")

			// Initialize telemetry service first to get identity
			let config = await this.store.set(loadConfigAtom, this.options.mode)
			logs.debug("CLI configuration loaded", "CLI", { mode: this.options.mode })

			// Apply provider and model overrides from CLI
			if (this.options.provider || this.options.model) {
				config = await this.applyProviderModelOverrides(config)
				// Save the updated config to persist changes
				await this.store.set(saveConfigAtom, config)
				logs.info("Provider/model overrides applied and saved", "CLI")
			}

			const telemetryService = getTelemetryService()
			await telemetryService.initialize(config, {
				workspace: this.options.workspace || process.cwd(),
				mode: this.options.mode || "code",
				ciMode: this.options.ci || false,
			})
			logs.debug("Telemetry service initialized", "CLI")

			// Get identity from Identity Manager
			const identityManager = getIdentityManager()
			const identity = identityManager.getIdentity()

			// Create ExtensionService with identity
			const serviceOptions: Parameters<typeof createExtensionService>[0] = {
				workspace: this.options.workspace || process.cwd(),
				mode: this.options.mode || "code",
			}

			if (identity) {
				serviceOptions.identity = {
					machineId: identity.machineId,
					sessionId: identity.sessionId,
					cliUserId: identity.cliUserId,
				}
			}

			if (this.options.customModes) {
				serviceOptions.customModes = this.options.customModes
			}

			this.service = createExtensionService(serviceOptions)
			logs.debug("ExtensionService created with identity", "CLI", {
				hasIdentity: !!identity,
			})

			// Set service in store
			this.store.set(extensionServiceAtom, this.service)
			logs.debug("ExtensionService set in store", "CLI")

			// Track extension initialization
			telemetryService.trackExtensionInitialized(false) // Will be updated after actual initialization

			// Initialize service through effect atom
			// This sets up all event listeners and activates the extension
			await this.store.set(initializeServiceEffectAtom, this.store)
			logs.info("ExtensionService initialized through effects", "CLI")

			// Track successful extension initialization
			telemetryService.trackExtensionInitialized(true)

			// Load command history
			await this.store.set(loadHistoryAtom)
			logs.debug("Command history loaded", "CLI")

			// Inject CLI configuration into ExtensionHost
			await this.injectConfigurationToExtension()
			logs.debug("CLI configuration injected into extension", "CLI")

			const extensionHost = this.service.getExtensionHost()
			extensionHost.sendWebviewMessage({
				type: "yoloMode",
				bool: Boolean(this.options.ci),
			})

			// Request router models after configuration is injected
			void this.requestRouterModels()

			if (!this.options.ci && !this.options.prompt) {
				// Fetch Kilocode notifications if provider is kilocode
				void this.fetchNotifications()
			}

			// Resume conversation if continue mode is enabled
			if (this.options.continue) {
				await this.resumeLastConversation()
			}

			this.isInitialized = true
			logs.info("Kilo Code CLI initialized successfully", "CLI")
		} catch (error) {
			logs.error("Failed to initialize CLI", "CLI", { error })
			throw error
		}
	}

	/**
	 * Start the application
	 * - Initializes if not already done
	 * - Renders the UI
	 * - Waits for exit
	 */
	async start(): Promise<void> {
		// Initialize if not already done
		if (!this.isInitialized) {
			await this.initialize()
		}

		if (!this.store) {
			throw new Error("Store not initialized")
		}

		// Render UI with store
		// Disable stdin for Ink when in CI mode or when stdin is piped (not a TTY)
		// This prevents the "Raw mode is not supported" error
		const shouldDisableStdin = this.options.ci || !process.stdin.isTTY

		this.ui = render(
			React.createElement(App, {
				store: this.store,
				options: {
					mode: this.options.mode || "code",
					workspace: this.options.workspace || process.cwd(),
					ci: this.options.ci || false,
					json: this.options.json || false,
					prompt: this.options.prompt || "",
					...(this.options.timeout !== undefined && { timeout: this.options.timeout }),
					parallel: this.options.parallel || false,
					worktreeBranch: this.options.worktreeBranch || undefined,
					noSplash: this.options.noSplash || false,
				},
				onExit: () => this.dispose(),
			}),
			shouldDisableStdin
				? {
						stdout: process.stdout,
						stderr: process.stderr,
					}
				: undefined,
		)

		// Wait for UI to exit
		await this.ui.waitUntilExit()
	}

	/**
	 * Apply provider and model overrides from CLI options
	 */
	private async applyProviderModelOverrides(config: CLIConfig): Promise<CLIConfig> {
		const updatedConfig = { ...config }

		// Apply provider override
		if (this.options.provider) {
			const provider = config.providers.find((p) => p.id === this.options.provider)
			if (provider) {
				updatedConfig.provider = this.options.provider
				logs.info(`Provider overridden to: ${this.options.provider}`, "CLI")
			}
		}

		// Apply model override
		if (this.options.model) {
			const activeProviderId = updatedConfig.provider
			const providerIndex = updatedConfig.providers.findIndex((p) => p.id === activeProviderId)

			if (providerIndex !== -1) {
				const provider = updatedConfig.providers[providerIndex]
				if (provider) {
					const modelField = getModelIdKey(provider.provider as ProviderName)

					// Update the provider's model field
					updatedConfig.providers[providerIndex] = {
						...provider,
						[modelField]: this.options.model,
					} as ProviderConfig
					logs.info(`Model overridden to: ${this.options.model} for provider ${activeProviderId}`, "CLI")
				}
			}
		}

		return updatedConfig
	}

	private isDisposing = false

	/**
	 * Dispose the application and clean up resources
	 * - Unmounts UI
	 * - Disposes service
	 * - Cleans up store
	 */
	async dispose(): Promise<void> {
		if (this.isDisposing) {
			logs.info("Already disposing, ignoring duplicate dispose call", "CLI")

			return
		}

		this.isDisposing = true

		// Determine exit code based on CI mode and exit reason
		let exitCode = 0

		let beforeExit = () => {}

		try {
			logs.info("Disposing Kilo Code CLI...", "CLI")

			if (this.options.ci && this.store) {
				// Check exit reason from CI atoms
				const exitReason = this.store.get(ciExitReasonAtom)

				// Set exit code based on the actual exit reason
				if (exitReason === "timeout") {
					exitCode = 124
					logs.warn("Exiting with timeout code", "CLI")
					// Track CI mode timeout
					getTelemetryService().trackCIModeTimeout()
				} else if (exitReason === "completion_result" || exitReason === "command_finished") {
					exitCode = 0
					logs.info("Exiting with success code", "CLI", { reason: exitReason })
				} else {
					// No exit reason set - this shouldn't happen in normal flow
					exitCode = 1
					logs.info("Exiting with default failure code", "CLI")
				}
			}

			// In parallel mode, we need to do manual git worktree cleanup
			if (this.options.parallel) {
				beforeExit = await finishParallelMode(this, this.options.workspace!, this.options.worktreeBranch!)
			}

			// Shutdown telemetry service before exiting
			const telemetryService = getTelemetryService()
			await telemetryService.shutdown()
			logs.debug("Telemetry service shut down", "CLI")

			// Unmount UI
			if (this.ui) {
				await this.ui.unmount()
				this.ui = null
			}

			// Dispose service
			if (this.service) {
				await this.service.dispose()
				this.service = null
			}

			// Clear store reference
			this.store = null

			this.isInitialized = false
			logs.info("Kilo Code CLI disposed", "CLI")
		} catch (error) {
			logs.error("Error disposing CLI", "CLI", { error })

			exitCode = 1
		} finally {
			beforeExit()

			// Exit process with appropriate code
			process.exit(exitCode)
		}
	}

	/**
	 * Inject CLI configuration into the extension host
	 */
	private async injectConfigurationToExtension(): Promise<void> {
		if (!this.service || !this.store) {
			logs.warn("Cannot inject configuration: service or store not available", "CLI")
			return
		}

		try {
			// Get the mapped extension state from config atoms
			const mappedState = this.store.get(mappedExtensionStateAtom)

			logs.debug("Mapped config state for injection", "CLI", {
				mode: mappedState.mode,
				telemetry: mappedState.telemetrySetting,
				provider: mappedState.currentApiConfigName,
			})

			// Get the extension host from the service
			const extensionHost = this.service.getExtensionHost()

			// Inject the configuration (await to ensure mode/telemetry messages are sent)
			await extensionHost.injectConfiguration(mappedState)

			logs.info("Configuration injected into extension host", "CLI")
		} catch (error) {
			logs.error("Failed to inject configuration into extension host", "CLI", { error })
		}
	}

	/**
	 * Request router models from the extension
	 */
	private async requestRouterModels(): Promise<void> {
		if (!this.service || !this.store) {
			logs.warn("Cannot request router models: service or store not available", "CLI")
			return
		}

		try {
			await this.store.set(requestRouterModelsAtom)
			logs.debug("Router models requested", "CLI")
		} catch (error) {
			logs.error("Failed to request router models", "CLI", { error })
		}
	}

	/**
	 * Fetch notifications from Kilocode backend if provider is kilocode
	 */
	private async fetchNotifications(): Promise<void> {
		if (!this.store) {
			logs.warn("Cannot fetch notifications: store not available", "CLI")
			return
		}

		try {
			const providers = this.store.get(providersAtom)

			const provider = providers.find(({ provider }) => provider === "kilocode")

			if (!provider) {
				logs.debug("No provider configured, skipping notification fetch", "CLI")
				return
			}

			this.store.set(notificationsLoadingAtom, true)
			const notifications = await fetchKilocodeNotifications(provider)
			this.store.set(notificationsAtom, notifications)
		} catch (error) {
			const err = error instanceof Error ? error : new Error(String(error))
			this.store.set(notificationsErrorAtom, err)
			logs.error("Failed to fetch notifications", "CLI", { error })
		} finally {
			this.store.set(notificationsLoadingAtom, false)
		}
	}

	/**
	 * Resume the last conversation from the current workspace
	 */
	private async resumeLastConversation(): Promise<void> {
		if (!this.service || !this.store) {
			logs.error("Cannot resume conversation: service or store not available", "CLI")
			throw new Error("Service or store not initialized")
		}

		const workspace = this.options.workspace || process.cwd()

		try {
			logs.info("Attempting to resume last conversation", "CLI", { workspace })

			// Update filters to current workspace and newest sort
			await this.store.set(updateTaskHistoryFiltersAtom, {
				workspace: "current",
				sort: "newest",
				favoritesOnly: false,
			})

			// Send task history request to extension
			await this.store.set(sendWebviewMessageAtom, {
				type: "taskHistoryRequest",
				payload: {
					requestId: Date.now().toString(),
					workspace: "current",
					sort: "newest",
					favoritesOnly: false,
					pageIndex: 0,
				},
			})

			// Wait for the data to arrive (the response will update taskHistoryDataAtom through effects)
			await new Promise((resolve) => setTimeout(resolve, 2000))

			// Get the task history data
			const taskHistoryData = this.store.get(taskHistoryDataAtom)

			if (!taskHistoryData || !taskHistoryData.historyItems || taskHistoryData.historyItems.length === 0) {
				logs.warn("No previous tasks found for workspace", "CLI", { workspace })
				console.error("\nNo previous tasks found for this workspace. Please start a new conversation.\n")
				process.exit(1)
				return // TypeScript doesn't know process.exit stops execution
			}

			// Find the most recent task (first in the list since we sorted by newest)
			const lastTask = taskHistoryData.historyItems[0]

			if (!lastTask) {
				logs.warn("No valid task found in history", "CLI", { workspace })
				console.error("\nNo valid task found to resume. Please start a new conversation.\n")
				process.exit(1)
				return
			}

			logs.debug("Found last task", "CLI", { taskId: lastTask.id, task: lastTask.task })

			// Send message to resume the task
			await this.store.set(sendWebviewMessageAtom, {
				type: "showTaskWithId",
				text: lastTask.id,
			})

			// Mark that the task was resumed via --continue to prevent showing "Task ready to resume" message
			this.store.set(taskResumedViaContinueAtom, true)

			logs.info("Task resume initiated", "CLI", { taskId: lastTask.id, task: lastTask.task })
		} catch (error) {
			logs.error("Failed to resume conversation", "CLI", { error, workspace })
			console.error("\nFailed to resume conversation. Please try starting a new conversation.\n")
			process.exit(1)
		}
	}

	/**
	 * Get the ExtensionService instance
	 */
	getService(): ExtensionService | null {
		return this.service
	}

	/**
	 * Get the Jotai store instance
	 */
	getStore(): ReturnType<typeof createStore> | null {
		return this.store
	}

	/**
	 * Check if the application is initialized
	 */
	isReady(): boolean {
		return this.isInitialized
	}
}<|MERGE_RESOLUTION|>--- conflicted
+++ resolved
@@ -20,28 +20,10 @@
 import { finishParallelMode } from "./parallel/parallel.js"
 import { isGitWorktree } from "./utils/git.js"
 import { Package } from "./constants/package.js"
-<<<<<<< HEAD
-
-import type { ModeConfig } from "./types/messages.js"
-
-export interface CLIOptions {
-	mode?: string
-	workspace?: string
-	ci?: boolean
-	json?: boolean
-	prompt?: string
-	timeout?: number
-	customModes?: ModeConfig[]
-	parallel?: boolean
-	worktreeBranch?: string | undefined
-	continue?: boolean
-}
-=======
 import type { CLIOptions } from "./types/cli.js"
 import type { CLIConfig, ProviderConfig } from "./config/types.js"
 import { getModelIdKey } from "./constants/providers/models.js"
 import type { ProviderName } from "./types/messages.js"
->>>>>>> ff2ecd8d
 
 /**
  * Main application class that orchestrates the CLI lifecycle
