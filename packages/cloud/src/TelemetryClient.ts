--- conflicted
+++ resolved
@@ -102,12 +102,8 @@
 		this.retryQueue = retryQueue || null
 	}
 
-<<<<<<< HEAD
 	// kilocode_change
-	private async fetch(path: string, options: RequestInit) {
-=======
 	private async fetch(path: string, options: RequestInit, allowQueueing = true) {
->>>>>>> 17ae7e2d
 		if (!this.authService.isAuthenticated()) {
 			return
 		}
@@ -119,13 +115,8 @@
 			return
 		}
 
-<<<<<<< HEAD
 		/* kilocode_change
 		const response = await fetch(`${getRooCodeApiUrl()}/api/${path}`, {
-=======
-		const url = `${getRooCodeApiUrl()}/api/${path}`
-		const fetchOptions: RequestInit = {
->>>>>>> 17ae7e2d
 			...options,
 			headers: {
 				Authorization: `Bearer ${token}`,
