--- conflicted
+++ resolved
@@ -8,20 +8,6 @@
 export type InternationalZAiModelId = keyof typeof internationalZAiModels
 export const internationalZAiDefaultModelId: InternationalZAiModelId = "glm-4.6" // kilocode_change: overwrite the entire file on merge conflicts
 export const internationalZAiModels = {
-	// kilocode_change start: overwrite the entire file on merge conflicts
-	"glm-4.6": {
-		maxTokens: 131_072,
-		contextWindow: 204_800,
-		supportsImages: false,
-		supportsPromptCache: true,
-		inputPrice: 0.6,
-		outputPrice: 2.2,
-		cacheWritesPrice: 0,
-		cacheReadsPrice: 0.11,
-		description:
-			"GLM-4.6 is Zhipu's latest SOTA models for reasoning, code, and agentsUpgraded across 8 authoritative benchmarks. With a 355B-parameter MoE architecture and 200K context, it surpasses GLM-4.5 in coding, reasoning, search, writing, and agent applications.",
-	},
-	// kilocode_change end
 	"glm-4.5": {
 		maxTokens: 98_304,
 		contextWindow: 131_072,
@@ -45,7 +31,6 @@
 		description:
 			"GLM-4.5-Air is the lightweight version of GLM-4.5. It balances performance and cost-effectiveness, and can flexibly switch to hybrid thinking models.",
 	},
-<<<<<<< HEAD
 	"glm-4.5-flash": {
 		maxTokens: 98304,
 		contextWindow: 131072,
@@ -56,7 +41,7 @@
 		cacheWritesPrice: 0,
 		cacheReadsPrice: 0,
 		description: "Zhipu's most advanced free model to date.",
-=======
+	},
 	"glm-4.6": {
 		maxTokens: 98_304,
 		contextWindow: 204_800,
@@ -68,47 +53,12 @@
 		cacheReadsPrice: 0.11,
 		description:
 			"GLM-4.6 is Zhipu's newest model with an extended context window of up to 200k tokens, providing enhanced capabilities for processing longer documents and conversations.",
->>>>>>> 7734b29c
 	},
 } as const satisfies Record<string, ModelInfo>
 
 export type MainlandZAiModelId = keyof typeof mainlandZAiModels
 export const mainlandZAiDefaultModelId: MainlandZAiModelId = "glm-4.6" // kilocode_change: overwrite the entire file on merge conflicts
 export const mainlandZAiModels = {
-	// kilocode_change start: overwrite the entire file on merge conflicts
-	"glm-4.6": {
-		maxTokens: 131_072,
-		contextWindow: 204_800,
-		supportsImages: false,
-		supportsPromptCache: true,
-		inputPrice: 0.29,
-		outputPrice: 1.14,
-		cacheWritesPrice: 0,
-		cacheReadsPrice: 0.057,
-		description:
-			"GLM-4.6 is Zhipu's latest SOTA models for reasoning, code, and agentsUpgraded across 8 authoritative benchmarks. With a 355B-parameter MoE architecture and 200K context, it surpasses GLM-4.5 in coding, reasoning, search, writing, and agent applications.",
-		tiers: [
-			{
-				contextWindow: 32_000,
-				inputPrice: 0.21,
-				outputPrice: 1.0,
-				cacheReadsPrice: 0.043,
-			},
-			{
-				contextWindow: 200_000,
-				inputPrice: 0.29,
-				outputPrice: 1.14,
-				cacheReadsPrice: 0.057,
-			},
-			{
-				contextWindow: Infinity,
-				inputPrice: 0.29,
-				outputPrice: 1.14,
-				cacheReadsPrice: 0.057,
-			},
-		],
-	},
-	// kilocode_change end
 	"glm-4.5": {
 		maxTokens: 98_304,
 		contextWindow: 131_072,
@@ -172,7 +122,6 @@
 			},
 		],
 	},
-<<<<<<< HEAD
 	"glm-4.5-flash": {
 		maxTokens: 98304,
 		contextWindow: 131072,
@@ -183,7 +132,7 @@
 		cacheWritesPrice: 0,
 		cacheReadsPrice: 0,
 		description: "Zhipu's most advanced free model to date.",
-=======
+	},
 	"glm-4.6": {
 		maxTokens: 98_304,
 		contextWindow: 204_800,
@@ -221,7 +170,6 @@
 				cacheReadsPrice: 0.057,
 			},
 		],
->>>>>>> 7734b29c
 	},
 } as const satisfies Record<string, ModelInfo>
 
