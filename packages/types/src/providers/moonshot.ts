--- conflicted
+++ resolved
@@ -39,30 +39,6 @@
 		cacheReadsPrice: 0.6, // $0.60 per million tokens (cache hit)
 		description: `Kimi K2 Turbo is a high-speed version of the state-of-the-art Kimi K2 mixture-of-experts (MoE) language model, with the same 32 billion activated parameters and 1 trillion total parameters, optimized for output speeds of up to 60 tokens per second, peaking at 100 tokens per second.`,
 	},
-<<<<<<< HEAD
-
-	"kimi-k2-thinking-turbo": {
-		maxTokens: 32_000,
-		contextWindow: 262144,
-		supportsImages: false,
-		supportsPromptCache: true,
-		inputPrice: 1.15, // $1.15 per million tokens (cache miss)
-		outputPrice: 8.0, // $8.00 per million tokens
-		cacheWritesPrice: 0, // $0 per million tokens (cache miss)
-		cacheReadsPrice: 0.15, // $0.15 per million tokens (cache hit)
-		description: `High-speed version of kimi-k2-thinking, suitable for scenarios requiring both deep reasoning and extremely fast responses`,
-	},
-	"kimi-k2-thinking": {
-		maxTokens: 32_000,
-		contextWindow: 262144,
-		supportsImages: false,
-		supportsPromptCache: true,
-		inputPrice: 0.6, // $0.6 per million tokens (cache miss)
-		outputPrice: 2.5, // $2.50 per million tokens
-		cacheWritesPrice: 0, // $0 per million tokens (cache miss)
-		cacheReadsPrice: 0.15, // $0.15 per million tokens (cache hit)
-		description: `A thinking model with general agentic and reasoning capabilities, specializing in deep reasoning tasks`,
-=======
 	"kimi-k2-thinking": {
 		maxTokens: 16_000, // Recommended ≥ 16,000
 		contextWindow: 262_144, // 262,144 tokens
@@ -76,7 +52,6 @@
 		preserveReasoning: true,
 		defaultTemperature: 1.0,
 		description: `The kimi-k2-thinking model is a general-purpose agentic reasoning model developed by Moonshot AI. Thanks to its strength in deep reasoning and multi-turn tool use, it can solve even the hardest problems.`,
->>>>>>> 06b775a8
 	},
 } as const satisfies Record<string, ModelInfo>
 
