--- conflicted
+++ resolved
@@ -230,12 +230,6 @@
 	claudeCodeMaxOutputTokens: z.number().int().min(1).max(200000).optional(),
 })
 
-<<<<<<< HEAD
-const glamaSchema = baseProviderSettingsSchema.extend({
-	glamaModelId: z.string().optional(),
-	glamaApiKey: z.string().optional(),
-})
-
 // kilocode_change start
 export const nanoGptModelListSchema = z.enum(["all", "personalized", "subscription"])
 
@@ -249,8 +243,6 @@
 export const openRouterProviderSortSchema = z.enum(["price", "throughput", "latency"])
 // kilocode_change end
 
-=======
->>>>>>> 0b112ce8
 const openRouterSchema = baseProviderSettingsSchema.extend({
 	openRouterApiKey: z.string().optional(),
 	openRouterModelId: z.string().optional(),
@@ -438,7 +430,6 @@
 	sambaNovaApiKey: z.string().optional(),
 })
 
-<<<<<<< HEAD
 // kilocode_change start
 const inceptionSchema = apiModelIdProviderModelSchema.extend({
 	inceptionLabsBaseUrl: z.string().optional(),
@@ -483,10 +474,7 @@
 })
 // kilocode_change end
 
-export const zaiApiLineSchema = z.enum(["international_coding", "china_coding"])
-=======
 export const zaiApiLineSchema = z.enum(["international_coding", "china_coding", "international_api", "china_api"])
->>>>>>> 0b112ce8
 
 export type ZaiApiLine = z.infer<typeof zaiApiLineSchema>
 
@@ -549,11 +537,7 @@
 export const providerSettingsSchemaDiscriminated = z.discriminatedUnion("apiProvider", [
 	anthropicSchema.merge(z.object({ apiProvider: z.literal("anthropic") })),
 	claudeCodeSchema.merge(z.object({ apiProvider: z.literal("claude-code") })),
-<<<<<<< HEAD
-	glamaSchema.merge(z.object({ apiProvider: z.literal("glama") })),
 	nanoGptSchema.merge(z.object({ apiProvider: z.literal("nano-gpt") })), // kilocode_change
-=======
->>>>>>> 0b112ce8
 	openRouterSchema.merge(z.object({ apiProvider: z.literal("openrouter") })),
 	bedrockSchema.merge(z.object({ apiProvider: z.literal("bedrock") })),
 	vertexSchema.merge(z.object({ apiProvider: z.literal("vertex") })),
@@ -604,11 +588,7 @@
 	apiProvider: providerNamesSchema.optional(),
 	...anthropicSchema.shape,
 	...claudeCodeSchema.shape,
-<<<<<<< HEAD
-	...glamaSchema.shape,
 	...nanoGptSchema.shape, // kilocode_change
-=======
->>>>>>> 0b112ce8
 	...openRouterSchema.shape,
 	...bedrockSchema.shape,
 	...vertexSchema.shape,
@@ -673,11 +653,7 @@
 
 export const modelIdKeys = [
 	"apiModelId",
-<<<<<<< HEAD
-	"glamaModelId",
 	"nanoGptModelId", // kilocode_change
-=======
->>>>>>> 0b112ce8
 	"openRouterModelId",
 	"openAiModelId",
 	"ollamaModelId",
@@ -715,11 +691,7 @@
 export const modelIdKeysByProvider: Record<TypicalProvider, ModelIdKey> = {
 	anthropic: "apiModelId",
 	"claude-code": "apiModelId",
-<<<<<<< HEAD
-	glama: "glamaModelId",
 	"nano-gpt": "nanoGptModelId", // kilocode_change
-=======
->>>>>>> 0b112ce8
 	openrouter: "openRouterModelId",
 	kilocode: "kilocodeModel",
 	bedrock: "apiModelId",
@@ -890,11 +862,7 @@
 	baseten: { id: "baseten", label: "Baseten", models: Object.keys(basetenModels) },
 
 	// Dynamic providers; models pulled from remote APIs.
-<<<<<<< HEAD
-	glama: { id: "glama", label: "Glama", models: [] },
 	"nano-gpt": { id: "nano-gpt", label: "Nano-GPT", models: [] }, // kilocode_change
-=======
->>>>>>> 0b112ce8
 	huggingface: { id: "huggingface", label: "Hugging Face", models: [] },
 	litellm: { id: "litellm", label: "LiteLLM", models: [] },
 	openrouter: { id: "openrouter", label: "OpenRouter", models: [] },
