import { z } from "zod"

import { modelInfoSchema, reasoningEffortWithMinimalSchema, verbosityLevelsSchema, serviceTierSchema } from "./model.js"
import { codebaseIndexProviderSchema } from "./codebase-index.js"
import { profileTypeSchema } from "./profile-type.js" // kilocode_change
import {
	anthropicModels,
	bedrockModels,
	cerebrasModels,
	claudeCodeModels,
	deepSeekModels,
	doubaoModels,
	featherlessModels,
	fireworksModels,
	// kilocode_change start
	syntheticModels,
	// geminiModels,
	// kilocode_change end
	groqModels,
	ioIntelligenceModels,
	mistralModels,
	moonshotModels,
	openAiNativeModels,
	qwenCodeModels,
	sambaNovaModels,
	vertexModels,
	vscodeLlmModels,
	xaiModels,
	internationalZAiModels,
	minimaxModels,
} from "./providers/index.js"
import { toolUseStylesSchema } from "./kilocode/native-function-calling.js"

/**
 * constants
 */

export const DEFAULT_CONSECUTIVE_MISTAKE_LIMIT = 3

/**
 * DynamicProvider
 *
 * Dynamic provider requires external API calls in order to get the model list.
 */

export const dynamicProviders = [
	"openrouter",
	"vercel-ai-gateway",
	"huggingface",
	"litellm",
	// kilocode_change start
	"kilocode",
	"ovhcloud",
	"chutes",
	"gemini",
	"inception",
	"synthetic",
	"sap-ai-core",
	// kilocode_change end
	"deepinfra",
	"io-intelligence",
	"requesty",
	"unbound",
	"glama",
	"roo",
<<<<<<< HEAD
=======
	"chutes",
	"nano-gpt", //kilocode_change
>>>>>>> 5d9fc850
] as const

export type DynamicProvider = (typeof dynamicProviders)[number]

export const isDynamicProvider = (key: string): key is DynamicProvider =>
	dynamicProviders.includes(key as DynamicProvider)

/**
 * LocalProvider
 *
 * Local providers require localhost API calls in order to get the model list.
 */

export const localProviders = ["ollama", "lmstudio"] as const

export type LocalProvider = (typeof localProviders)[number]

export const isLocalProvider = (key: string): key is LocalProvider => localProviders.includes(key as LocalProvider)

/**
 * InternalProvider
 *
 * Internal providers require internal VSCode API calls in order to get the
 * model list.
 */

export const internalProviders = ["vscode-lm"] as const

export type InternalProvider = (typeof internalProviders)[number]

export const isInternalProvider = (key: string): key is InternalProvider =>
	internalProviders.includes(key as InternalProvider)

/**
 * CustomProvider
 *
 * Custom providers are completely configurable within Roo Code settings.
 */

export const customProviders = ["openai"] as const

export type CustomProvider = (typeof customProviders)[number]

export const isCustomProvider = (key: string): key is CustomProvider => customProviders.includes(key as CustomProvider)

/**
 * FauxProvider
 *
 * Faux providers do not make external inference calls and therefore do not have
 * model lists.
 */

export const fauxProviders = ["fake-ai", "human-relay"] as const

export type FauxProvider = (typeof fauxProviders)[number]

export const isFauxProvider = (key: string): key is FauxProvider => fauxProviders.includes(key as FauxProvider)

/**
 * ProviderName
 */

export const providerNames = [
	...dynamicProviders,
	...localProviders,
	...internalProviders,
	...customProviders,
	...fauxProviders,
	"anthropic",
	"bedrock",
	"cerebras",
	"claude-code",
	"doubao",
	"deepseek",
	"featherless",
	"fireworks",
	"gemini",
	"gemini-cli",
	"groq",
	"mistral",
	"moonshot",
	"minimax",
	"openai-native",
	"qwen-code",
	"roo",
	// kilocode_change start
	"kilocode",
	"minimax",
	"gemini-cli",
	"virtual-quota-fallback",
	"synthetic",
	"inception",
	// kilocode_change end
	"sambanova",
	"vertex",
	"xai",
	"zai",
] as const

export const providerNamesSchema = z.enum(providerNames)

export type ProviderName = z.infer<typeof providerNamesSchema>

export const isProviderName = (key: unknown): key is ProviderName =>
	typeof key === "string" && providerNames.includes(key as ProviderName)

/**
 * ProviderSettingsEntry
 */

export const providerSettingsEntrySchema = z.object({
	id: z.string(),
	name: z.string(),
	apiProvider: providerNamesSchema.optional(),
	modelId: z.string().optional(),
	profileType: profileTypeSchema.optional(), // kilocode_change - autocomplete profile type system
})

export type ProviderSettingsEntry = z.infer<typeof providerSettingsEntrySchema>

/**
 * ProviderSettings
 */

const baseProviderSettingsSchema = z.object({
	profileType: profileTypeSchema.optional(), // kilocode_change - autocomplete profile type system
	includeMaxTokens: z.boolean().optional(),
	diffEnabled: z.boolean().optional(),
	todoListEnabled: z.boolean().optional(),
	fuzzyMatchThreshold: z.number().optional(),
	modelTemperature: z.number().nullish(),
	rateLimitSeconds: z.number().optional(),
	rateLimitAfter: z.boolean().optional(), // kilocode_change
	consecutiveMistakeLimit: z.number().min(0).optional(),

	// Model reasoning.
	enableReasoningEffort: z.boolean().optional(),
	reasoningEffort: reasoningEffortWithMinimalSchema.optional(),
	modelMaxTokens: z.number().optional(),
	modelMaxThinkingTokens: z.number().optional(),

	// Model verbosity.
	verbosity: verbosityLevelsSchema.optional(),

	// kilocode_change start
	// Tool style - xml (legacy) or json (modern).
	// Default to XML for anywhere not specified.
	toolStyle: toolUseStylesSchema.optional(),
	// kilocode_change end
})

// Several of the providers share common model config properties.
const apiModelIdProviderModelSchema = baseProviderSettingsSchema.extend({
	apiModelId: z.string().optional(),
})

const anthropicSchema = apiModelIdProviderModelSchema.extend({
	apiKey: z.string().optional(),
	anthropicBaseUrl: z.string().optional(),
	anthropicUseAuthToken: z.boolean().optional(),
	anthropicBeta1MContext: z.boolean().optional(), // Enable 'context-1m-2025-08-07' beta for 1M context window.
})

const claudeCodeSchema = apiModelIdProviderModelSchema.extend({
	claudeCodePath: z.string().optional(),
	claudeCodeMaxOutputTokens: z.number().int().min(1).max(200000).optional(),
})

const glamaSchema = baseProviderSettingsSchema.extend({
	glamaModelId: z.string().optional(),
	glamaApiKey: z.string().optional(),
})

// kilocode_change start
export const nanoGptModelListSchema = z.enum(["all", "personalized", "subscription"])

const nanoGptSchema = baseProviderSettingsSchema.extend({
	nanoGptApiKey: z.string().optional(),
	nanoGptModelId: z.string().optional(),
	nanoGptModelList: nanoGptModelListSchema.optional(),
})

export const openRouterProviderDataCollectionSchema = z.enum(["allow", "deny"])
export const openRouterProviderSortSchema = z.enum(["price", "throughput", "latency"])
// kilocode_change end

const openRouterSchema = baseProviderSettingsSchema.extend({
	openRouterApiKey: z.string().optional(),
	openRouterModelId: z.string().optional(),
	openRouterBaseUrl: z.string().optional(),
	openRouterSpecificProvider: z.string().optional(),
	openRouterUseMiddleOutTransform: z.boolean().optional(),
	// kilocode_change start
	openRouterProviderDataCollection: openRouterProviderDataCollectionSchema.optional(),
	openRouterProviderSort: openRouterProviderSortSchema.optional(),
	openRouterZdr: z.boolean().optional(),
	// kilocode_change end
})

const bedrockSchema = apiModelIdProviderModelSchema.extend({
	awsAccessKey: z.string().optional(),
	awsSecretKey: z.string().optional(),
	awsSessionToken: z.string().optional(),
	awsRegion: z.string().optional(),
	awsUseCrossRegionInference: z.boolean().optional(),
	awsUsePromptCache: z.boolean().optional(),
	awsProfile: z.string().optional(),
	awsUseProfile: z.boolean().optional(),
	awsApiKey: z.string().optional(),
	awsUseApiKey: z.boolean().optional(),
	awsCustomArn: z.string().optional(),
	awsModelContextWindow: z.number().optional(),
	awsBedrockEndpointEnabled: z.boolean().optional(),
	awsBedrockEndpoint: z.string().optional(),
	awsBedrock1MContext: z.boolean().optional(), // Enable 'context-1m-2025-08-07' beta for 1M context window.
})

const vertexSchema = apiModelIdProviderModelSchema.extend({
	vertexKeyFile: z.string().optional(),
	vertexJsonCredentials: z.string().optional(),
	vertexProjectId: z.string().optional(),
	vertexRegion: z.string().optional(),
	enableUrlContext: z.boolean().optional(),
	enableGrounding: z.boolean().optional(),
})

const openAiSchema = baseProviderSettingsSchema.extend({
	openAiBaseUrl: z.string().optional(),
	openAiApiKey: z.string().optional(),
	openAiLegacyFormat: z.boolean().optional(),
	openAiR1FormatEnabled: z.boolean().optional(),
	openAiModelId: z.string().optional(),
	openAiCustomModelInfo: modelInfoSchema.nullish(),
	openAiUseAzure: z.boolean().optional(),
	azureApiVersion: z.string().optional(),
	openAiStreamingEnabled: z.boolean().optional(),
	openAiHostHeader: z.string().optional(), // Keep temporarily for backward compatibility during migration.
	openAiHeaders: z.record(z.string(), z.string()).optional(),
})

const ollamaSchema = baseProviderSettingsSchema.extend({
	ollamaModelId: z.string().optional(),
	ollamaBaseUrl: z.string().optional(),
	ollamaApiKey: z.string().optional(),
	ollamaNumCtx: z.number().int().min(128).optional(),
})

const vsCodeLmSchema = baseProviderSettingsSchema.extend({
	vsCodeLmModelSelector: z
		.object({
			vendor: z.string().optional(),
			family: z.string().optional(),
			version: z.string().optional(),
			id: z.string().optional(),
		})
		.optional(),
})

const lmStudioSchema = baseProviderSettingsSchema.extend({
	lmStudioModelId: z.string().optional(),
	lmStudioBaseUrl: z.string().optional(),
	lmStudioDraftModelId: z.string().optional(),
	lmStudioSpeculativeDecodingEnabled: z.boolean().optional(),
})

const geminiSchema = apiModelIdProviderModelSchema.extend({
	geminiApiKey: z.string().optional(),
	googleGeminiBaseUrl: z.string().optional(),
	enableUrlContext: z.boolean().optional(),
	enableGrounding: z.boolean().optional(),
})

// kilocode_change start
const geminiCliSchema = apiModelIdProviderModelSchema.extend({
	geminiCliOAuthPath: z.string().optional(),
	geminiCliProjectId: z.string().optional(),
})
// kilocode_change end

const openAiNativeSchema = apiModelIdProviderModelSchema.extend({
	openAiNativeApiKey: z.string().optional(),
	openAiNativeBaseUrl: z.string().optional(),
	// OpenAI Responses API service tier for openai-native provider only.
	// UI should only expose this when the selected model supports flex/priority.
	openAiNativeServiceTier: serviceTierSchema.optional(),
})

const mistralSchema = apiModelIdProviderModelSchema.extend({
	mistralApiKey: z.string().optional(),
	mistralCodestralUrl: z.string().optional(),
})

const deepSeekSchema = apiModelIdProviderModelSchema.extend({
	deepSeekBaseUrl: z.string().optional(),
	deepSeekApiKey: z.string().optional(),
})

const deepInfraSchema = apiModelIdProviderModelSchema.extend({
	deepInfraBaseUrl: z.string().optional(),
	deepInfraApiKey: z.string().optional(),
	deepInfraModelId: z.string().optional(),
})

const doubaoSchema = apiModelIdProviderModelSchema.extend({
	doubaoBaseUrl: z.string().optional(),
	doubaoApiKey: z.string().optional(),
})

const moonshotSchema = apiModelIdProviderModelSchema.extend({
	moonshotBaseUrl: z
		.union([z.literal("https://api.moonshot.ai/v1"), z.literal("https://api.moonshot.cn/v1")])
		.optional(),
	moonshotApiKey: z.string().optional(),
})

const minimaxSchema = apiModelIdProviderModelSchema.extend({
	minimaxBaseUrl: z
		.union([z.literal("https://api.minimax.io/anthropic"), z.literal("https://api.minimaxi.com/anthropic")]) // kilocode_change: anthropic
		.optional(),
	minimaxApiKey: z.string().optional(),
})

const unboundSchema = baseProviderSettingsSchema.extend({
	unboundApiKey: z.string().optional(),
	unboundModelId: z.string().optional(),
})

const requestySchema = baseProviderSettingsSchema.extend({
	requestyBaseUrl: z.string().optional(),
	requestyApiKey: z.string().optional(),
	requestyModelId: z.string().optional(),
})

const humanRelaySchema = baseProviderSettingsSchema

const fakeAiSchema = baseProviderSettingsSchema.extend({
	fakeAi: z.unknown().optional(),
})

const xaiSchema = apiModelIdProviderModelSchema.extend({
	xaiApiKey: z.string().optional(),
})

const groqSchema = apiModelIdProviderModelSchema.extend({
	groqApiKey: z.string().optional(),
})

const huggingFaceSchema = baseProviderSettingsSchema.extend({
	huggingFaceApiKey: z.string().optional(),
	huggingFaceModelId: z.string().optional(),
	huggingFaceInferenceProvider: z.string().optional(),
})

const chutesSchema = apiModelIdProviderModelSchema.extend({
	chutesApiKey: z.string().optional(),
})

const litellmSchema = baseProviderSettingsSchema.extend({
	litellmBaseUrl: z.string().optional(),
	litellmApiKey: z.string().optional(),
	litellmModelId: z.string().optional(),
	litellmUsePromptCache: z.boolean().optional(),
})

const cerebrasSchema = apiModelIdProviderModelSchema.extend({
	cerebrasApiKey: z.string().optional(),
})

const sambaNovaSchema = apiModelIdProviderModelSchema.extend({
	sambaNovaApiKey: z.string().optional(),
})

// kilocode_change start
const inceptionSchema = apiModelIdProviderModelSchema.extend({
	inceptionLabsBaseUrl: z.string().optional(),
	inceptionLabsApiKey: z.string().optional(),
	inceptionLabsModelId: z.string().optional(),
})

const ovhcloudSchema = baseProviderSettingsSchema.extend({
	ovhCloudAiEndpointsApiKey: z.string().optional(),
	ovhCloudAiEndpointsModelId: z.string().optional(),
	ovhCloudAiEndpointsBaseUrl: z.string().optional(),
})

const kilocodeSchema = baseProviderSettingsSchema.extend({
	kilocodeToken: z.string().optional(),
	kilocodeOrganizationId: z.string().optional(),
	kilocodeModel: z.string().optional(),
	openRouterSpecificProvider: z.string().optional(),
	openRouterProviderDataCollection: openRouterProviderDataCollectionSchema.optional(),
	openRouterProviderSort: openRouterProviderSortSchema.optional(),
	openRouterZdr: z.boolean().optional(),
	kilocodeTesterWarningsDisabledUntil: z.number().optional(), // Timestamp for disabling KILOCODE-TESTER warnings
})

export const virtualQuotaFallbackProfileDataSchema = z.object({
	profileName: z.string().optional(),
	profileId: z.string().optional(),
	profileLimits: z
		.object({
			tokensPerMinute: z.coerce.number().optional(),
			tokensPerHour: z.coerce.number().optional(),
			tokensPerDay: z.coerce.number().optional(),
			requestsPerMinute: z.coerce.number().optional(),
			requestsPerHour: z.coerce.number().optional(),
			requestsPerDay: z.coerce.number().optional(),
		})
		.optional(),
})

const virtualQuotaFallbackSchema = baseProviderSettingsSchema.extend({
	profiles: z.array(virtualQuotaFallbackProfileDataSchema).optional(),
})
// kilocode_change end

export const zaiApiLineSchema = z.enum(["international_coding", "china_coding"])

export type ZaiApiLine = z.infer<typeof zaiApiLineSchema>

const zaiSchema = apiModelIdProviderModelSchema.extend({
	zaiApiKey: z.string().optional(),
	zaiApiLine: zaiApiLineSchema.optional(),
})

const fireworksSchema = apiModelIdProviderModelSchema.extend({
	fireworksApiKey: z.string().optional(),
})

// kilocode_change start
const syntheticSchema = apiModelIdProviderModelSchema.extend({
	syntheticApiKey: z.string().optional(),
})
// kilocode_change end

const featherlessSchema = apiModelIdProviderModelSchema.extend({
	featherlessApiKey: z.string().optional(),
})

const ioIntelligenceSchema = apiModelIdProviderModelSchema.extend({
	ioIntelligenceModelId: z.string().optional(),
	ioIntelligenceApiKey: z.string().optional(),
})

const qwenCodeSchema = apiModelIdProviderModelSchema.extend({
	qwenCodeOauthPath: z.string().optional(),
})

const rooSchema = apiModelIdProviderModelSchema.extend({
	// No additional fields needed - uses cloud authentication.
})

const vercelAiGatewaySchema = baseProviderSettingsSchema.extend({
	vercelAiGatewayApiKey: z.string().optional(),
	vercelAiGatewayModelId: z.string().optional(),
})

// kilocode_change start
const sapAiCoreSchema = baseProviderSettingsSchema.extend({
	sapAiCoreServiceKey: z.string().optional(),
	sapAiCoreResourceGroup: z.string().optional(),
	sapAiCoreUseOrchestration: z.boolean().optional(),
	sapAiCoreModelId: z.string().optional(),
	sapAiCoreDeploymentId: z.string().optional(),
	sapAiCoreCustomModelInfo: modelInfoSchema.nullish(),
})
// kilocode_change end

const defaultSchema = z.object({
	apiProvider: z.undefined(),
})

export const providerSettingsSchemaDiscriminated = z.discriminatedUnion("apiProvider", [
	anthropicSchema.merge(z.object({ apiProvider: z.literal("anthropic") })),
	claudeCodeSchema.merge(z.object({ apiProvider: z.literal("claude-code") })),
	glamaSchema.merge(z.object({ apiProvider: z.literal("glama") })),
	nanoGptSchema.merge(z.object({ apiProvider: z.literal("nano-gpt") })), // kilocode_change
	openRouterSchema.merge(z.object({ apiProvider: z.literal("openrouter") })),
	bedrockSchema.merge(z.object({ apiProvider: z.literal("bedrock") })),
	vertexSchema.merge(z.object({ apiProvider: z.literal("vertex") })),
	openAiSchema.merge(z.object({ apiProvider: z.literal("openai") })),
	ollamaSchema.merge(z.object({ apiProvider: z.literal("ollama") })),
	vsCodeLmSchema.merge(z.object({ apiProvider: z.literal("vscode-lm") })),
	lmStudioSchema.merge(z.object({ apiProvider: z.literal("lmstudio") })),
	geminiSchema.merge(z.object({ apiProvider: z.literal("gemini") })),
	openAiNativeSchema.merge(z.object({ apiProvider: z.literal("openai-native") })),
	ovhcloudSchema.merge(z.object({ apiProvider: z.literal("ovhcloud") })), // kilocode_change
	mistralSchema.merge(z.object({ apiProvider: z.literal("mistral") })),
	deepSeekSchema.merge(z.object({ apiProvider: z.literal("deepseek") })),
	deepInfraSchema.merge(z.object({ apiProvider: z.literal("deepinfra") })),
	doubaoSchema.merge(z.object({ apiProvider: z.literal("doubao") })),
	moonshotSchema.merge(z.object({ apiProvider: z.literal("moonshot") })),
	minimaxSchema.merge(z.object({ apiProvider: z.literal("minimax") })),
	unboundSchema.merge(z.object({ apiProvider: z.literal("unbound") })),
	requestySchema.merge(z.object({ apiProvider: z.literal("requesty") })),
	humanRelaySchema.merge(z.object({ apiProvider: z.literal("human-relay") })),
	fakeAiSchema.merge(z.object({ apiProvider: z.literal("fake-ai") })),
	xaiSchema.merge(z.object({ apiProvider: z.literal("xai") })),
	// kilocode_change start
	geminiCliSchema.merge(z.object({ apiProvider: z.literal("gemini-cli") })),
	kilocodeSchema.merge(z.object({ apiProvider: z.literal("kilocode") })),
	virtualQuotaFallbackSchema.merge(z.object({ apiProvider: z.literal("virtual-quota-fallback") })),
	syntheticSchema.merge(z.object({ apiProvider: z.literal("synthetic") })),
	inceptionSchema.merge(z.object({ apiProvider: z.literal("inception") })),
	// kilocode_change end
	groqSchema.merge(z.object({ apiProvider: z.literal("groq") })),
	huggingFaceSchema.merge(z.object({ apiProvider: z.literal("huggingface") })),
	chutesSchema.merge(z.object({ apiProvider: z.literal("chutes") })),
	litellmSchema.merge(z.object({ apiProvider: z.literal("litellm") })),
	cerebrasSchema.merge(z.object({ apiProvider: z.literal("cerebras") })),
	sambaNovaSchema.merge(z.object({ apiProvider: z.literal("sambanova") })),
	zaiSchema.merge(z.object({ apiProvider: z.literal("zai") })),
	fireworksSchema.merge(z.object({ apiProvider: z.literal("fireworks") })),
	featherlessSchema.merge(z.object({ apiProvider: z.literal("featherless") })),
	ioIntelligenceSchema.merge(z.object({ apiProvider: z.literal("io-intelligence") })),
	qwenCodeSchema.merge(z.object({ apiProvider: z.literal("qwen-code") })),
	rooSchema.merge(z.object({ apiProvider: z.literal("roo") })),
	vercelAiGatewaySchema.merge(z.object({ apiProvider: z.literal("vercel-ai-gateway") })),
	sapAiCoreSchema.merge(z.object({ apiProvider: z.literal("sap-ai-core") })), // kilocode_change
	defaultSchema,
])

export const providerSettingsSchema = z.object({
	apiProvider: providerNamesSchema.optional(),
	...anthropicSchema.shape,
	...claudeCodeSchema.shape,
	...glamaSchema.shape,
	...nanoGptSchema.shape, // kilocode_change
	...openRouterSchema.shape,
	...bedrockSchema.shape,
	...vertexSchema.shape,
	...openAiSchema.shape,
	...ollamaSchema.shape,
	...vsCodeLmSchema.shape,
	...lmStudioSchema.shape,
	...geminiSchema.shape,
	// kilocode_change start
	...geminiCliSchema.shape,
	...kilocodeSchema.shape,
	...virtualQuotaFallbackSchema.shape,
	...syntheticSchema.shape,
	...ovhcloudSchema.shape,
	...inceptionSchema.shape,
	// kilocode_change end
	...openAiNativeSchema.shape,
	...mistralSchema.shape,
	...deepSeekSchema.shape,
	...deepInfraSchema.shape,
	...doubaoSchema.shape,
	...moonshotSchema.shape,
	...minimaxSchema.shape,
	...unboundSchema.shape,
	...requestySchema.shape,
	...humanRelaySchema.shape,
	...fakeAiSchema.shape,
	...xaiSchema.shape,
	...groqSchema.shape,
	...huggingFaceSchema.shape,
	...chutesSchema.shape,
	...litellmSchema.shape,
	...cerebrasSchema.shape,
	...sambaNovaSchema.shape,
	...zaiSchema.shape,
	...fireworksSchema.shape,
	...featherlessSchema.shape,
	...ioIntelligenceSchema.shape,
	...qwenCodeSchema.shape,
	...rooSchema.shape,
	...vercelAiGatewaySchema.shape,
	...sapAiCoreSchema.shape, // kilocode_change
	...codebaseIndexProviderSchema.shape,
})

export type ProviderSettings = z.infer<typeof providerSettingsSchema>

export const providerSettingsWithIdSchema = providerSettingsSchema.extend({ id: z.string().optional() })

export const discriminatedProviderSettingsWithIdSchema = providerSettingsSchemaDiscriminated.and(
	z.object({ id: z.string().optional() }),
)

export type ProviderSettingsWithId = z.infer<typeof providerSettingsWithIdSchema>

export const PROVIDER_SETTINGS_KEYS = providerSettingsSchema.keyof().options

/**
 * ModelIdKey
 */

export const modelIdKeys = [
	"apiModelId",
	"glamaModelId",
	"nanoGptModelId", // kilocode_change
	"openRouterModelId",
	"openAiModelId",
	"ollamaModelId",
	"lmStudioModelId",
	"lmStudioDraftModelId",
	"unboundModelId",
	"requestyModelId",
	"litellmModelId",
	"huggingFaceModelId",
	"ioIntelligenceModelId",
	"vercelAiGatewayModelId",
	"deepInfraModelId",
	"kilocodeModel",
	"ovhCloudAiEndpointsModelId", // kilocode_change
	"inceptionLabsModelId", // kilocode_change
	"sapAiCoreModelId", // kilocode_change
] as const satisfies readonly (keyof ProviderSettings)[]

export type ModelIdKey = (typeof modelIdKeys)[number]

export const getModelId = (settings: ProviderSettings): string | undefined => {
	const modelIdKey = modelIdKeys.find((key) => settings[key])
	return modelIdKey ? settings[modelIdKey] : undefined
}

/**
 * TypicalProvider
 */

export type TypicalProvider = Exclude<ProviderName, InternalProvider | CustomProvider | FauxProvider>

export const isTypicalProvider = (key: unknown): key is TypicalProvider =>
	isProviderName(key) && !isInternalProvider(key) && !isCustomProvider(key) && !isFauxProvider(key)

export const modelIdKeysByProvider: Record<TypicalProvider, ModelIdKey> = {
	anthropic: "apiModelId",
	"claude-code": "apiModelId",
	glama: "glamaModelId",
	"nano-gpt": "nanoGptModelId", // kilocode_change
	openrouter: "openRouterModelId",
	kilocode: "kilocodeModel",
	bedrock: "apiModelId",
	vertex: "apiModelId",
	"openai-native": "openAiModelId",
	ollama: "ollamaModelId",
	lmstudio: "lmStudioModelId",
	gemini: "apiModelId",
	"gemini-cli": "apiModelId",
	mistral: "apiModelId",
	moonshot: "apiModelId",
	minimax: "apiModelId",
	deepseek: "apiModelId",
	deepinfra: "deepInfraModelId",
	doubao: "apiModelId",
	"qwen-code": "apiModelId",
	unbound: "unboundModelId",
	requesty: "requestyModelId",
	xai: "apiModelId",
	// kilocode_change start
	synthetic: "apiModelId",
	ovhcloud: "ovhCloudAiEndpointsModelId",
	inception: "inceptionLabsModelId",
	"sap-ai-core": "sapAiCoreModelId",
	// kilocode_change end
	groq: "apiModelId",
	chutes: "apiModelId",
	litellm: "litellmModelId",
	huggingface: "huggingFaceModelId",
	cerebras: "apiModelId",
	sambanova: "apiModelId",
	zai: "apiModelId",
	fireworks: "apiModelId",
	featherless: "apiModelId",
	"io-intelligence": "ioIntelligenceModelId",
	roo: "apiModelId",
	"vercel-ai-gateway": "vercelAiGatewayModelId",
	"virtual-quota-fallback": "apiModelId",
}

/**
 * ANTHROPIC_STYLE_PROVIDERS
 */

// Providers that use Anthropic-style API protocol.
export const ANTHROPIC_STYLE_PROVIDERS: ProviderName[] = ["anthropic", "claude-code", "bedrock"]

export const getApiProtocol = (provider: ProviderName | undefined, modelId?: string): "anthropic" | "openai" => {
	if (provider && ANTHROPIC_STYLE_PROVIDERS.includes(provider)) {
		return "anthropic"
	}

	if (provider && provider === "vertex" && modelId && modelId.toLowerCase().includes("claude")) {
		return "anthropic"
	}

	// Vercel AI Gateway uses anthropic protocol for anthropic models.
	if (
		provider &&
		["vercel-ai-gateway", "roo"].includes(provider) &&
		modelId &&
		modelId.toLowerCase().startsWith("anthropic/")
	) {
		return "anthropic"
	}

	return "openai"
}

/**
 * MODELS_BY_PROVIDER
 */

export const MODELS_BY_PROVIDER: Record<
	Exclude<ProviderName, "fake-ai" | "human-relay" | "gemini-cli" | "openai" | "gemini">, // kilocode_change: add gemini
	{ id: ProviderName; label: string; models: string[] }
> = {
	anthropic: {
		id: "anthropic",
		label: "Anthropic",
		models: Object.keys(anthropicModels),
	},
	bedrock: {
		id: "bedrock",
		label: "Amazon Bedrock",
		models: Object.keys(bedrockModels),
	},
	cerebras: {
		id: "cerebras",
		label: "Cerebras",
		models: Object.keys(cerebrasModels),
	},
	"claude-code": { id: "claude-code", label: "Claude Code", models: Object.keys(claudeCodeModels) },
	deepseek: {
		id: "deepseek",
		label: "DeepSeek",
		models: Object.keys(deepSeekModels),
	},
	doubao: { id: "doubao", label: "Doubao", models: Object.keys(doubaoModels) },
	featherless: {
		id: "featherless",
		label: "Featherless",
		models: Object.keys(featherlessModels),
	},
	fireworks: {
		id: "fireworks",
		label: "Fireworks",
		models: Object.keys(fireworksModels),
	},
	// kilocode_change start
	synthetic: {
		id: "synthetic",
		label: "Synthetic",
		models: Object.keys(syntheticModels),
	},
	//gemini: {
	//	id: "gemini",
	//	label: "Google Gemini",
	//	models: Object.keys(geminiModels),
	//},
	// kilocode_change end
	groq: { id: "groq", label: "Groq", models: Object.keys(groqModels) },
	"io-intelligence": {
		id: "io-intelligence",
		label: "IO Intelligence",
		models: Object.keys(ioIntelligenceModels),
	},
	mistral: {
		id: "mistral",
		label: "Mistral",
		models: Object.keys(mistralModels),
	},
	moonshot: {
		id: "moonshot",
		label: "Moonshot",
		models: Object.keys(moonshotModels),
	},
	minimax: {
		id: "minimax",
		label: "MiniMax",
		models: Object.keys(minimaxModels),
	},
	"openai-native": {
		id: "openai-native",
		label: "OpenAI",
		models: Object.keys(openAiNativeModels),
	},
	"qwen-code": { id: "qwen-code", label: "Qwen Code", models: Object.keys(qwenCodeModels) },
	roo: { id: "roo", label: "Roo Code Cloud", models: [] },
	sambanova: {
		id: "sambanova",
		label: "SambaNova",
		models: Object.keys(sambaNovaModels),
	},
	vertex: {
		id: "vertex",
		label: "GCP Vertex AI",
		models: Object.keys(vertexModels),
	},
	"vscode-lm": {
		id: "vscode-lm",
		label: "VS Code LM API",
		models: Object.keys(vscodeLlmModels),
	},
	xai: { id: "xai", label: "xAI (Grok)", models: Object.keys(xaiModels) },
	zai: { id: "zai", label: "Zai", models: Object.keys(internationalZAiModels) },

	// Dynamic providers; models pulled from remote APIs.
	glama: { id: "glama", label: "Glama", models: [] },
	"nano-gpt": { id: "nano-gpt", label: "Nano-GPT", models: [] }, // kilocode_change
	huggingface: { id: "huggingface", label: "Hugging Face", models: [] },
	litellm: { id: "litellm", label: "LiteLLM", models: [] },
	openrouter: { id: "openrouter", label: "OpenRouter", models: [] },
	requesty: { id: "requesty", label: "Requesty", models: [] },
	unbound: { id: "unbound", label: "Unbound", models: [] },
	"sap-ai-core": { id: "sap-ai-core", label: "SAP AI Core", models: [] }, // kilocode_change

	// kilocode_change start
	ovhcloud: { id: "ovhcloud", label: "OVHcloud AI Endpoints", models: [] },
	inception: { id: "inception", label: "Inception", models: [] },
	kilocode: { id: "kilocode", label: "Kilocode", models: [] },
	"virtual-quota-fallback": { id: "virtual-quota-fallback", label: "Virtual Quota Fallback", models: [] },
	// kilocode_change end
	deepinfra: { id: "deepinfra", label: "DeepInfra", models: [] },
	"vercel-ai-gateway": { id: "vercel-ai-gateway", label: "Vercel AI Gateway", models: [] },
	chutes: { id: "chutes", label: "Chutes AI", models: [] },

	// Local providers; models discovered from localhost endpoints.
	lmstudio: { id: "lmstudio", label: "LM Studio", models: [] },
	ollama: { id: "ollama", label: "Ollama", models: [] },
}<|MERGE_RESOLUTION|>--- conflicted
+++ resolved
@@ -51,7 +51,6 @@
 	// kilocode_change start
 	"kilocode",
 	"ovhcloud",
-	"chutes",
 	"gemini",
 	"inception",
 	"synthetic",
@@ -63,11 +62,8 @@
 	"unbound",
 	"glama",
 	"roo",
-<<<<<<< HEAD
-=======
 	"chutes",
 	"nano-gpt", //kilocode_change
->>>>>>> 5d9fc850
 ] as const
 
 export type DynamicProvider = (typeof dynamicProviders)[number]
