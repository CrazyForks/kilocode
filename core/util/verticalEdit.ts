--- conflicted
+++ resolved
@@ -121,11 +121,7 @@
   }
 
   let seenGreen = false;
-<<<<<<< HEAD
   for await (const diffLine of diffLines) {
-=======
-  for await (let diffLine of diffLines) {
->>>>>>> b4b7e1d8
     yield diffLine;
     if (diffLine.type === "new") {
       seenGreen = true;
