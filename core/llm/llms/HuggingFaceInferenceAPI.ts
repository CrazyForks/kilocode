--- conflicted
+++ resolved
@@ -1,12 +1,6 @@
-<<<<<<< HEAD
-import { BaseLLM } from "..";
-import type { CompletionOptions, ModelProvider } from "../..";
-import { streamSse } from "../stream";
-=======
+import { CompletionOptions, ModelProvider } from "../../index.js";
 import { BaseLLM } from "../index.js";
-import { CompletionOptions, ModelProvider } from "../../index.js";
 import { streamSse } from "../stream.js";
->>>>>>> 0d78fe87
 
 class HuggingFaceInferenceAPI extends BaseLLM {
   static providerName: ModelProvider = "huggingface-inference-api";
