import { beforeEach, describe, expect, test, vi } from "vitest";

// Mock modules
vi.mock("../auth/workos.js");
vi.mock("../configLoader.js");
vi.mock("../args.js");
vi.mock("../configEnhancer.js");
vi.mock("./ServiceContainer.js");

import * as workos from "../auth/workos.js";
import { configEnhancer } from "../configEnhancer.js";
import * as configLoader from "../configLoader.js";

import { ConfigService } from "./ConfigService.js";
import { serviceContainer } from "./ServiceContainer.js";
import { SERVICE_NAMES } from "./types.js";

describe("ConfigService", () => {
  let service: ConfigService;
  const mockConfig = {
    name: "test-assistant",
    version: "1.0.0",
    models: [],
    systemMessage: "Test system message",
  } as any;
  const mockApiClient = { get: vi.fn(), post: vi.fn() };

  beforeEach(() => {
    vi.clearAllMocks();
    service = new ConfigService();
  });

  describe("State Management", () => {
    test("should initialize with config from path", async () => {
      vi.mocked(configLoader.loadConfiguration).mockResolvedValue({
        config: mockConfig as any,
        source: { type: "cli-flag", path: "/path/to/config.yaml" } as any,
      });

      const state = await service.initialize(
        { accessToken: "token" } as any,
        "/path/to/config.yaml",
        "org-123",
        mockApiClient as any,
      );

      expect(state).toEqual({
        config: mockConfig as any,
        configPath: "/path/to/config.yaml",
      });
    });

    test("should initialize with undefined config path", async () => {
      vi.mocked(configLoader.loadConfiguration).mockResolvedValue({
        config: mockConfig as any,
        source: { type: "default-agent" } as any,
      });

      const state = await service.initialize(
        { accessToken: "token" } as any,
        undefined,
        "org-123",
        mockApiClient as any,
      );

      expect(state).toEqual({
        config: mockConfig as any,
        configPath: undefined,
      });
    });

    test("should inject rules into config", async () => {
      vi.mocked(configLoader.loadConfiguration).mockResolvedValue({
        config: mockConfig as any,
        source: { type: "cli-flag", path: "/config.yaml" } as any,
      });
<<<<<<< HEAD

      const expectedConfig = {
        ...mockConfig,
        systemMessage:
          "Test system message\n\nProcessed: rule1\n\nProcessed: rule2",
      };

      vi.mocked(configEnhancer.enhanceConfig).mockResolvedValue(expectedConfig);
=======
      vi.mocked(args.processPromptOrRule).mockImplementation(
        async (rule) => `Processed: ${rule}`,
      );
>>>>>>> deed7dea

      const state = await service.initialize(
        { accessToken: "token" } as any,
        "/config.yaml",
        "org-123",
        mockApiClient as any,
        { rule: ["rule1", "rule2"] },
      );

      // Verify configEnhancer was called with the right parameters
      expect(vi.mocked(configEnhancer.enhanceConfig)).toHaveBeenCalledWith(
        mockConfig,
        { rule: ["rule1", "rule2"] },
      );

      expect(state.config).toEqual(expectedConfig);
    });
  });

  describe("switchConfig()", () => {
    test("should switch to new configuration", async () => {
      // Initialize first
      vi.mocked(configLoader.loadConfiguration).mockResolvedValue({
        config: mockConfig as any,
        source: { type: "cli-flag", path: "/old.yaml" } as any,
      });
      await service.initialize(
        { accessToken: "token" } as any,
        "/old.yaml",
        "org-123",
        mockApiClient as any,
      );

      // Switch to new config
      const newConfig = { ...mockConfig, name: "new-assistant" } as any;
      vi.mocked(configLoader.loadConfiguration).mockResolvedValue({
        config: newConfig,
        source: { type: "cli-flag", path: "/new.yaml" } as any,
      });

      const state = await service.switchConfig(
        "/new.yaml",
        { accessToken: "token" } as any,
        "org-123",
        mockApiClient as any,
      );

      expect(state).toEqual({
        config: newConfig,
        configPath: "/new.yaml",
      });
      expect(service.getState()).toEqual(state);
    });

    test("should handle switch config errors", async () => {
      await service.initialize(
        { accessToken: "token" } as any,
        "/old.yaml",
        "org-123",
        mockApiClient as any,
      );

      vi.mocked(configLoader.loadConfiguration).mockRejectedValue(
        new Error("Config not found"),
      );

      await expect(
        service.switchConfig(
          "/bad.yaml",
          { accessToken: "token" } as any,
          "org-123",
          mockApiClient as any,
        ),
      ).rejects.toThrow("Config not found");
    });
  });

  describe("reload()", () => {
    test("should reload current configuration", async () => {
      // Initialize with a config
      vi.mocked(configLoader.loadConfiguration).mockResolvedValue({
        config: mockConfig as any,
        source: { type: "cli-flag", path: "/config.yaml" } as any,
      });
      await service.initialize(
        { accessToken: "token" } as any,
        "/config.yaml",
        "org-123",
        mockApiClient as any,
      );

      // Modify mock to return updated config
      const updatedConfig = { ...mockConfig, name: "updated-assistant" } as any;
      vi.mocked(configLoader.loadConfiguration).mockResolvedValue({
        config: updatedConfig,
        source: { type: "cli-flag", path: "/config.yaml" } as any,
      });

      const state = await service.reload(
        { accessToken: "token" } as any,
        "org-123",
        mockApiClient as any,
      );

      expect(state).toEqual({
        config: updatedConfig,
        configPath: "/config.yaml",
      });
    });

    test("should throw error if no config path available", async () => {
      // Initialize without config path
      vi.mocked(configLoader.loadConfiguration).mockResolvedValue({
        config: mockConfig as any,
        source: { type: "default-agent" } as any,
      });
      await service.initialize(
        { accessToken: "token" } as any,
        undefined,
        "org-123",
        mockApiClient as any,
      );

      await expect(
        service.reload(
          { accessToken: "token" } as any,
          "org-123",
          mockApiClient as any,
        ),
      ).rejects.toThrow("No configuration path available for reload");
    });
  });

  describe("updateConfigPath()", () => {
    test("should update config path and reload dependent services", async () => {
      // Initialize service first
      vi.mocked(configLoader.loadConfiguration).mockResolvedValue({
        config: mockConfig as any,
        source: { type: "cli-flag", path: "/old.yaml" } as any,
      });
      await service.initialize(
        { accessToken: "token" } as any,
        "/old.yaml",
        "org-123",
        mockApiClient as any,
      );

      // Mock service container
      vi.mocked(workos.loadAuthConfig).mockReturnValue({
        accessToken: "token",
        organizationId: "org-123",
      } as any);
      vi.mocked(serviceContainer.get).mockResolvedValue({
        apiClient: mockApiClient,
      });

      // Mock new config load
      const newConfig = { ...mockConfig, name: "new-assistant" } as any;
      vi.mocked(configLoader.loadConfiguration).mockResolvedValue({
        config: newConfig,
        source: { type: "cli-flag", path: "/new.yaml" } as any,
      });

      await service.updateConfigPath("/new.yaml");

      expect(service.getState()).toEqual({
        config: newConfig,
        configPath: "/new.yaml",
      });
      expect(vi.mocked(serviceContainer.set)).toHaveBeenCalledWith(
        SERVICE_NAMES.CONFIG,
        expect.objectContaining({ config: newConfig }),
      );
      expect(vi.mocked(serviceContainer.reload)).toHaveBeenCalledWith(
        SERVICE_NAMES.MODEL,
      );
      expect(vi.mocked(serviceContainer.reload)).toHaveBeenCalledWith(
        SERVICE_NAMES.MCP,
      );
    });

    test("should handle missing API client", async () => {
      await service.initialize(
        { accessToken: "token" } as any,
        "/old.yaml",
        "org-123",
        mockApiClient as any,
      );

      vi.mocked(workos.loadAuthConfig).mockReturnValue({
        accessToken: "token",
        organizationId: "org-123",
      } as any);
      vi.mocked(serviceContainer.get).mockResolvedValue({
        apiClient: null,
      });

      await expect(service.updateConfigPath("/new.yaml")).rejects.toThrow(
        "API client not available",
      );
    });
  });

  describe("getDependencies()", () => {
    test("should declare auth and apiClient dependencies", () => {
      expect(service.getDependencies()).toEqual(["auth", "apiClient"]);
    });
  });

  describe("Event Emission", () => {
    test("should emit stateChanged when switching config", async () => {
      vi.mocked(configLoader.loadConfiguration).mockResolvedValue({
        config: mockConfig as any,
        source: { type: "cli-flag", path: "/old.yaml" } as any,
      });
      await service.initialize(
        { accessToken: "token" } as any,
        "/old.yaml",
        "org-123",
        mockApiClient as any,
      );

      const listener = vi.fn();
      service.on("stateChanged", listener);

      const newConfig = { ...mockConfig, name: "new-assistant" } as any;
      vi.mocked(configLoader.loadConfiguration).mockResolvedValue({
        config: newConfig,
        source: { type: "cli-flag", path: "/new.yaml" } as any,
      });

      await service.switchConfig(
        "/new.yaml",
        { accessToken: "token" } as any,
        "org-123",
        mockApiClient as any,
      );

      expect(listener).toHaveBeenCalledWith(
        expect.objectContaining({ config: newConfig, configPath: "/new.yaml" }),
        expect.objectContaining({
          config: mockConfig,
          configPath: "/old.yaml",
        }),
      );
    });

    test("should emit error on switch failure", async () => {
      await service.initialize(
        { accessToken: "token" } as any,
        "/old.yaml",
        "org-123",
        mockApiClient as any,
      );

      const errorListener = vi.fn();
      service.on("error", errorListener);

      const error = new Error("Config load failed");
      vi.mocked(configLoader.loadConfiguration).mockRejectedValue(error);

      await expect(
        service.switchConfig(
          "/bad.yaml",
          { accessToken: "token" } as any,
          "org-123",
          mockApiClient as any,
        ),
      ).rejects.toThrow();
      expect(errorListener).toHaveBeenCalledWith(error);
    });
  });

  describe("Legacy Compatibility", () => {
    test("updateConfigPath method exists and has correct signature", () => {
      // Test that the updateConfigPath method exists and is a function
      expect(typeof service.updateConfigPath).toBe("function");

      // Test that it accepts the correct parameter types
      const method = service.updateConfigPath;
      expect(method).toBeInstanceOf(Function);
      expect(method.length).toBe(1); // Should accept 1 parameter
    });

    test("ConfigService has reactive pattern implementation", () => {
      // Verify that ConfigService has the updateConfigPath method
      // which is the key method for reactive config switching
      expect(service).toHaveProperty("updateConfigPath");
      expect(typeof service.updateConfigPath).toBe("function");

      // The method signature should accept string | undefined
      // This confirms the reactive pattern is implemented
      expect(service.updateConfigPath.length).toBe(1);
    });
  });
});<|MERGE_RESOLUTION|>--- conflicted
+++ resolved
@@ -3,7 +3,6 @@
 // Mock modules
 vi.mock("../auth/workos.js");
 vi.mock("../configLoader.js");
-vi.mock("../args.js");
 vi.mock("../configEnhancer.js");
 vi.mock("./ServiceContainer.js");
 
@@ -74,7 +73,6 @@
         config: mockConfig as any,
         source: { type: "cli-flag", path: "/config.yaml" } as any,
       });
-<<<<<<< HEAD
 
       const expectedConfig = {
         ...mockConfig,
@@ -83,11 +81,6 @@
       };
 
       vi.mocked(configEnhancer.enhanceConfig).mockResolvedValue(expectedConfig);
-=======
-      vi.mocked(args.processPromptOrRule).mockImplementation(
-        async (rule) => `Processed: ${rule}`,
-      );
->>>>>>> deed7dea
 
       const state = await service.initialize(
         { accessToken: "token" } as any,
