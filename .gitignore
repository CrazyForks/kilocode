.pnpm-store
dist
out
out-*
node_modules
package-lock.json
coverage/
mock/
.DS_Store
*.orig

# Builds
bin/
*.vsix

# Local prompts and rules
/local-prompts

# Test environment
.test_env
.vscode-test/

# Docs
docs/_site/

# Dotenv
.env
.env.*
!.env.*.sample

# Logging
logs
*.log

# Vite development
.vite-port

# kilocode_change
.history/
.aider*
.docker-cache/

# Turborepo
.turbo

# IntelliJ and Qodo plugin folders
.idea/
.qodo/
.vercel
.roo/mcp.json

<<<<<<< HEAD
# Nix / Direnv
.direnv

# Exclude Conport Directory (MCP server)
context_portal/
=======
# Qdrant
qdrant_storage/
>>>>>>> 8cff25ab
<|MERGE_RESOLUTION|>--- conflicted
+++ resolved
@@ -49,13 +49,10 @@
 .vercel
 .roo/mcp.json
 
-<<<<<<< HEAD
 # Nix / Direnv
 .direnv
 
 # Exclude Conport Directory (MCP server)
 context_portal/
-=======
 # Qdrant
-qdrant_storage/
->>>>>>> 8cff25ab
+qdrant_storage/