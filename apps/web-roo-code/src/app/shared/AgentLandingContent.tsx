--- conflicted
+++ resolved
@@ -2,15 +2,15 @@
 
 import {
 	ArrowRight,
-	Blocks,
-	BookMarked,
-	ListChecks,
-	LucideIcon,
 	GitPullRequest,
+	Wrench,
 	Key,
 	MessageSquareCode,
-	Wrench,
+	Blocks,
+	ListChecks,
+	BookMarked,
 	History,
+	LucideIcon,
 } from "lucide-react"
 import Image from "next/image"
 import Link from "next/link"
@@ -18,10 +18,11 @@
 import { Button } from "@/components/ui"
 import { AnimatedBackground, UseExamplesSection } from "@/components/homepage"
 import { EXTERNAL_LINKS } from "@/lib/constants"
-import { trackGoogleAdsConversion } from "@/lib/analytics/google-ads"
-import type { AgentPageContent, IconName } from "./agent-page-content"
-
-// Map icon names to Lucide components
+import { type AgentPageContent, type IconName } from "./agent-page-content"
+
+/**
+ * Maps icon names to actual Lucide icon components
+ */
 const iconMap: Record<IconName, LucideIcon> = {
 	GitPullRequest,
 	Wrench,
@@ -33,28 +34,33 @@
 	History,
 }
 
-interface AgentLandingContentProps {
-	content: AgentPageContent
+/**
+ * Converts an icon name string to a Lucide icon component
+ */
+function getIcon(iconName?: IconName): LucideIcon | undefined {
+	return iconName ? iconMap[iconName] : undefined
 }
 
-export function AgentLandingContent({ content }: AgentLandingContentProps) {
-	const HeroIcon = content.hero.icon ? iconMap[content.hero.icon] : null
-
+export function AgentLandingContent({ content }: { content: AgentPageContent }) {
 	return (
 		<>
 			{/* Hero Section */}
-			<section className="relative flex md:h-[calc(70vh-theme(spacing.12))] items-center overflow-hidden">
+			<section className="relative flex min-h-screen md:min-h-[calc(70vh-theme(spacing.12))] items-center overflow-hidden py-12 md:py-0">
 				<AnimatedBackground />
 				<div className="container relative flex items-center h-full z-10 mx-auto px-4 sm:px-6 lg:px-8">
-					<div className="grid h-full relative gap-4 md:gap-20 lg:grid-cols-2">
-						<div className="flex flex-col px-4 justify-center space-y-6 sm:space-y-8">
+					<div className="grid h-full relative gap-8 md:gap-12 lg:gap-20 lg:grid-cols-2">
+						<div className="flex flex-col justify-center space-y-6 sm:space-y-8">
 							<div>
-								<h1 className="text-3xl font-bold tracking-tight mt-8  md:text-left md:text-4xl lg:text-5xl lg:mt-0">
-									{HeroIcon && <HeroIcon className="size-12 mb-4" />}
+								<h1 className="text-3xl font-bold tracking-tight md:text-left md:text-4xl lg:text-5xl">
+									{content.hero.icon &&
+										(() => {
+											const Icon = getIcon(content.hero.icon)
+											return Icon ? <Icon className="size-12 mb-4" /> : null
+										})()}
 									{content.hero.heading}
 								</h1>
 
-								<div className="mt-4 max-w-lg space-y-4 text-base text-muted-foreground md:text-left sm:mt-6">
+								<div className="mt-4 max-w-full lg:max-w-lg space-y-4 text-base text-muted-foreground md:text-left sm:mt-6">
 									{content.hero.paragraphs.map((paragraph, index) => (
 										<p key={index}>{paragraph}</p>
 									))}
@@ -64,14 +70,14 @@
 								<div className="mt-6 flex flex-col md:flex-row md:items-center gap-2">
 									{content.hero.crossAgentLink.text}
 									{content.hero.crossAgentLink.links.map((link, index) => {
-										const LinkIcon = link.icon ? iconMap[link.icon] : null
+										const Icon = getIcon(link.icon)
 										return (
 											<Link
 												key={index}
 												href={link.href}
 												className="flex p-4 items-center rounded-full border border-blue-500/30 bg-blue-500/10 px-3 py-1 text-sm text-blue-600 backdrop-blur-sm transition-colors hover:bg-blue-500/20 dark:text-blue-400"
-												aria-label={link.text}>
-												{LinkIcon && <LinkIcon className="size-4 mr-2" />}
+												aria-label={`Works great with ${link.text}`}>
+												{Icon && <Icon className="size-4 mr-2" />}
 												{link.text}
 												<ArrowRight className="ml-2 h-4 w-4" />
 											</Link>
@@ -79,6 +85,7 @@
 									})}
 								</div>
 							</div>
+
 							<div className="flex flex-col space-y-3 sm:flex-row sm:space-x-4 sm:space-y-0 md:items-center">
 								<Button
 									size="lg"
@@ -88,7 +95,6 @@
 										href={`${EXTERNAL_LINKS.CLOUD_APP_SIGNUP_PRO}${content.hero.cta.tracking}`}
 										target="_blank"
 										rel="noopener noreferrer"
-										onClick={trackGoogleAdsConversion}
 										className="flex w-full items-center justify-center">
 										{content.hero.cta.buttonText}
 										<ArrowRight className="ml-2" />
@@ -99,18 +105,18 @@
 								</span>
 							</div>
 						</div>
+
 						{content.hero.image && (
-							<div className="flex items-center justify-end mx-auto h-full mt-8 lg:mt-0">
-								<div className="md:w-[800px] md:h-[474px] relative overflow-clip">
-									<div className="block">
-										<Image
-											src={content.hero.image.url}
-											alt={content.hero.image.alt || "Hero image"}
-											className="max-w-full h-auto"
-											width={content.hero.image.width}
-											height={content.hero.image.height}
-										/>
-									</div>
+							<div className="flex items-center justify-center lg:justify-end mx-auto h-full w-full">
+								<div className="relative w-full max-w-full overflow-hidden rounded-lg">
+									<Image
+										src={content.hero.image.url}
+										alt={content.hero.image.alt || "Hero image"}
+										className="w-full h-auto"
+										width={content.hero.image.width}
+										height={content.hero.image.height}
+										priority
+									/>
 								</div>
 							</div>
 						)}
@@ -135,7 +141,7 @@
 					<div className="relative mx-auto md:max-w-[1200px]">
 						<ul className="grid grid-cols-1 place-items-center gap-6 md:grid-cols-3 lg:gap-8">
 							{content.howItWorks.steps.map((step, index) => {
-								const Icon = step.icon ? iconMap[step.icon] : null
+								const Icon = getIcon(step.icon)
 								return (
 									<li
 										key={index}
@@ -172,7 +178,7 @@
 					<div className="relative mx-auto md:max-w-[1200px]">
 						<ul className="grid grid-cols-1 place-items-center gap-6 md:grid-cols-2 lg:grid-cols-3 lg:gap-8">
 							{content.whyBetter.features.map((feature, index) => {
-								const Icon = feature.icon ? iconMap[feature.icon] : null
+								const Icon = getIcon(feature.icon)
 								return (
 									<li
 										key={index}
@@ -182,7 +188,7 @@
 											{feature.title}
 										</h3>
 										<div className="leading-relaxed font-light text-muted-foreground space-y-2">
-											{feature.description && <div>{feature.description}</div>}
+											{feature.description && <p>{feature.description}</p>}
 											{feature.paragraphs &&
 												feature.paragraphs.map((paragraph, pIndex) => (
 													<p key={pIndex}>{paragraph}</p>
@@ -196,39 +202,7 @@
 				</div>
 			</section>
 
-<<<<<<< HEAD
-			{/* Agent Carousel Section */}
-			<section className="relative overflow-hidden border-t border-border py-32">
-				<div className="container relative z-10 mx-auto px-4 sm:px-6 lg:px-8">
-					<div className="mx-auto mb-12 max-w-4xl text-center">
-						<div>
-							<h2 className="text-4xl font-bold tracking-tight sm:text-5xl">
-								The first member of a whole new team
-							</h2>
-
-							<p className="mt-6 text-lg text-muted-foreground">
-								Architecture, coding, reviewing, testing, debugging, documenting, designing –{" "}
-								<em>almost everything</em> we do today is mostly through our agents. Now we&apos;re
-								bringing them to you.
-							</p>
-							<p className="mt-2 text-lg text-muted-foreground">
-								Roo&apos;s {content.agentName} isn&apos;t yet another single-purpose tool to add to your
-								already complicated stack.
-								<br />
-								It&apos;s the first member of your AI-powered development team. More agents are shipping
-								soon.
-							</p>
-						</div>
-					</div>
-
-					<div className="relative mx-auto md:max-w-[1200px]">
-						<AgentCarousel />
-					</div>
-				</div>
-			</section>
-=======
 			<UseExamplesSection agentTitle={true} />
->>>>>>> dcb04bb2
 
 			{/* CTA Section */}
 			<section className="py-20">
@@ -247,7 +221,6 @@
 									href={`${EXTERNAL_LINKS.CLOUD_APP_SIGNUP_PRO}${content.hero.cta.tracking}`}
 									target="_blank"
 									rel="noopener noreferrer"
-									onClick={trackGoogleAdsConversion}
 									className="flex items-center justify-center">
 									{content.hero.cta.buttonText}
 									<ArrowRight className="ml-2 h-4 w-4" />
